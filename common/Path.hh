// ----------------------------------------------------------------------
// File: Path.hh
// Author: Andreas-Joachim Peters - CERN
// ----------------------------------------------------------------------

/************************************************************************
 * EOS - the CERN Disk Storage System                                   *
 * Copyright (C) 2011 CERN/Switzerland                                  *
 *                                                                      *
 * This program is free software: you can redistribute it and/or modify *
 * it under the terms of the GNU General Public License as published by *
 * the Free Software Foundation, either version 3 of the License, or    *
 * (at your option) any later version.                                  *
 *                                                                      *
 * This program is distributed in the hope that it will be useful,      *
 * but WITHOUT ANY WARRANTY; without even the implied warranty of       *
 * MERCHANTABILITY or FITNESS FOR A PARTICULAR PURPOSE.  See the        *
 * GNU General Public License for more details.                         *
 *                                                                      *
 * You should have received a copy of the GNU General Public License    *
 * along with this program.  If not, see <http://www.gnu.org/licenses/>.*
 ************************************************************************/

/**
 * @file   Path.hh
 *
 * @brief  Convenience Class to deal with path names.
 *
 *
 */

#ifndef __EOSCOMMON_PATH__
#define __EOSCOMMON_PATH__

/*----------------------------------------------------------------------------*/
#include "common/Namespace.hh"
#include "common/http/HttpResponse.hh"
#include "common/LayoutId.hh"
/*----------------------------------------------------------------------------*/
#include "XrdOuc/XrdOucString.hh"
/*----------------------------------------------------------------------------*/
#include <vector>
#include <string>
#include <sys/types.h>
#include <sys/stat.h>
#include <unistd.h>
#include <errno.h>
#include <uuid/uuid.h>
#include <string.h>

#define EOS_COMMON_PATH_VERSION_PREFIX "/.sys.v#."
#define EOS_COMMON_PATH_VERSION_FILE_PREFIX ".sys.v#."
#define EOS_COMMON_PATH_ATOMIC_FILE_PREFIX ".sys.a#."
#define EOS_COMMON_PATH_ATOMIC_FILE_VERSION_PREFIX ".sys.a#.v#"
#define EOS_COMMON_PATH_BACKUP_FILE_PREFIX ".sys.b#."

/*----------------------------------------------------------------------------*/

EOSCOMMONNAMESPACE_BEGIN

/*----------------------------------------------------------------------------*/
//! Class providing some comfortable functions on path names
/*----------------------------------------------------------------------------*/

class Path
{
protected:
  XrdOucString fullPath; //< the full path stored
  XrdOucString parentPath; //< path of the parent directory
  XrdOucString lastPath; //< the base name/file name
  XrdOucString
  atomicPath; //< temporary version of a path e.g. basename => .basename.<uuid>
  XrdOucString versionDir; //< directory name storing versions for a file path
  std::vector<std::string> subPath; //< a vector with all partial sub-path

public:



  // ---------------------------------------------------------------------------
  //! Return basename/filename
  // ---------------------------------------------------------------------------

  const char*
  GetName()
  {
    return lastPath.c_str();
  }

  // ---------------------------------------------------------------------------
  //! Return full path
  // ---------------------------------------------------------------------------

  const char*
  GetPath()
  {
    return fullPath.c_str();
  }

  // ---------------------------------------------------------------------------
  //! Return path of the parent directory
  // ---------------------------------------------------------------------------

  const char*
  GetParentPath()
  {
    return parentPath.c_str();
  }

  // ---------------------------------------------------------------------------
  //! Return version directory path
  // ---------------------------------------------------------------------------

  const char*
  GetVersionDirectory()
  {
    versionDir = GetParentPath();
    versionDir += EOS_COMMON_PATH_VERSION_PREFIX;
    versionDir += GetName();
    versionDir += "/";

    while (versionDir.replace("//", "/")) {
    }

    return versionDir.c_str();
  }


  // ---------------------------------------------------------------------------
  //! Return full path
  // ---------------------------------------------------------------------------

  XrdOucString&
  GetFullPath()
  {
    return fullPath;
  }

  // ---------------------------------------------------------------------------
  //! Return atomic path
  // ---------------------------------------------------------------------------

  const char*
  GetAtomicPath(bool versioning, XrdOucString externuuid = "")
  {
    if (atomicPath.length()) {
      return atomicPath.c_str();
    } else {
      return MakeAtomicPath(versioning, externuuid);
    }
  }

  // ---------------------------------------------------------------------------
  //! Return a unique atomic version of that path
  // ---------------------------------------------------------------------------

  const char* MakeAtomicPath(bool versioning, XrdOucString externuuid = "")
  {
    // create from <dirname>/<basename> => <dirname>/<ATOMIC|VERSION_PREFIX><basename>.<uuid>
    char suuid[40];
    uuid_t uuid;
    uuid_generate_time(uuid);
    uuid_unparse(uuid, suuid);

    // skip modification of already atomic paths
    if (!lastPath.beginswith(EOS_COMMON_PATH_ATOMIC_FILE_PREFIX)) {
      atomicPath = GetParentPath();

      if (!versioning) {
        atomicPath += EOS_COMMON_PATH_ATOMIC_FILE_PREFIX;
      } else {
        atomicPath += EOS_COMMON_PATH_ATOMIC_FILE_VERSION_PREFIX;
      }

      atomicPath += GetName();
      atomicPath += ".";

      // for chunk paths we have to use the same UUID for all chunks
      if (!externuuid.length()) {
        atomicPath += suuid;
      } else {
        atomicPath += externuuid;
      }
    } else {
      atomicPath = GetPath();
    }

    return atomicPath.c_str();
  }

  // ---------------------------------------------------------------------------
  //! Decode an atomic path
  // ---------------------------------------------------------------------------

  const char* DecodeAtomicPath(bool& isVersioning)
  {
    // create from <dirname>/<ATOMIC|VERSION_PREFIX> <basename>.<uuid> => <dirname>/<basename>
    if ((lastPath.beginswith(EOS_COMMON_PATH_ATOMIC_FILE_PREFIX))  &&
        (lastPath.length() > 37) &&
        (lastPath[lastPath.length() - 37] == '.')) {
      atomicPath = fullPath;
      lastPath.erase(lastPath.length() - 37);

      if (lastPath.beginswith(EOS_COMMON_PATH_ATOMIC_FILE_VERSION_PREFIX)) {
        lastPath.erase(0, strlen(EOS_COMMON_PATH_ATOMIC_FILE_VERSION_PREFIX));
        isVersioning = true;
      } else {
        lastPath.erase(0, strlen(EOS_COMMON_PATH_ATOMIC_FILE_PREFIX));
        isVersioning = false;
      }

      fullPath = parentPath + lastPath;
    }

    return fullPath.c_str();
  }

  // ---------------------------------------------------------------------------
  //! Return sub path with depth i (0 is / 1 is /eos/ aso....)
  // ---------------------------------------------------------------------------

  const char*
  GetSubPath(unsigned int i)
  {
    if (i < subPath.size()) {
      return subPath[i].c_str();
    } else {
      return 0;
    }
  }

  // ---------------------------------------------------------------------------
  //! Return number of sub paths stored
  // ---------------------------------------------------------------------------

  unsigned int
  GetSubPathSize()
  {
    return subPath.size();
  }

  // ---------------------------------------------------------------------------
  //! Constructor
  // ---------------------------------------------------------------------------

  Path(const char* path)
  {
    Init(path);
  }

  // ---------------------------------------------------------------------------
  //! Initialization
  // ---------------------------------------------------------------------------

  void
  Init(const char* path)
  {
    fullPath = path;
<<<<<<< HEAD
    parentPath = "";
    lastPath = "";

    if (eos::common::LayoutId::GetIoType(path) == eos::common::LayoutId::kLocal) {
      while (fullPath.replace("//", "/")) {
      }
=======

    while (fullPath.replace("//", "/"))
    {
    }

    parentPath = "/";
    lastPath = "";

    if ((fullPath == "/") ||
        (fullPath == "/.") ||
        (fullPath == "/..") ||
        (fullPath == "/./") ||
        (fullPath == "/../") )
    {
      fullPath = "/";
      return;
    }
>>>>>>> e991efdd

      if ((fullPath == "/") ||
          (fullPath == "/.") ||
          (fullPath == "/..")) {
        fullPath = "/";
        return;
      }

      if (fullPath.endswith('/')) {
        fullPath.erase(fullPath.length() - 1);
      }

      // remove  /.$
      if (fullPath.endswith("/.")) {
        fullPath.erase(fullPath.length() - 2);
      }

      // recompute /..$
      if (fullPath.endswith("/..")) {
        int spos = fullPath.rfind("/", fullPath.length() - 4);

        if (spos != STR_NPOS) {
          fullPath.erase(spos + 1);
        }
      }

      if (!fullPath.beginswith("/")) {
        lastPath = fullPath;
        return;
      }

      int bppos;

      // convert /./
      while ((bppos = fullPath.find("/./")) != STR_NPOS) {
        fullPath.erase(bppos, 2);
      }

      // convert /..
      while ((bppos = fullPath.find("/../")) != STR_NPOS) {
        int spos = fullPath.rfind("/", bppos - 1);

        if (spos != STR_NPOS) {
          fullPath.erase(bppos, 4);
          fullPath.erase(spos + 1, bppos - spos - 1);
        } else {
          fullPath = "/";
          break;
        }
      }

      if (!fullPath.length()) {
        fullPath = "/";
      }
    }

    int lastpos = 0;
    int pos = 0;

    do {
      pos = fullPath.find("/", pos);
      std::string subpath;

      if (pos != STR_NPOS) {
        subpath.assign(fullPath.c_str(), pos + 1);
        subPath.push_back(subpath);
        lastpos = pos;
        pos++;
      }
    } while (pos != STR_NPOS);

    parentPath.assign(fullPath, 0, lastpos);
    lastPath.assign(fullPath, lastpos + 1);
  }

  // ---------------------------------------------------------------------------
  //! Convenience function to auto-create all needed parent paths for this path object with mode
  // ---------------------------------------------------------------------------

  bool
  MakeParentPath(mode_t mode)
  {
    int retc = 0;
    struct stat buf;

    if (stat(GetParentPath(), &buf)) {
      for (int i = GetSubPathSize(); i >= 0; i--) {
        // go backwards until the directory exists
        if (!stat(GetSubPath(i), &buf)) {
          // this exists
          for (int j = i + 1; j < (int) GetSubPathSize(); j++) {
            retc |= (mkdir(GetSubPath(j), mode) ? ((errno == EEXIST) ? 0 : -1) : 0);
          }

          break;
        }
      }
    }

    if (retc) {
      return false;
    }

    return true;
  }

  // ---------------------------------------------------------------------------
  //! Destructor
  // ---------------------------------------------------------------------------

  ~Path()
  {
  };
};
/*----------------------------------------------------------------------------*/
EOSCOMMONNAMESPACE_END

#endif
<|MERGE_RESOLUTION|>--- conflicted
+++ resolved
@@ -256,18 +256,8 @@
   Init(const char* path)
   {
     fullPath = path;
-<<<<<<< HEAD
-    parentPath = "";
-    lastPath = "";
-
-    if (eos::common::LayoutId::GetIoType(path) == eos::common::LayoutId::kLocal) {
-      while (fullPath.replace("//", "/")) {
-      }
-=======
-
-    while (fullPath.replace("//", "/"))
-    {
-    }
+
+    while (fullPath.replace("//", "/")) {}
 
     parentPath = "/";
     lastPath = "";
@@ -276,66 +266,56 @@
         (fullPath == "/.") ||
         (fullPath == "/..") ||
         (fullPath == "/./") ||
-        (fullPath == "/../") )
-    {
+        (fullPath == "/../")) {
       fullPath = "/";
       return;
     }
->>>>>>> e991efdd
-
-      if ((fullPath == "/") ||
-          (fullPath == "/.") ||
-          (fullPath == "/..")) {
+
+    if (fullPath.endswith('/')) {
+      fullPath.erase(fullPath.length() - 1);
+    }
+
+    // remove  /.$
+    if (fullPath.endswith("/.")) {
+      fullPath.erase(fullPath.length() - 2);
+    }
+
+    // recompute /..$
+    if (fullPath.endswith("/..")) {
+      int spos = fullPath.rfind("/", fullPath.length() - 4);
+
+      if (spos != STR_NPOS) {
+        fullPath.erase(spos + 1);
+      }
+    }
+
+    if (!fullPath.beginswith("/")) {
+      lastPath = fullPath;
+      return;
+    }
+
+    int bppos;
+
+    // convert /./
+    while ((bppos = fullPath.find("/./")) != STR_NPOS) {
+      fullPath.erase(bppos, 2);
+    }
+
+    // convert /..
+    while ((bppos = fullPath.find("/../")) != STR_NPOS) {
+      int spos = fullPath.rfind("/", bppos - 1);
+
+      if (spos != STR_NPOS) {
+        fullPath.erase(bppos, 4);
+        fullPath.erase(spos + 1, bppos - spos - 1);
+      } else {
         fullPath = "/";
-        return;
-      }
-
-      if (fullPath.endswith('/')) {
-        fullPath.erase(fullPath.length() - 1);
-      }
-
-      // remove  /.$
-      if (fullPath.endswith("/.")) {
-        fullPath.erase(fullPath.length() - 2);
-      }
-
-      // recompute /..$
-      if (fullPath.endswith("/..")) {
-        int spos = fullPath.rfind("/", fullPath.length() - 4);
-
-        if (spos != STR_NPOS) {
-          fullPath.erase(spos + 1);
-        }
-      }
-
-      if (!fullPath.beginswith("/")) {
-        lastPath = fullPath;
-        return;
-      }
-
-      int bppos;
-
-      // convert /./
-      while ((bppos = fullPath.find("/./")) != STR_NPOS) {
-        fullPath.erase(bppos, 2);
-      }
-
-      // convert /..
-      while ((bppos = fullPath.find("/../")) != STR_NPOS) {
-        int spos = fullPath.rfind("/", bppos - 1);
-
-        if (spos != STR_NPOS) {
-          fullPath.erase(bppos, 4);
-          fullPath.erase(spos + 1, bppos - spos - 1);
-        } else {
-          fullPath = "/";
-          break;
-        }
-      }
-
-      if (!fullPath.length()) {
-        fullPath = "/";
-      }
+        break;
+      }
+    }
+
+    if (!fullPath.length()) {
+      fullPath = "/";
     }
 
     int lastpos = 0;
