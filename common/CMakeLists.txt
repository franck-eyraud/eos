--- conflicted
+++ resolved
@@ -22,7 +22,6 @@
 # ************************************************************************
 
 include_directories(
-<<<<<<< HEAD
   ${CMAKE_SOURCE_DIR}
   ${CMAKE_CURRENT_BINARY_DIR}
   ${Z_INCLUDE_DIRS}
@@ -55,7 +54,8 @@
   StringTokenizer.cc
   StringConversion.cc
   CommentLog.cc
-  RWMutex.cc)
+  RWMutex.cc
+  JeMallocHandler.cc)
 
 add_library(eosCommon SHARED ${EOSCOMMON_SRCS})
 
@@ -154,174 +154,6 @@
     http/HttpResponse.cc
     http/s3/S3Handler.cc
     stringencoders/modp_numtoa.c)
-=======
-		     ${CMAKE_BINARY_DIR}/xrootd/src/include/xrootd
-                     ${CMAKE_BINARY_DIR}/xrootd/src/include/
-		     ../ ${XROOTD_INCLUDE_DIR} ${XROOTD_INCLUDE_DIR}/private 
-		     ${SPARSEHASH_INCLUDE_DIR} 
-		     ${NCURSES_INCLUDE_DIR}
-		     ${Z_INCLUDE_DIR}
-                     ${LEVELDB_INCLUDE_DIR}
-		     ${CURL_INCLUDE_DIRS}
-)
-endif(LEVELDB_FOUND)
-
-link_directories( 
-		  ${CMAKE_INSTALL_FULL_LIBDIR}
-		  ${XROOTD_LIB_DIR} 
-		  ${LEVELDB_LIB_DIR}
-)
-
-add_library (eosCommon SHARED 
-	    Fmd.cc
-	    Logging.cc
-	    Mapping.cc
-	    Statfs.cc
-	    SymKeys.cc
-	    GlobalConfig.cc
-            Attr.cc
-            Report.cc
-	    ZMQ.cc
-	    ShellExecutor.cc
-	    ShellCmd.cc
-	    StringTokenizer.cc
-            StringConversion.cc
-	    CommentLog.cc
-	    RWMutex.cc
-	    JeMallocHandler.cc
-	    )
-
-if( MacOSX )
-else( MacOSX )
-add_library (eosCommon-Static STATIC
-	    Fmd.cc
-	    Logging.cc
-	    Mapping.cc
-	    Statfs.cc
-	    SymKeys.cc
-	    GlobalConfig.cc
-            Attr.cc
-            Report.cc
-	    ShellExecutor.cc
-	    ShellCmd.cc
-	    StringTokenizer.cc
-            StringConversion.cc
-	    ZMQ.cc
-	    CommentLog.cc
-	    RWMutex.cc
-)
-
-add_executable (dbmaptestfunc dbmaptest/DbMapTestFunc.cc)
-add_executable (dbmaptestburn dbmaptest/DbMapTestBurn.cc)
-add_executable (mutextest mutextest/RWMutexTest.cc)
-add_executable (shellexectest shellexectest/shell_exec_test.cc)
-
-endif( MacOSX)
-
-add_library (eosCommonServer SHARED 
- 	    FileSystem.cc
-            TransferQueue.cc
-            TransferJob.cc
-            sqlite/sqlite3.c
-            DbMap.cc
-            http/HttpServer.cc
-            http/HttpRequest.cc
-            http/HttpResponse.cc
-            http/s3/S3Handler.cc
-            stringencoders/modp_numtoa.c
-            )
-
-if( MacOSX )
-target_link_libraries ( eosCommon 
-                        XrdMqClient 
-                        XrdUtils 
-                        XrdCl 
-                        crypto 
-                        ${UUID_LIBRARIES} 
-                        ${NCURSES_LIBRARIES}
-  		        ${CURL_LIBRARIES}
-                        ${Z_LIBRARIES} 
-                        ${ATTR_LIBRARIES} )
-
-target_link_libraries ( eosCommonServer 
-		        eosCommon
-                        XrdMqClient 
-                        XrdUtils 
-                        XrdCl 
-                        crypto 
-                        ${UUID_LIBRARIES} 
-                        ${NCURSES_LIBRARIES}
-         	        ${CURL_LIBRARIES}
-                        ${Z_LIBRARIES} 
-                        ${ATTR_LIBRARIES} )
-else( MacOSX )
-target_link_libraries ( eosCommon 
-                        XrdMqClient 
-                        XrdUtils 
-                        XrdCl 
-                        crypto 
-                        rt
-                        ${UUID_LIBRARIES} 
-                        ${NCURSES_LIBRARIES}
-                        ${CURL_LIBRARIES}
-                        ${Z_LIBRARIES} 
-                        ${ATTR_LIBRARIES} )
-
-if( CLIENT )
-else( CLIENT )
-target_link_libraries ( eosCommonServer 
-                        XrdMqClient 
-                        XrdUtils 
-                        XrdCl 
-                        crypto 
-                        rt
-                        ${UUID_LIBRARIES} 
-                        ${NCURSES_LIBRARIES}
-                        ${CURL_LIBRARIES}
-                        ${Z_LIBRARIES} 
-                        ${ATTR_LIBRARIES} )
-
-endif( CLIENT )
-target_link_libraries ( eosCommon-Static 
-                        XrdMqClient-Static 
-                        XrdUtils 
-                        XrdCl 
-                        crypto 
-                        ${UUID_LIBRARIES} 
-                        ${NCURSES_LIBRARIES}
-                        ${CURL_LIBRARIES}
-                        ${Z_LIBRARIES} 
-                        ${ATTR_LIBRARIES}  )
-
-
-endif( MacOSX )
-
-if( CLIENT )
-else( CLIENT )
-if(LEVELDB_FOUND)
-target_link_libraries ( eosCommonServer ${LEVELDB_LIBRARIES} ) 
-endif(LEVELDB_FOUND)
-
-if (MICROHTTPD_FOUND)
-target_link_libraries ( eosCommonServer ${MICROHTTPD_LIBRARIES} ) 
-endif(MICROHTTPD_FOUND)
-
-target_link_libraries (dbmaptestfunc eosCommonServer eosCommon ${CMAKE_THREAD_LIBS_INIT})
-target_link_libraries (dbmaptestburn eosCommonServer eosCommon ${CMAKE_THREAD_LIBS_INIT})
-target_link_libraries (mutextest eosCommon ${CMAKE_THREAD_LIBS_INIT})
-target_link_libraries (shellexectest eosCommon ${CMAKE_THREAD_LIBS_INIT})
-
-endif( CLIENT )
-
-if (Linux) 
-  set_target_properties ( 
-    eosCommon PROPERTIES
-    VERSION ${VERSION_MAJOR}.${VERSION_MINOR}.${VERSION_PATCH}
-    SOVERSION ${VERSION_MAJOR}
-    CLEAN_DIRECT_OUTPUT 1
-  )
-  set_target_properties ( eosCommon-Static PROPERTIES COMPILE_FLAGS "-fPIC" )
->>>>>>> 66d56011
 
   target_include_directories(
    eosCommonServer PUBLIC ${LEVELDB_INCLUDE_DIRS})
