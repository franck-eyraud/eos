// ----------------------------------------------------------------------
// File: StringTokenizer.hh
// Author: Andreas-Joachim Peters - CERN
// ----------------------------------------------------------------------

/************************************************************************
 * EOS - the CERN Disk Storage System                                   *
 * Copyright (C) 2011 CERN/Switzerland                                  *
 *                                                                      *
 * This program is free software: you can redistribute it and/or modify *
 * it under the terms of the GNU General Public License as published by *
 * the Free Software Foundation, either version 3 of the License, or    *
 * (at your option) any later version.                                  *
 *                                                                      *
 * This program is distributed in the hope that it will be useful,      *
 * but WITHOUT ANY WARRANTY; without even the implied warranty of       *
 * MERCHANTABILITY or FITNESS FOR A PARTICULAR PURPOSE.  See the        *
 * GNU General Public License for more details.                         *
 *                                                                      *
 * You should have received a copy of the GNU General Public License    *
 * along with this program.  If not, see <http://www.gnu.org/licenses/>.*
 ************************************************************************/

/**
 * @file   StringTokenizer.hh
 * 
 * @brief  Convenience class to deal with command line strings
 * 
 * 
 */

#ifndef __EOSCOMMON_STRINGTOKENIZER__
#define __EOSCOMMON_STRINGTOKENIZER__

/*----------------------------------------------------------------------------*/
#include "common/Namespace.hh"
/*----------------------------------------------------------------------------*/
#include "XrdOuc/XrdOucString.hh"
/*----------------------------------------------------------------------------*/
#include <string>
#include <vector>
#include <set>
#include <stdio.h>
#include <errno.h>
#include <string.h>

/*----------------------------------------------------------------------------*/

EOSCOMMONNAMESPACE_BEGIN

/*----------------------------------------------------------------------------*/
//! Utility class with convenience functions for string command line parsing 
//! Works like XrdOucTokenizer but wants each argument in " ".
//! Escaped quotes are ignored and & is replaced with #AND# !!!
/*----------------------------------------------------------------------------*/
class StringTokenizer {
 char* fBuffer;
 int fCurrentLine;
 int fCurrentArg;
 std::vector<size_t> fLineStart;
 std::vector<std::string> fLineArgs;

public:
 StringTokenizer (const char* s);

 StringTokenizer (XrdOucString s)
 {
  StringTokenizer (s.c_str ());
 }

 StringTokenizer (std::string s)
 {
  StringTokenizer (s.c_str ());
 }
 ~StringTokenizer ();

 const char* GetLine (); // return the next parsed line seperated by \n
<<<<<<< HEAD
 const char* GetToken (); // return the next token 
=======
 const char* GetToken (bool escapeand=true); // return the next token 
>>>>>>> 02c6173e
};

EOSCOMMONNAMESPACE_END
#endif<|MERGE_RESOLUTION|>--- conflicted
+++ resolved
@@ -23,10 +23,10 @@
 
 /**
  * @file   StringTokenizer.hh
- * 
+ *
  * @brief  Convenience class to deal with command line strings
- * 
- * 
+ *
+ *
  */
 
 #ifndef __EOSCOMMON_STRINGTOKENIZER__
@@ -49,37 +49,34 @@
 EOSCOMMONNAMESPACE_BEGIN
 
 /*----------------------------------------------------------------------------*/
-//! Utility class with convenience functions for string command line parsing 
+//! Utility class with convenience functions for string command line parsing
 //! Works like XrdOucTokenizer but wants each argument in " ".
 //! Escaped quotes are ignored and & is replaced with #AND# !!!
 /*----------------------------------------------------------------------------*/
-class StringTokenizer {
- char* fBuffer;
- int fCurrentLine;
- int fCurrentArg;
- std::vector<size_t> fLineStart;
- std::vector<std::string> fLineArgs;
+class StringTokenizer
+{
+  char* fBuffer;
+  int fCurrentLine;
+  int fCurrentArg;
+  std::vector<size_t> fLineStart;
+  std::vector<std::string> fLineArgs;
 
 public:
- StringTokenizer (const char* s);
+  StringTokenizer(const char* s);
 
- StringTokenizer (XrdOucString s)
- {
-  StringTokenizer (s.c_str ());
- }
+  StringTokenizer(XrdOucString s)
+  {
+    StringTokenizer(s.c_str());
+  }
 
- StringTokenizer (std::string s)
- {
-  StringTokenizer (s.c_str ());
- }
- ~StringTokenizer ();
+  StringTokenizer(std::string s)
+  {
+    StringTokenizer(s.c_str());
+  }
+  ~StringTokenizer();
 
- const char* GetLine (); // return the next parsed line seperated by \n
-<<<<<<< HEAD
- const char* GetToken (); // return the next token 
-=======
- const char* GetToken (bool escapeand=true); // return the next token 
->>>>>>> 02c6173e
+  const char* GetLine();  // return the next parsed line seperated by \n
+  const char* GetToken(bool escapeand = true); // return the next token
 };
 
 EOSCOMMONNAMESPACE_END
