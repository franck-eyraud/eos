// ----------------------------------------------------------------------
// File: com_space.cc
// Author: Andreas-Joachim Peters - CERN
// ----------------------------------------------------------------------

/************************************************************************
 * EOS - the CERN Disk Storage System                                   *
 * Copyright (C) 2011 CERN/Switzerland                                  *
 *                                                                      *
 * This program is free software: you can redistribute it and/or modify *
 * it under the terms of the GNU General Public License as published by *
 * the Free Software Foundation, either version 3 of the License, or    *
 * (at your option) any later version.                                  *
 *                                                                      *
 * This program is distributed in the hope that it will be useful,      *
 * but WITHOUT ANY WARRANTY; without even the implied warranty of       *
 * MERCHANTABILITY or FITNESS FOR A PARTICULAR PURPOSE.  See the        *
 * GNU General Public License for more details.                         *
 *                                                                      *
 * You should have received a copy of the GNU General Public License    *
 * along with this program.  If not, see <http://www.gnu.org/licenses/>.*
 ************************************************************************/

/*----------------------------------------------------------------------------*/
#include "console/ConsoleMain.hh"
/*----------------------------------------------------------------------------*/

#include <streambuf>
#include <string>
#include <cerrno>

using namespace eos::common;

/* Space listing, configuration, manipulation */
int
com_space(char* arg1)
{
  XrdOucString in = "";
  bool silent = false;
  bool printusage = false;
  bool highlighting = true;
  XrdOucString option = "";
  XrdOucEnv* result = 0;
  bool ok = false;
  bool sel = false;
  // split subcommands
  eos::common::StringTokenizer subtokenizer(arg1);
  subtokenizer.GetLine();
  XrdOucString subcommand = subtokenizer.GetToken();

  if (wants_help(arg1)) {
    goto com_space_usage;
  }

  if (subcommand == "ls") {
    in = "mgm.cmd=space&mgm.subcmd=ls";
    option = "";

    do {
      ok = false;
      subtokenizer.GetLine();
      option = subtokenizer.GetToken();

      if (option.length()) {
        if (option == "-m") {
          in += "&mgm.outformat=m";
          ok = true;
          highlighting = false;
        }

        if (option == "-l") {
          in += "&mgm.outformat=l";
          ok = true;
        }

        if (option == "-g") {
          XrdOucString geodepth = subtokenizer.GetToken();

          if (!geodepth.length()) {
            fprintf(stderr, "Error: geodepth is not provided\n");
            goto com_space_usage;
          }

          if (!geodepth.isdigit() || geodepth.atoi() < 0) {
            fprintf(stderr, "Error: geodepth should be a positive integer\n");
            return 0;
          }

          in += "&mgm.outdepth=";
          in += geodepth;
          ok = true;
        }

        if (option == "--io") {
          in += "&mgm.outformat=io";
          ok = true;
        }

        if (option == "--fsck") {
          in += "&mgm.outformat=fsck";
          ok = true;
        }

        if (option == "-s") {
          silent = true;
          ok = true;
        }

        if (!option.beginswith("-")) {
          in += "&mgm.selection=";
          in += option;

          if (!sel) {
            ok = true;
          }

          sel = true;
        }

        if (!ok) {
          printusage = true;
        }
      } else {
        ok = true;
      }
    } while (option.length());
  }

  if (subcommand == "reset") {
    in = "mgm.cmd=space&mgm.subcmd=reset";
    XrdOucString spacename = subtokenizer.GetToken();
    XrdOucString option = subtokenizer.GetToken();

    while (option.replace("-", "")) {
    }

    if (!spacename.length()) {
      printusage = true;
    }

    if (option.length() &&
        (option != "egroup") &&
        (option != "mapping") &&
        (option != "drain") &&
        (option != "scheduledrain") &&
        (option != "schedulebalance") &&
        (option != "ns") &&
        (option != "nsfilesystemview") &&
        (option != "nsfilemap") &&
        (option != "nsdirectorymap")) {
      printusage = true;
    }

    in += "&mgm.space=";
    in += spacename;

    if (option.length()) {
      in += "&mgm.option=";
      in += option;
    }

    ok = true;
  }

  if (subcommand == "define") {
    in = "mgm.cmd=space&mgm.subcmd=define";
    XrdOucString nodename = subtokenizer.GetToken();
    XrdOucString groupsize = subtokenizer.GetToken();
    XrdOucString groupmod = subtokenizer.GetToken();

    if (groupsize == "") {
      groupsize = "0";
    }

    if (groupmod == "") {
      groupmod = 24;
    }

    if (!nodename.length()) {
      printusage = true;
    }

    in += "&mgm.space=";
    in += nodename;
    in += "&mgm.space.groupsize=";
    in += groupsize;
    in += "&mgm.space.groupmod=";
    in += groupmod;
    ok = true;
  }

  if (subcommand == "set") {
    in = "mgm.cmd=space&mgm.subcmd=set";
    XrdOucString nodename = subtokenizer.GetToken();
    XrdOucString active = subtokenizer.GetToken();

    if ((!nodename.length()) || (!active.length())) {
      printusage = true;
    }

    if ((active != "on") && (active != "off")) {
      printusage = true;
    }

    in += "&mgm.space=";
    in += nodename;
    in += "&mgm.space.state=";
    in += active;
    ok = true;
  }

  if (subcommand == "rm") {
    in = "mgm.cmd=space&mgm.subcmd=rm";
    XrdOucString spacename = subtokenizer.GetToken();

    if (!spacename.length()) {
      printusage = true;
    }

    in += "&mgm.space=";
    in += spacename;
    ok = true;
  }

  if (subcommand == "status") {
    in = "mgm.cmd=space&mgm.subcmd=status";
    XrdOucString spacename = subtokenizer.GetToken();
    XrdOucString option = subtokenizer.GetToken();

    if (option.length()) {
      if (option == "-m") {
        in += "&mgm.outformat=m";
        ok = true;
      }

      if (!ok) {
        printusage = true;
      }
    }

    if (!spacename.length()) {
      printusage = true;
    }

    in += "&mgm.space=";
    in += spacename;
    ok = true;
    std::string contents =
      eos::common::StringConversion::StringFromShellCmd("cat /var/eos/md/stacktrace");
  }

  if (subcommand == "node-set") {
    in = "mgm.cmd=space&mgm.subcmd=node-set";
    XrdOucString spacename = subtokenizer.GetToken();
    XrdOucString key = subtokenizer.GetToken();
    XrdOucString file = subtokenizer.GetToken();
    std::string val;

    if (!spacename.length()) {
      printusage = true;
    }

    if (!key.length()) {
      printusage = true;
    }

    if (!file.length()) {
      printusage = true;
    }

    in += "&mgm.space=";
    in += spacename;
    in += "&mgm.space.node-set.key=";
    in += key;
    in += "&mgm.space.node-set.val=";

    if (file.length()) {
      if (file.beginswith("/")) {
        std::ifstream ifs(file.c_str(), std::ios::in | std::ios::binary);

        if (!ifs) {
          fprintf(stderr, "error: unable to read %s - errno=%d\n", file.c_str(), errno);
          global_retc = errno;
          return (0);
        }

        val = std::string((std::istreambuf_iterator<char>(ifs)),
                          std::istreambuf_iterator<char>());

        if (val.length() > 512) {
          fprintf(stderr,
                  "error: the file contents exceeds 0.5 kB - configure a file hosted on the MGM using file:<mgm-path>\n");
          global_retc = EINVAL;
          return (0);
        }

        // store the value b64 encoded
        XrdOucString val64;
        eos::common::SymKey::Base64Encode((char*) val.c_str(), val.length(), val64);

        while (val64.replace("=", ":")) {}

        in += "base64:";
        in += val64.c_str();
        ok = true;
      } else {
        val = file.c_str();
        in += val.c_str();
        ok = true;
      }
    }
  }

  if (subcommand == "kinetic-json-store") {
    in = "mgm.cmd=space&mgm.subcmd=kinetic-json-store";
    XrdOucString spacename = subtokenizer.GetToken();
    XrdOucString key = subtokenizer.GetToken();
    XrdOucString file = subtokenizer.GetToken();
    std::string val;

    if (!spacename.length()) {
      printusage = true;
    }

    if (!key.length()) {
      printusage = true;
    }

    if (!file.length()) {
      printusage = true;
    }

    in += "&mgm.space=";
    in += spacename;
    in += "&mgm.space.kinetic-json-store.key=";
    in += key;
    in += "&mgm.space.kinetic-json-store.val=";

    if (file.length()) {
      std::ifstream ifs(file.c_str(), std::ios::in | std::ios::binary);

      if (!ifs) {
        fprintf(stderr, "error: unable to read %s - errno=%d\n", file.c_str(), errno);
        global_retc = errno;
        return (0);
      }

      val = std::string((std::istreambuf_iterator<char>(ifs)),
                        std::istreambuf_iterator<char>());
      // store the value b64 encoded
      XrdOucString val64;
      eos::common::SymKey::Base64Encode((char*) val.c_str(), val.length(), val64);
      in += "base64:";
      in += val64.c_str();
      ok = true;
    }
  }

  if (subcommand == "node-get") {
    in = "mgm.cmd=space&mgm.subcmd=node-get";
    XrdOucString spacename = subtokenizer.GetToken();
    XrdOucString key = subtokenizer.GetToken();

    if (!spacename.length()) {
      printusage = true;
    }

    if (!key.length()) {
      printusage = true;
    }

    in += "&mgm.space=";
    in += spacename;
    in += "&mgm.space.node-get.key=";
    in += key;
    ok = true;
    result = client_admin_command(in);

    if (result->Get("mgm.proc.stdout")) {
      XrdOucString val = result->Get("mgm.proc.stdout");
      eos::common::StringTokenizer subtokenizer(val.c_str());

      while (subtokenizer.GetLine()) {
        XrdOucString nodeline = subtokenizer.GetToken();
        XrdOucString node = nodeline;
        node.erase(nodeline.find(":"));
        nodeline.erase(0, nodeline.find(":="));
        nodeline.erase(0, 2);
        // base 64 decode
        eos::common::SymKey::DeBase64(nodeline, val);

        if (node == "*") {
          fprintf(stdout, "%s\n", val.c_str());
        } else {
          fprintf(stdout, "# [ %s ]\n %s\n", node.c_str(), val.c_str());
        }

        global_retc = 0;
        return (0);
      }
    }
  }

  if (subcommand == "quota") {
    in = "mgm.cmd=space&mgm.subcmd=quota";
    XrdOucString spacename = subtokenizer.GetToken();
    XrdOucString onoff = subtokenizer.GetToken();

    if ((!spacename.length()) || (!onoff.length())) {
      goto com_space_usage;
    }

    in += "&mgm.space=";
    in += spacename;
    in += "&mgm.space.quota=";
    in += onoff;
    ok = true;
  }

  if (subcommand == "config") {
    XrdOucString spacename = subtokenizer.GetToken();
    XrdOucString keyval = subtokenizer.GetToken();

    if ((!spacename.length()) || (!keyval.length())) {
      goto com_space_usage;
    }

    if ((keyval.find("=")) == STR_NPOS) {
      // not like <key>=<val>
      goto com_space_usage;
    }

    std::string is = keyval.c_str();
    std::vector<std::string> token;
    std::string delimiter = "=";
    eos::common::StringConversion::Tokenize(is, token, delimiter);

    if (token.size() != 2) {
      goto com_space_usage;
    }

    XrdOucString in = "mgm.cmd=space&mgm.subcmd=config&mgm.space.name=";
    in += spacename;
    in += "&mgm.space.key=";
    in += token[0].c_str();
    in += "&mgm.space.value=";
    in += token[1].c_str();
    global_retc = output_result(client_admin_command(in));
    return (0);
  }

  if (printusage || (!ok)) {
    goto com_space_usage;
  }

  result = client_admin_command(in);

  if (!silent) {
    global_retc = output_result(result, highlighting);
  } else {
    if (result) {
      global_retc = 0;
    } else {
      global_retc = EINVAL;
    }
  }

  return (0);
com_space_usage:
  fprintf(stdout,
          "usage: space ls                                                  : list spaces\n");
  fprintf(stdout,
          "usage: space ls [-s|-g <depth>] [-m|-l|--io|--fsck] [<space>]                   : list in all spaces or select only <space>. <space> is a substring match and can be a comma seperated list\n");
  fprintf(stdout,
          "                                                                  -s : silent mode\n");
  fprintf(stdout,
          "                                                                  -m : monitoring key=value output format\n");
  fprintf(stdout,
          "                                                                  -l : long output - list also file systems after each space\n");
  fprintf(stdout,
          "                                                                  -g : geo output - aggregate space information along the instance geotree down to <depth>\n");
  fprintf(stdout,
          "                                                                --io : print IO satistics\n");
  fprintf(stdout,
          "                                                              --fsck : print filesystem check statistics\n");
  fprintf(stdout,
          "       space config <space-name> space.nominalsize=<value>           : configure the nominal size for this space\n");
  fprintf(stdout,
          "       space config <space-name> space.balancer=on|off               : enable/disable the space balancer [default=off]\n");
  fprintf(stdout,
          "       space config <space-name> space.balancer.threshold=<percent>  : configure the used bytes deviation which triggers balancing            [ default=20 (%%)     ] \n");
  fprintf(stdout,
          "       space config <space-name> space.balancer.node.rate=<MB/s>     : configure the nominal transfer bandwith per running transfer on a node [ default=25 (MB/s)   ]\n");
  fprintf(stdout,
          "       space config <space-name> space.balancer.node.ntx=<#>         : configure the number of parallel balancing transfers per node          [ default=2 (streams) ]\n");
  fprintf(stdout,
          "       space config <space-name> space.converter=on|off              : enable/disable the space converter [default=off]\n");
  fprintf(stdout,
          "       space config <space-name> space.converter.ntx=<#>             : configure the number of parallel conversions per space                 [ default=2 (streams) ]\n");
  fprintf(stdout,
          "       space config <space-name> space.drainer.node.rate=<MB/s >     : configure the nominal transfer bandwith per running transfer on a node [ default=25 (MB/s)   ]\n");
  fprintf(stdout,
          "       space config <space-name> space.drainer.node.ntx=<#>          : configure the number of parallel draining transfers per node           [ default=2 (streams) ]\n");
  fprintf(stdout,
          "       space config <space-name> space.lru=on|off                    : enable/disable the LRU policy engine [default=off]\n");
  fprintf(stdout,
          "       space config <space-name> space.lru.interval=<sec>            : configure the default lru scan interval\n");
  fprintf(stdout,
          "       space config <space-name> space.headroom=<size>               : configure the default disk headroom if not defined on a filesystem (see fs for details)\n");
  fprintf(stdout,
          "       space config <space-name> space.scaninterval=<sec>            : configure the default scan interval if not defined on a filesystem (see fs for details)\n");
  fprintf(stdout,
          "       space config <space-name> space.drainperiod=<sec>             : configure the default drain  period if not defined on a filesystem (see fs for details)\n");
  fprintf(stdout,
          "       space config <space-name> space.graceperiod=<sec>             : configure the default grace  period if not defined on a filesystem (see fs for details)\n");
  fprintf(stdout,
          "       space config <space-name> space.autorepair=on|off             : enable auto-repair of faulty replica's/files (the converter has to be enabled too)");
  fprintf(stdout,
          "                                                                       => size can be given also like 10T, 20G, 2P ... without space before the unit \n");
  fprintf(stdout,
          "       space config <space-name> space.geo.access.policy.write.exact=on|off   : if 'on' use exact matching geo replica (if available) , 'off' uses weighting [ for write case ]\n");
  fprintf(stdout,
          "       space config <space-name> space.geo.access.policy.read.exact=on|off    : if 'on' use exact matching geo replica (if available) , 'off' uses weighting [ for read case  ]\n");
  fprintf(stdout, "\n");
  fprintf(stdout,
          "       space config <space-name> fs.<key>=<value>                    : configure file system parameters for each filesystem in this space (see help of 'fs config' for details)\n");
  fprintf(stdout, "\n");
  fprintf(stdout,
          "       space define <space-name> [<groupsize> [<groupmod>]]          : define how many filesystems can end up in one scheduling group <groupsize> [default=0]\n");
  fprintf(stdout, "\n");
  fprintf(stdout,
          "                                                                       => <groupsize>=0 means, that no groups are built within a space, otherwise it should be the maximum number of nodes in a scheduling group\n");
  fprintf(stdout,
          "                                                                       => <groupmod> defines the maximun number of filesystems per node\n");
  fprintf(stdout, "\n");
  fprintf(stdout,
          "       space reset <space-name>  [--egroup|mapping|drain|scheduledrain|schedulebalance] \n");
  fprintf(stdout,
          "       space node-set <space-name> <node.key> <file-name>            : store the contents of <file-name> into the node configuration variable <node.key> visibile to all FSTs\n");
  fprintf(stdout,
          "                                                                       => if <file-name> matches file:<path> the file is loaded from the MGM and not from the client\n");
  fprintf(stdout,
          "                                                                       => local files cannot exceed 512 bytes - MGM files can be arbitrary length\n");
  fprintf(stdout,
          "                                                                       => the contents gets base64 encoded by default\n");
  fprintf(stdout, "\n");
  fprintf(stdout,
          "       space node-get <space-name> <node.key>                        : get the value of <node.key> and base64 decode before output\n");
  fprintf(stdout,
          "                                                                     : if the value for <node.key> is identical for all nodes in the referenced space, it is dumped only once, otherwise the value is dumped for each node separately\n");
  fprintf(stdout,
          "       space kinetic-json-store cluster|security|location <local-file>\n");
  fprintf(stdout,
          "                                                                     : store a modified json file on the MGM (without publishing)\n");
  fprintf(stdout,
          "       space reset <space-name>  [--egroup|mapping|drain|scheduledrain|schedulebalance|ns|nsfilesystemview|nsfilemap|nsdirectorymap] \n");
  fprintf(stdout,
          "                                                                     : reset a space e.g. recompute the drain state machine\n");
  fprintf(stdout,
          "       space status <space-name> [-m]                                : print's all defined variables for space\n");
  fprintf(stdout,
          "       space set <space-name> on|off                                 : enables/disabels all groups under that space ( not the nodes !) \n");
  fprintf(stdout,
          "       space rm <space-name>                                         : remove space\n");
  fprintf(stdout, "\n");
<<<<<<< HEAD
  fprintf(stdout,
          "       space quota <space-name> on|off                               : enable/disable quota\n");
=======
  fprintf(stdout, "       space quota <space-name> on|off                               : enable/disable quota\n");

  global_retc = EINVAL;
>>>>>>> 07494d6a
  return (0);
}<|MERGE_RESOLUTION|>--- conflicted
+++ resolved
@@ -563,13 +563,8 @@
   fprintf(stdout,
           "       space rm <space-name>                                         : remove space\n");
   fprintf(stdout, "\n");
-<<<<<<< HEAD
   fprintf(stdout,
           "       space quota <space-name> on|off                               : enable/disable quota\n");
-=======
-  fprintf(stdout, "       space quota <space-name> on|off                               : enable/disable quota\n");
-
   global_retc = EINVAL;
->>>>>>> 07494d6a
   return (0);
 }