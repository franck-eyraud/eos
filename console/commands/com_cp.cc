--- conflicted
+++ resolved
@@ -93,15 +93,9 @@
   fprintf(stdout,
           "      <as3-url>?s3.key=<access-key>         [as used in EOS transfers\n");
   fprintf(stdout, "\n");
-<<<<<<< HEAD
   fprintf(stdout,
           "      If <src> and <dst> are using S3, we are using the same credentials on both ands and the target credentials will overwrite source credentials!\n");
-  return (0);
-=======
-  fprintf(stdout, "      If <src> and <dst> are using S3, we are using the same credentials on both ands and the target credentials will overwrite source credentials!\n");
-
   return (EINVAL);
->>>>>>> 07494d6a
 }
 
 /* Cp Interface */
