--- conflicted
+++ resolved
@@ -1,7 +1,6 @@
 // ----------------------------------------------------------------------
 // File: com_attr.cc
 // Author: Andreas-Joachim Peters - CERN
-// Author: Joaquim Rocha - CERN
 // ----------------------------------------------------------------------
 
 /************************************************************************
@@ -30,104 +29,55 @@
 int
 com_attr (char* arg1)
 {
-<<<<<<< HEAD
   eos::common::StringTokenizer subtokenizer(arg1);
   subtokenizer.GetLine();
   XrdOucString subcommand = subtokenizer.GetToken();
-=======
->>>>>>> 322e8a74
   XrdOucString option = "";
+  XrdOucString optionstring = "";
   XrdOucString in = "mgm.cmd=attr";
-  XrdOucString path;
-  ConsoleCliCommand *parsedCmd, *attrCmd, *lsSubCmd, *setSubCmd,
-    *getSubCmd, *rmSubCmd, *resetSubCmd;
-
-  attrCmd = new ConsoleCliCommand("attr", "provides the extended attribute "
-                                  "interface for directories in EOS.");
-
-  CliPositionalOption pathOption("path", "", 1, 1, "<path>", true);
-
-  lsSubCmd = new ConsoleCliCommand("ls", "list attributes of path");
-  CliOption recursiveOption("recursive",
-                            "list recursively all directory children", "-r");
-  lsSubCmd->addOption(recursiveOption);
-  lsSubCmd->addOption(pathOption);
-  attrCmd->addSubcommand(lsSubCmd);
-
-  resetSubCmd = new ConsoleCliCommand("reset", "set attributes of path to the "
-                                      "EOS defaults");
-  resetSubCmd->addGroupedOptions(std::vector<CliOption>
-                                 {{"replica", "set the attributes of <path> to "
-                                   "the EOS's defaults for replicas",
-                                   "--replica"},
-                                  {"raiddp", "set the attributes of <path> to "
-                                   "the EOS's defaults for dual-parity-raid "
-                                   "(4+2)", "--raiddp"},
-                                  {"raid6", "set the attributes of <path> to "
-                                   "the EOS's defaults for raid-6 (4+2)",
-                                   "--raid6"},
-                                  {"archive", "set the attributes of <path> to "
-                                   "the EOS's defaults for archive layouts "
-                                   "(5+3)", "--archive"}
-                                 })->setRequired(true);
-  resetSubCmd->addOption(pathOption);
-  recursiveOption.setDescription("reset recursively on all directory children");
-  resetSubCmd->addOption(recursiveOption);
-  attrCmd->addSubcommand(resetSubCmd);
-
-  pathOption.setPosition(2);
-  setSubCmd = new ConsoleCliCommand("set", "set attributes of path");
-  setSubCmd->addOption({"key-value", "", 1, 1, "<key>=<value>", true});
-  setSubCmd->addOption(pathOption);
-  recursiveOption.setDescription("set recursively on all directory children");
-  setSubCmd->addOption(recursiveOption);
-  attrCmd->addSubcommand(setSubCmd);
-
-  CliPositionalOption keyOption("key", "", 1, 1, "<key>", true);
-  getSubCmd = new ConsoleCliCommand("get", "get attributes of path");
-  recursiveOption.setDescription("get recursively on all directory children");
-  getSubCmd->addOption(recursiveOption);
-  getSubCmd->addOption(keyOption);
-  getSubCmd->addOption(pathOption);
-  attrCmd->addSubcommand(getSubCmd);
-
-  rmSubCmd = new ConsoleCliCommand("rm", "rm attributes of path");
-  recursiveOption.setDescription("delete recursively on all directory children");
-  rmSubCmd->addOption(recursiveOption);
-  rmSubCmd->addOption(keyOption);
-  rmSubCmd->addOption(pathOption);
-  attrCmd->addSubcommand(rmSubCmd);
-
-  addHelpOptionRecursively(attrCmd);
-
-  parsedCmd = attrCmd->parse(arg1);
-
-  if (parsedCmd == attrCmd)
-  {
-    if (!checkHelpAndErrors(attrCmd))
-      parsedCmd->printUsage();
-
-    goto com_examples;
-  }
-  if (checkHelpAndErrors(parsedCmd))
-    goto bailout;
-
-  if (parsedCmd->hasValue("recursive"))
-    in += "&mgm.option=r";
-
-  path = cleanPath(parsedCmd->getValue("path"));
-
-  if (parsedCmd == lsSubCmd)
-  {
+  XrdOucString arg = "";
+
+  if (wants_help(arg1))
+    goto com_attr_usage;
+
+  if (subcommand.beginswith("-"))
+  {
+    option = subcommand;
+    option.erase(0, 1);
+    optionstring += subcommand;
+    optionstring += " ";
+    subcommand = subtokenizer.GetToken();
+    arg = subtokenizer.GetToken();
+    in += "&mgm.option=";
+    in += option;
+  }
+  else
+  {
+    arg = subtokenizer.GetToken();
+  }
+
+  if ((!subcommand.length()) || (!arg.length()) ||
+      ((subcommand != "ls") && (subcommand != "set") && (subcommand != "get") && (subcommand != "rm")))
+    goto com_attr_usage;
+
+  if (subcommand == "ls")
+  {
+    XrdOucString path = arg;
+    if (!path.length())
+      goto com_attr_usage;
+
+    path = abspath(path.c_str());
+
     in += "&mgm.subcmd=ls";
-    in += "&mgm.path=" + path;
-  }
-  else if (parsedCmd == setSubCmd)
-  {
-    XrdOucString key = setSubCmd->getValue("key-value").c_str();
+    in += "&mgm.path=";
+    in += path;
+  }
+
+  if (subcommand == "set")
+  {
+    XrdOucString key = arg;
     XrdOucString value = "";
     int epos = key.find("=");
-
     if (epos != STR_NPOS)
     {
       value = key;
@@ -135,84 +85,230 @@
       key.erase(epos);
     }
     else
+    {
       value = "";
-
-    if (!key.length() || !value.length())
+    }
+
+    if (!value.length())
+      goto com_attr_usage;
+
+    if (value.beginswith("\""))
     {
-      fprintf(stdout, "Error: Please provide a key and a value in the "
-              "following way <key>=<value>\n");
-      setSubCmd->printUsage();
+      if (!value.endswith("\""))
+      {
+        do
+        {
+          XrdOucString morevalue = subtokenizer.GetToken();
+
+          if (morevalue.endswith("\""))
+          {
+            value += " ";
+            value += morevalue;
+            break;
+          }
+          if (!morevalue.length())
+          {
+            goto com_attr_usage;
+          }
+          value += " ";
+          value += morevalue;
+        }
+        while (1);
+      }
     }
 
-    in += "&mgm.subcmd=set&mgm.attr.key=" + key;
-    in += "&mgm.attr.value=" + value;
-    in += "&mgm.path=" + path;
-  }
-  else if (parsedCmd == resetSubCmd)
-  {
-    std::string blocksize, layout, nstripes;
-
-    if (resetSubCmd->hasValue("replica"))
+    XrdOucString path = subtokenizer.GetToken();
+    if (!key.length() || !value.length() || !path.length())
+      goto com_attr_usage;
+
+    path = abspath(path.c_str());
+
+    in += "&mgm.subcmd=set&mgm.attr.key=";
+    in += key;
+    in += "&mgm.attr.value=";
+    in += value;
+    in += "&mgm.path=";
+    in += path;
+
+    if (key == "default")
     {
-      blocksize = "4k";
-      layout = "replica";
-      nstripes = "2";
+      if (value == "replica")
+      {
+        XrdOucString d1 = optionstring;
+        d1 += "set ";
+        d1 += "sys.forced.blocksize=4k ";
+        d1 += path;
+        XrdOucString d2 = optionstring;
+        d2 += "set ";
+        d2 += "sys.forced.checksum=adler ";
+        d2 += path;
+        XrdOucString d3 = optionstring;
+        d3 += "set ";
+        d3 += "sys.forced.layout=replica ";
+        d3 += path;
+        XrdOucString d4 = optionstring;
+        d4 += "set ";
+        d4 += "sys.forced.nstripes=2 ";
+        d4 += path;
+        XrdOucString d5 = optionstring;
+        d5 += "set ";
+        d5 += "sys.forced.space=default ";
+        d5 += path;
+        XrdOucString d6 = optionstring;
+        d6 += "set ";
+        d6 += "sys.forced.blockchecksum=crc32c ";
+        d6 += path;
+        global_retc = com_attr((char*) d1.c_str()) || com_attr((char*) d2.c_str()) || com_attr((char*) d3.c_str()) || com_attr((char*) d4.c_str()) || com_attr((char*) d5.c_str()) || com_attr((char*) d6.c_str());
+        return (0);
+      }
+      if (value == "raiddp")
+      {
+        XrdOucString d1 = optionstring;
+        d1 += "set ";
+        d1 += "sys.forced.blocksize=1M ";
+        d1 += path;
+        XrdOucString d2 = optionstring;
+        d2 += "set ";
+        d2 += "sys.forced.checksum=adler ";
+        d2 += path;
+        XrdOucString d3 = optionstring;
+        d3 += "set ";
+        d3 += "sys.forced.layout=raiddp ";
+        d3 += path;
+        XrdOucString d4 = optionstring;
+        d4 += "set ";
+        d4 += "sys.forced.nstripes=6 ";
+        d4 += path;
+        XrdOucString d5 = optionstring;
+        d5 += "set ";
+        d5 += "sys.forced.space=default ";
+        d5 += path;
+        XrdOucString d6 = optionstring;
+        d6 += "set ";
+        d6 += "sys.forced.blockchecksum=crc32c ";
+        d6 += path;
+        global_retc = com_attr((char*) d1.c_str()) || com_attr((char*) d2.c_str()) || com_attr((char*) d3.c_str()) || com_attr((char*) d4.c_str()) || com_attr((char*) d5.c_str()) || com_attr((char*) d6.c_str());
+        return (0);
+      }
+      if (value == "raid6")
+      {
+        XrdOucString d1 = optionstring;
+        d1 += "set ";
+        d1 += "sys.forced.blocksize=1M ";
+        d1 += path;
+        XrdOucString d2 = optionstring;
+        d2 += "set ";
+        d2 += "sys.forced.checksum=adler ";
+        d2 += path;
+        XrdOucString d3 = optionstring;
+        d3 += "set ";
+        d3 += "sys.forced.layout=raid6 ";
+        d3 += path;
+        XrdOucString d4 = optionstring;
+        d4 += "set ";
+        d4 += "sys.forced.nstripes=6 ";
+        d4 += path;
+        XrdOucString d5 = optionstring;
+        d5 += "set ";
+        d5 += "sys.forced.space=default ";
+        d5 += path;
+        XrdOucString d6 = optionstring;
+        d6 += "set ";
+        d6 += "sys.forced.blockchecksum=crc32c ";
+        d6 += path;
+        global_retc = com_attr((char*) d1.c_str()) || com_attr((char*) d2.c_str()) || com_attr((char*) d3.c_str()) || com_attr((char*) d4.c_str()) || com_attr((char*) d5.c_str()) || com_attr((char*) d6.c_str());
+        return (0);
+      }
+      if (value == "archive")
+      {
+        XrdOucString d1 = optionstring;
+        d1 += "set ";
+        d1 += "sys.forced.blocksize=1M ";
+        d1 += path;
+        XrdOucString d2 = optionstring;
+        d2 += "set ";
+        d2 += "sys.forced.checksum=adler ";
+        d2 += path;
+        XrdOucString d3 = optionstring;
+        d3 += "set ";
+        d3 += "sys.forced.layout=archive ";
+        d3 += path;
+        XrdOucString d4 = optionstring;
+        d4 += "set ";
+        d4 += "sys.forced.nstripes=8 ";
+        d4 += path;
+        XrdOucString d5 = optionstring;
+        d5 += "set ";
+        d5 += "sys.forced.space=default ";
+        d5 += path;
+        XrdOucString d6 = optionstring;
+        d6 += "set ";
+        d6 += "sys.forced.blockchecksum=crc32c ";
+        d6 += path;
+        global_retc = com_attr((char*) d1.c_str()) || com_attr((char*) d2.c_str()) || com_attr((char*) d3.c_str()) || com_attr((char*) d4.c_str()) || com_attr((char*) d5.c_str()) || com_attr((char*) d6.c_str());
+        return (0);
+      }
+      goto com_attr_usage;
     }
-    else if (resetSubCmd->hasValue("raiddp"))
-    {
-      blocksize = "1M";
-      layout = "raiddp";
-      nstripes = "6";
-    }
-    else if (resetSubCmd->hasValue("raid6"))
-    {
-      blocksize = "1M";
-      layout = "raid6";
-      nstripes = "6";
-    }
-    else if (resetSubCmd->hasValue("archive"))
-    {
-      blocksize = "1M";
-      layout = "archive";
-      nstripes = "8";
-    }
-
-    const std::string args[] = {"sys.forced.blocksize=" + blocksize,
-                                "sys.forced.checksum=adler",
-                                "sys.forced.layout=" + layout,
-                                "sys.forced.nstripes=" + nstripes,
-                                "sys.forced.space=default",
-                                "sys.forced.blockchecksum=crc32c",
-                                ""};
-
-    for (int i = 0; args[i].length() > 0; i++)
-    {
-      std::string command = "set ";
-      if (resetSubCmd->hasValue("recursive"))
-        command += " -r ";
-      command += args[i] + " " + path.c_str();
-
-      global_retc = global_retc || com_attr((char *) command.c_str());
-    }
-
-    goto bailout;
-  }
-  else if (parsedCmd == getSubCmd || parsedCmd == rmSubCmd)
-  {
-    in += "&mgm.subcmd=";
-    in += parsedCmd == rmSubCmd ? "rm" : "get";
-    in += "&mgm.attr.key=";
-    in += parsedCmd->getValue("key").c_str();
-    in += "&mgm.path=" + path;
+  }
+
+  if (subcommand == "get")
+  {
+    XrdOucString key = arg;
+    XrdOucString path = subtokenizer.GetToken();
+    if (!key.length() || !path.length())
+      goto com_attr_usage;
+    path = abspath(path.c_str());
+    in += "&mgm.subcmd=get&mgm.attr.key=";
+    in += key;
+    in += "&mgm.path=";
+    in += path;
+  }
+
+  if (subcommand == "rm")
+  {
+    XrdOucString key = arg;
+    XrdOucString path = subtokenizer.GetToken();
+    if (!key.length() || !path.length())
+      goto com_attr_usage;
+    path = abspath(path.c_str());
+    in += "&mgm.subcmd=rm&mgm.attr.key=";
+    in += key;
+    in += "&mgm.path=";
+    in += path;
   }
 
   global_retc = output_result(client_user_command(in));
-
-  goto bailout;
-
-com_examples:
-
-  fprintf(stdout, "\nIf <key> starts with 'sys.' you have to be member of the sudoer group to see this attributes or modify.\n\n");
+  return (0);
+
+com_attr_usage:
+  fprintf(stdout, "'[eos] attr ..' provides the extended attribute interface for directories in EOS.\n");
+  fprintf(stdout, "Usage: attr [OPTIONS] ls|set|get|rm ...\n");
+  fprintf(stdout, "Options:\n");
+
+  fprintf(stdout, "attr [-r] ls <path> :\n");
+  fprintf(stdout, "                                                : list attributes of path\n");
+  fprintf(stdout, " -r : list recursive on all directory children\n");
+  fprintf(stdout, "attr [-r] set <key>=<value> <path> :\n");
+  fprintf(stdout, "                                                : set attributes of path (-r recursive)\n");
+  fprintf(stdout, "attr [-r] set default=replica|raiddp|raid6|archive <path> :\n");
+  fprintf(stdout, "                                                : set attributes of path (-r recursive) to the EOS defaults for replicas,dual-parity-raid (4+2), raid-6 (4+2) or archive layouts (5+3).\n");
+
+  //  fprintf(stdout,"attr [-r] set default=raiddp <path> :\n");
+  //  fprintf(stdout,"                                                : set attributes of path (-r recursive) to the EOS defaults for dual parity raid (4+2).\n");
+
+  //  fprintf(stdout,"attr [-r] set default=reeds <path> :\n");
+  //  fprintf(stdout,"                                                : set attributes of path (-r recursive) to the EOS defaults for reed solomon (4+2).\n");
+
+  fprintf(stdout, " -r : set recursive on all directory children\n");
+  fprintf(stdout, "attr [-r] get <key> <path> :\n");
+  fprintf(stdout, "                                                : get attributes of path (-r recursive)\n");
+  fprintf(stdout, " -r : get recursive on all directory children\n");
+  fprintf(stdout, "attr [-r] rm  <key> <path> :\n");
+  fprintf(stdout, "                                                : delete attributes of path (-r recursive)\n\n");
+  fprintf(stdout, " -r : delete recursive on all directory children\n");
+
+  fprintf(stdout, "If <key> starts with 'sys.' you have to be member of the sudoer group to see this attributes or modify.\n\n");
 
   fprintf(stdout, "Administrator Variables:\n");
   // ---------------------------------------------------------------------------
@@ -226,8 +322,6 @@
   fprintf(stdout, "                                              <checksuM> = adler,crc32,crc32c,md5,sha\n");
   fprintf(stdout, "         sys.forced.nstripes=<n>               : enforces to use <n> stripes[<n>= 1..16]\n");
   fprintf(stdout, "         sys.forced.blocksize=<w>              : enforces to use a blocksize of <w> - <w> can be 4k,64k,128k,256k or 1M \n");
-  fprintf(stdout, "         sys.forced.plctplcy=<policy>[:geotag] : enforces to use replica/stripe placement policy <policy> [<policy>=(scattered,hybrid:<geotag>,gathered:<geotag>)]\n");
-  fprintf(stdout, "         sys.forced.noplctplcy=1               : disables user defined replica/stripe placement policy\n");
   fprintf(stdout, "         sys.forced.nouserlayout=1             : disables the user settings with user.forced.<xxx>\n");
   fprintf(stdout, "         sys.forced.nofsselection=1            : disables user defined filesystem selection with environment variables for reads\n");
   fprintf(stdout, "         sys.forced.bookingsize=<bytes>        : set's the number of bytes which get for each new created replica\n");
@@ -248,7 +342,7 @@
   fprintf(stdout, "\n");
   fprintf(stdout, "         sys.lru.convert.match=[match1:<age1>,match2:<age2>...]\n");
   fprintf(stdout, "                                                 defines the rule that files with a given match will be converted to the layouts defined by sys.conversion.<match> when their access time reaches <age>.\n");
-  fprintf(stdout, "\n");
+  fprintf(stdout, "\n"); 
   // ---------------------------------------------------------------------------
   fprintf(stdout, "         sys.stall.unavailable=<sec>           : stall clients for <sec> seconds if a needed file system is unavailable\n");
   fprintf(stdout, "         sys.heal.unavailable=<tries>          : try to heal an unavailable file for atleast <tries> times - must be >= 3 !!\n");
@@ -262,7 +356,7 @@
   fprintf(stdout, "         sys.recycle=....                      : define the recycle bin for that directory - WARNING: never modify this variables via 'attr' ... use the 'recycle' interface\n");
   fprintf(stdout, "         sys.recycle.keeptime=<seconds>        : define the time how long files stay in a recycle bin before final deletions taks place. This attribute has to defined on the recycle - WARNING: never modify this variables via 'attr' ... use the 'recycle' interface\n\n");
   fprintf(stdout, "         sys.versioning=<n>                    : keep <n> versions of a file e.g. if you upload a file <n+10> times it will keep the last <n+1> versions\n");
-  // ---------------------------------------------------------------------------
+// ---------------------------------------------------------------------------
   fprintf(stdout, "         sys.acl=<acllist>                     : set's an ACL which is honored for open,rm & rmdir operations\n");
   fprintf(stdout, "               => <acllist> = <rule1>,<rule2>...<ruleN> is a comma separated list of rules\n");
   fprintf(stdout, "               => <rule> = u:<uid|username>|g:<gid|groupname>|egroup:<name>|z:{irwxomqc(!d)(+d)(!u)(+u)} \n\n");
@@ -275,11 +369,11 @@
   fprintf(stdout, "              '+d' : this tag can be used to overwrite a group rule excluding deletion via '!d' for certain users\n");
   fprintf(stdout, "              '+u' : this tag can be used to overwrite a rul excluding updates via '!u'\n");
   fprintf(stdout, "              'c'  : this tag can be used to grant chown permissions\n");
-  fprintf(stdout, "              'q'  : this tag can be used to grant quota administrator permissions\n");
+  fprintf(stdout,"               'q'  : this tag can be used to grant quota administrator permissions\n");
   fprintf(stdout, "               e.g.: sys.acl='z:!d' => 'z' is a rule for every user besides root e.g. nobody can delete here'b\n");
   fprintf(stdout, "                     sys.acl='z:i' => directory becomes immutable\n");
   fprintf(stdout, "         sys.eval.useracl                      : enables the evaluation of user acls if key is defined\n");
-  fprintf(stdout, "         sys.owner.auth=<owner-auth-list>      : set's additional owner on a directory - open/create + mkdir commands will use the owner id for operations if the client is part of the owner authentication list");
+  fprintf(stdout, "         sys.owner.auth=<owner-auth-list>                 : set's additional owner on a directory - open/create + mkdir commands will use the owner id for operations if the client is part of the owner authentication list");
   fprintf(stdout, "               => <owner-auth-list> = <auth1>:<name1>,<auth2>:<name2  e.g. krb5:nobody,gsi:DN=...\n");
   // ---------------------------------------------------------------------------
   fprintf(stdout, "User Variables:\n");
@@ -289,8 +383,6 @@
   fprintf(stdout, "         user.forced.blockchecksum=<checksum>  : s.a.\n");
   fprintf(stdout, "         user.forced.nstripes=<n>              : s.a.\n");
   fprintf(stdout, "         user.forced.blocksize=<w>             : s.a.\n");
-  fprintf(stdout, "         user.forced.plctplcy=<policy>[:geotag] : s.a.\n");
-  fprintf(stdout, "         user.forced.noplctplcy=1               : s.a.\n");
   fprintf(stdout, "         user.forced.nouserlayout=1            : s.a.\n");
   fprintf(stdout, "         user.forced.nofsselection=1           : s.a.\n");
   fprintf(stdout, "         user.forced.atomic=1                  : s.a.\n");
@@ -299,88 +391,38 @@
   fprintf(stdout, "         user.versioning=<n>                   : s.a.\n");
   fprintf(stdout, "         user.tag=<tag>                        : Tag <tag> to group files for scheduling and flat file distribution. Use this tag to define datasets (if <tag> contains space use tag with quotes)\n");
   fprintf(stdout, "\n\n");
-<<<<<<< HEAD
-  fprintf(stdout, "--------------------------------------------------------------------------------\n");
-  fprintf(stdout, "Examples:\n");
-  fprintf(stdout, "...................\n");
-  fprintf(stdout, "....... Layouts ...\n");
-  fprintf(stdout, "...................\n");
-  fprintf(stdout, "- set 2 replica as standard layout ...\n");
-  fprintf(stdout, "     |eos> attr set default=replicae /eos/instance/2-replica\n");
-  fprintf(stdout, "--------------------------------------------------------------------------------\n");
-  fprintf(stdout, "- set RAID-6 4+2 as standard layout ...\n");
-  fprintf(stdout, "     |eos> attr set default=raid6 /eos/instance/raid-6\n");
-  fprintf(stdout, "--------------------------------------------------------------------------------\n");
-  fprintf(stdout, "- set ARCHIVE 5+3 as standard layout ...\n");
-  fprintf(stdout, "     |eos> attr set default=archive /eos/instance/archive\n");
-  fprintf(stdout, "--------------------------------------------------------------------------------\n");
-  fprintf(stdout, "- re-configure a layout for different number of stripes (e.g. 10) ...\n");
-  fprintf(stdout, "     |eos> attr set sys.forced.stripes=10 /eos/instance/archive\n");
-=======
   fprintf(stdout,"--------------------------------------------------------------------------------\n");
   fprintf(stdout,"Examples:\n");
   fprintf(stdout,"...................\n");
   fprintf(stdout,"....... Layouts ...\n");
   fprintf(stdout,"...................\n");
   fprintf(stdout,"- set 2 replica as standard layout ...\n");
-  fprintf(stdout,"     |eos> attr reset --replica /eos/instance/2-replica\n");
+  fprintf(stdout,"     |eos> attr set default=replicae /eos/instance/2-replica\n");
   fprintf(stdout,"--------------------------------------------------------------------------------\n");
   fprintf(stdout,"- set RAID-6 4+2 as standard layout ...\n");
-  fprintf(stdout,"     |eos> attr reset --raid6 /eos/instance/raid-6\n");
+  fprintf(stdout,"     |eos> attr set default=raid6 /eos/instance/raid-6\n");
   fprintf(stdout,"--------------------------------------------------------------------------------\n");
   fprintf(stdout,"- set ARCHIVE 5+3 as standard layout ...\n");
-  fprintf(stdout,"     |eos> attr reset --archive /eos/instance/archive\n");
+  fprintf(stdout,"     |eos> attr set default=archive /eos/instance/archive\n");
   fprintf(stdout,"--------------------------------------------------------------------------------\n");
   fprintf(stdout,"- re-configure a layout for different number of stripes (e.g. 10) ...\n");
   fprintf(stdout,"     |eos> attr set sys.forced.stripes=10 /eos/instance/archive\n");
->>>>>>> 322e8a74
   fprintf(stdout, "\n");
-  fprintf(stdout, "................\n");
-  fprintf(stdout, "....... ACLs ...\n");
-  fprintf(stdout, "................\n");
-  fprintf(stdout, "- forbid deletion and updates for group xx in a directory ...\n");
-  fprintf(stdout, "     |eos> attr set sys.acl=g:xx::!d!u /eos/instance/no-update-deletion\n");
+  fprintf(stdout,"................\n");
+  fprintf(stdout,"....... ACLs ...\n");
+  fprintf(stdout,"................\n");
+  fprintf(stdout,"- forbid deletion and updates for group xx in a directory ...\n");
+  fprintf(stdout,"     |eos> attr set sys.acl=g:xx::!d!u /eos/instance/no-update-deletion\n");
   fprintf(stdout, "\n");
-  fprintf(stdout, ".....................\n");
-  fprintf(stdout, "....... LRU Cache ...\n");
-  fprintf(stdout, ".....................\n");
-  fprintf(stdout, "- configure a volume based LRU cache with a low/high watermark \n");
-  fprintf(stdout, "  e.g. when the cache reaches the high watermark it cleans the oldest files untile low-watermark is reached ...\n");
-  fprintf(stdout, "     |eos> quota set -g 99 -v 1T /eos/instance/cache/                           # define project quota on the cache\n");
-  fprintf(stdout, "     |eos> attr set sys.lru.watermark=90:95  /eos/instance/cache/               # define 90 as low and 95 as high watermark\n");
-  fprintf(stdout, "     |eos> attr set sys.force.atime=300 /eos/dev/instance/cache/                # track atime with a time resolution of 5 minutes\n");
+  fprintf(stdout,".....................\n");
+  fprintf(stdout,"....... LRU Cache ...\n");
+  fprintf(stdout,".....................\n");
+  fprintf(stdout,"- configure a volume based LRU cache with a low/high watermark \n");
+  fprintf(stdout,"  e.g. when the cache reaches the high watermark it cleans the oldest files untile low-watermark is reached ...\n");
+  fprintf(stdout,"     |eos> quota set -g 99 -v 1T /eos/instance/cache/                           # define project quota on the cache\n");
+  fprintf(stdout,"     |eos> attr set sys.lru.watermark=90:95  /eos/instance/cache/               # define 90 as low and 95 as high watermark\n");
+  fprintf(stdout,"     |eos> attr set sys.force.atime=300 /eos/dev/instance/cache/                # track atime with a time resolution of 5 minutes\n");
   fprintf(stdout, "\n");
-<<<<<<< HEAD
-  fprintf(stdout, "--------------------------------------------------------------------------------\n");
-  fprintf(stdout, "- configure clean-up of empty directories ...\n");
-  fprintf(stdout, "     |eos> attr set sys.lru.expire.empty=\"1h\" /eos/dev/instance/empty/          # remove automatically empty directories if they are older than 1 hour\n");
-  fprintf(stdout, "--------------------------------------------------------------------------------\n");
-  fprintf(stdout, "- configure a time based LRU cache with an expiration time ...\n");
-  fprintf(stdout, "     |eos> attr set sys.lru.expire.match=\"*.root:1mo,*.tgz:1w\"  /eos/dev/instance/scratch/\n");
-  fprintf(stdout, "                                                                                # files with suffix *.root get removed after a month, files with *.tgz after one week\n");
-  fprintf(stdout, "     |eos> attr set sys.lru.expire.match=\"*:1d\" /eos/dev/instance/scratch/      # all files older than a day are automatically removed\n");
-  fprintf(stdout, "--------------------------------------------------------------------------------\n");
-  fprintf(stdout, "- configure automatic layout conversion if a file has reached a defined age ...\n");
-  fprintf(stdout, "     |eos> attr set sys.lru.convert.match=\"*:1mo\" /eos/dev/instance/convert/    # convert all files older than a month to the layout defined next\n");
-  fprintf(stdout, "     |eos> attr set sys.conversion.*=20640542 /eos/dev/instance/convert/          # define the conversion layout (hex) for the match rule '*' - this is RAID6 4+2 \n");
-  fprintf(stdout, "--------------------------------------------------------------------------------\n");
-  fprintf(stdout, "- configure automatic layout conversion if a file has not been used during the last 6 month ...\n");
-  fprintf(stdout, "     |eos> attr set sys.force.atime=1w /eos/dev/instance/cache/                   # track atime with a time resolution of one week\n");
-  fprintf(stdout, "     |eos> attr set sys.lru.convert.match=\"*:6mo\" /eos/dev/instance/convert/    # convert all files older than a month to the layout defined next\n");
-  fprintf(stdout, "     |eos> attr set sys.conversion.*=20640542  /eos/dev/instance/convert/         # define the conversion layout (hex) for the match rule '*' - this is RAID6 4+2 \n");
-  fprintf(stdout, "--------------------------------------------------------------------------------\n");
-  fprintf(stdout, ".......................\n");
-  fprintf(stdout, "....... Recycle Bin ...\n");
-  fprintf(stdout, ".......................\n");
-  fprintf(stdout, "- configure a recycle bin with 1 week garbage collection and 100 TB space ...\n");
-  fprintf(stdout, "     |eos> recycle config --lifetime 604800                                     # set the lifetime to 1 week\n");
-  fprintf(stdout, "     |eos> recycle config --size 100T                                           # set the size of 100T\n");
-  fprintf(stdout, "     |eos> recycle config --add-bin /eos/dev/instance/                          # add's the recycle bin to the subtree /eos/dev/instance\n");
-  fprintf(stdout, ".......................\n");
-  fprintf(stdout, ".... Atomic Uploads ...\n");
-  fprintf(stdout, ".......................\n");
-  fprintf(stdout, "     |eos> attr set sys.forced.atomic=1 /eos/dev/instance/atomic/\n");
-=======
   fprintf(stdout,"--------------------------------------------------------------------------------\n");
   fprintf(stdout,"- configure clean-up of empty directories ...\n");
   fprintf(stdout,"     |eos> attr set sys.lru.expire.empty=\"1h\" /eos/dev/instance/empty/          # remove automatically empty directories if they are older than 1 hour\n");
@@ -392,12 +434,12 @@
   fprintf(stdout,"--------------------------------------------------------------------------------\n");
   fprintf(stdout,"- configure automatic layout conversion if a file has reached a defined age ...\n");
   fprintf(stdout,"     |eos> attr set sys.lru.convert.match=\"*:1mo\" /eos/dev/instance/convert/    # convert all files older than a month to the layout defined next\n");
-  fprintf(stdout,"     |eos> attr set sys.conversion.*=20640542                                     # define the conversion layout (hex) for the match rule '*' - this is RAID6 4+2 \n");
+  fprintf(stdout, "     |eos> attr set sys.conversion.*=20640542 /eos/dev/instance/convert/          # define the conversion layout (hex) for the match rule '*' - this is RAID6 4+2 \n");
   fprintf(stdout,"--------------------------------------------------------------------------------\n");
   fprintf(stdout,"- configure automatic layout conversion if a file has not been used during the last 6 month ...\n");
   fprintf(stdout,"     |eos> attr set sys.force.atime=1w /eos/dev/instance/cache/                   # track atime with a time resolution of one week\n");
   fprintf(stdout,"     |eos> attr set sys.lru.convert.match=\"*:6mo\" /eos/dev/instance/convert/    # convert all files older than a month to the layout defined next\n");
-  fprintf(stdout,"     |eos> attr set sys.conversion.*=20640542                                     # define the conversion layout (hex) for the match rule '*' - this is RAID6 4+2 \n");
+  fprintf(stdout, "     |eos> attr set sys.conversion.*=20640542  /eos/dev/instance/convert/         # define the conversion layout (hex) for the match rule '*' - this is RAID6 4+2 \n");
   fprintf(stdout,"--------------------------------------------------------------------------------\n");
   fprintf(stdout,".......................\n");
   fprintf(stdout,"....... Recycle Bin ...\n");
@@ -406,10 +448,9 @@
   fprintf(stdout,"     |eos> recycle config --lifetime 604800                                     # set the lifetime to 1 week\n");
   fprintf(stdout,"     |eos> recycle config --size 100T                                           # set the size of 100T\n");
   fprintf(stdout,"     |eos> recycle config --add-bin /eos/dev/instance/                          # add's the recycle bin to the subtree /eos/dev/instance\n");
-
- bailout:
-  delete attrCmd;
-
->>>>>>> 322e8a74
+  fprintf(stdout, ".......................\n");
+  fprintf(stdout, ".... Atomic Uploads ...\n");
+  fprintf(stdout, ".......................\n");
+  fprintf(stdout, "     |eos> attr set sys.forced.atomic=1 /eos/dev/instance/atomic/\n");
   return (0);
 }