--- conflicted
+++ resolved
@@ -995,9 +995,6 @@
   fprintf(stdout,
           "                                                  trigger workflow <workflow> with event <event> on <path>\n");
   fprintf(stdout, "\n");
-<<<<<<< HEAD
-=======
   global_retc = EINVAL;
->>>>>>> 07494d6a
   return (0);
 }
