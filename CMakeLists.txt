# ----------------------------------------------------------------------
# File: CMakeLists.txt
# Author: Andreas-Joachim Peters - CERN
# ----------------------------------------------------------------------

# ************************************************************************
# * EOS - the CERN Disk Storage System                                   *
# * Copyright (C) 2011 CERN/Switzerland                                  *
# *                                                                      *
# * This program is free software: you can redistribute it and/or modify *
# * it under the terms of the GNU General Public License as published by *
# * the Free Software Foundation, either version 3 of the License, or    *
# * (at your option) any later version.                                  *
# *                                                                      *
# * This program is distributed in the hope that it will be useful,      *
# * but WITHOUT ANY WARRANTY; without even the implied warranty of       *
# * MERCHANTABILITY or FITNESS FOR A PARTICULAR PURPOSE.  See the        *
# * GNU General Public License for more details.                         *
# *                                                                      *
# * You should have received a copy of the GNU General Public License    *
# * along with this program.  If not, see <http://www.gnu.org/licenses/>.*
# ************************************************************************

#-------------------------------------------------------------------------------
# Main section
#-------------------------------------------------------------------------------
cmake_minimum_required (VERSION 3.3)

# Set the default CMAKE_BUILD_TYPE to RelWithDebInfo before the project command
# as it can set CMAKE_BUILD_TYPE itself.
if (NOT CMAKE_BUILD_TYPE)
  set(CMAKE_BUILD_TYPE RelWithDebInfo CACHE STRING
    "Build options: None(CMAKE_CXX_FLAGS or CMAKE_C_FLAGS used) Debug Release \
     RelWithDebInfo MinSizeRel.")
endif ()

find_program(CCACHE_PROGRAM ccache)
if(CCACHE_PROGRAM)
    set_property(GLOBAL PROPERTY RULE_LAUNCH_COMPILE "${CCACHE_PROGRAM}")
    set_property(GLOBAL PROPERTY RULE_LAUNCH_LINK "${CCACHE_PROGRAM}")
endif()

project (eos)
set(CMAKE_MODULE_PATH ${CMAKE_MODULE_PATH} "${CMAKE_CURRENT_SOURCE_DIR}/cmake")

#-------------------------------------------------------------------------------
# Include some generic functions and compiler definition parameters
#-------------------------------------------------------------------------------
<<<<<<< HEAD
if (CMAKE_INSTALL_PREFIX_INITIALIZED_TO_DEFAULT)
  set(CMAKE_INSTALL_PREFIX "/usr" CACHE PATH "Default install prefix: /usr" FORCE)
endif ()
=======
if(MacOSX)
  # On MAC we don't link static objects at all
  set(FUSE_LIBRARY /usr/local/lib/libosxfuse_i64.dylib)
else()
  # On Linux we use static objects
  set(LIB_INSTALL_DIR lib64)
  set(RT_LIBS rt)
endif()

link_directories( ${CMAKE_INSTALL_PREFIX}/${CMAKE_INSTALL_LIBDIR}/)
>>>>>>> 0f52910c

include(EosUtils)
EOS_CheckOutOfSourceBuild()
EOS_GetUidGid("daemon" "DAEMONUID" "DAEMONGID")
EOS_GetVersion("${VERSION_MAJOR}" "${VERSION_MINOR}" "${VERSION_PATCH}" "${RELEASE}")
include(EosOSDefaults)

if (CLIENT)
  set(CMAKE_CXX_FLAGS "${CMAKE_CXX_FLAGS} -DCLIENT_ONLY=1")
endif ()

set(EOS_CXX_DEFINE "-DVERSION=\\\"${VERSION}\\\" -DRELEASE=\\\"${RELEASE}\\\"")
set(CMAKE_CXX_FLAGS "${CMAKE_CXX_FLAGS} ${EOS_CXX_DEFINE} ${CPP11_FLAG} -msse4.2 -Wall")

set (CMAKE_INSTALL_SYSCONFDIR /etc)
include (EosFindLibs)

#-------------------------------------------------------------------------------
# Generate documentation
#-------------------------------------------------------------------------------
if(PYTHONINTERP_FOUND AND SPHINX_FOUND)
  add_custom_target(doc
    COMMAND ${PYTHON_EXECUTABLE} generate_docs.py
    WORKING_DIRECTORY "${PROJECT_SOURCE_DIR}/doc"
    COMMENT "Build HTML documentation with Sphinx ...")
endif()

#-------------------------------------------------------------------------------
# Install targets
#-------------------------------------------------------------------------------
if (CLIENT)
  add_subdirectory (authz)
  add_subdirectory (fst)
  add_subdirectory (fuse)
  add_subdirectory (console)
  add_subdirectory (man)
  add_subdirectory (mq)
  add_subdirectory (common)
  add_subdirectory (etc)
  add_subdirectory (selinux)
  add_subdirectory (sbin)
  add_subdirectory (var)
else()
  add_subdirectory (mq)
  add_subdirectory (common)
  add_subdirectory (authz)
  add_subdirectory (fst)
  add_subdirectory (mgm)
  add_subdirectory (console)
  add_subdirectory (namespace)
  add_subdirectory (etc)
  add_subdirectory (sync)
  add_subdirectory (fuse)
  add_subdirectory (srm)
  add_subdirectory (sbin)
  add_subdirectory (var)
  add_subdirectory (man)
  add_subdirectory (test)
  add_subdirectory (utils)
  add_subdirectory (archive)
  add_subdirectory(auth_plugin)
  add_subdirectory (selinux)
endif()

#-------------------------------------------------------------------------------
# Uninstall target
#-------------------------------------------------------------------------------
configure_file(
  "${CMAKE_CURRENT_SOURCE_DIR}/cmake/cmake_uninstall.cmake.in"
  "${CMAKE_CURRENT_BINARY_DIR}/cmake/cmake_uninstall.cmake"
  IMMEDIATE @ONLY)

add_custom_target(
   uninstall
  "${CMAKE_COMMAND}" -P "${CMAKE_CURRENT_BINARY_DIR}/cmake/cmake_uninstall.cmake")

#-------------------------------------------------------------------------------
# Packaging
#-------------------------------------------------------------------------------
set(CPACK_SOURCE_GENERATOR "TGZ")
set(CPACK_PACKAGE_NAME "${CMAKE_PROJECT_NAME}")
set(CPACK_PACKAGE_VERSION "${VERSION}")
set(CPACK_PACKAGE_VERSION_MAJOR "${VERSION_MAJOR}")
set(CPACK_PACKAGE_VERSION_MINOR "${VERSION_MINOR}")
set(CPACK_PACKAGE_VERSION_PATCH "${VERSION_PATCH}")
set(CPACK_PACKAGE_RELEASE "${RELEASE}")
set(CPACK_SOURCE_PACKAGE_FILE_NAME "${CMAKE_PROJECT_NAME}-${CPACK_PACKAGE_VERSION}-${CPACK_PACKAGE_RELEASE}")
set(CPACK_SOURCE_IGNORE_FILES
"xrootd-dsi/;/nginx/;/dsi/;/microhttpd/;/build/;/.deps/;/.bzr/;~$;'.'o$;\
/CMakeFiles/;Makefile;/_CPack_Packages/;.tar.gz$;.tar.bz2;CMakeCache.txt;\
ApMon;build;install_manifest.txt;/lib/;/.git/;${CPACK_SOURCE_IGNORE_FILES};")

configure_file(
  "${CMAKE_CURRENT_SOURCE_DIR}/cmake/config_spec.cmake.in"
  "${CMAKE_CURRENT_BINARY_DIR}/cmake/config_spec.cmake" @ONLY IMMEDIATE)

add_custom_command(
  OUTPUT "${CMAKE_CURRENT_SOURCE_DIR}/eos.spec"
  COMMAND ${CMAKE_COMMAND} -P "${CMAKE_CURRENT_BINARY_DIR}/cmake/config_spec.cmake"
  DEPENDS "${CMAKE_CURRENT_BINARY_DIR}/cmake/config_spec.cmake"
      "${CMAKE_CURRENT_SOURCE_DIR}/eos.spec.in")

# we get a local version of the kineticio dist so that it is embedded in the srpm because 
# it is not always possible to download it from the machine doing the build 
file(DOWNLOAD ${KINETICIO_URL} "${CMAKE_SOURCE_DIR}/kineticio-dist.tgz" 
  SHOW_PROGRESS
  EXPECTED_MD5 "${KINETICIO_URL_MD5}"
  )
  
add_custom_target(
  dist
  COMMAND ${CMAKE_MAKE_PROGRAM} package_source
  DEPENDS "${CMAKE_CURRENT_SOURCE_DIR}/eos.spec"
  DEPENDS "${CMAKE_SOURCE_DIR}/kineticio-dist.tgz")

add_custom_command(
  TARGET dist POST_BUILD
  COMMAND rm ARGS -rf "${CMAKE_CURRENT_SOURCE_DIR}/eos.spec"
  COMMENT "Clean generated spec file")

include(CPack)

#-------------------------------------------------------------------------------
# Source and binary rpms
#-------------------------------------------------------------------------------
set (RPM_DEFINE --define "_source_filedigest_algorithm md5" --define "_binary_filedigest_algorithm md5")
set (EOS_ARCHIVE         "${CMAKE_PROJECT_NAME}-${CPACK_PACKAGE_VERSION}-${CPACK_PACKAGE_RELEASE}.tar.gz")
set (EOS_CLIENTS_ARCHIVE "${CMAKE_PROJECT_NAME}-clients-${CPACK_PACKAGE_VERSION}-${CPACK_PACKAGE_RELEASE}.tar.gz")

add_custom_target(
  srpm
  COMMAND rpmbuild ${RPM_DEFINE} -ts ${EOS_ARCHIVE} --define "_topdir ${CMAKE_BINARY_DIR}" --with server)

add_custom_target(
  rpm-client
  COMMAND rpmbuild -tb ${EOS_ARCHIVE} --define "_topdir ${CMAKE_BINARY_DIR}")

add_custom_target(
  rpm
  COMMAND rpmbuild -tb ${EOS_ARCHIVE} --define "_topdir ${CMAKE_BINARY_DIR}" --with server)

add_dependencies(srpm dist)
add_dependencies(rpm dist)
add_dependencies(rpm-client dist)

#-------------------------------------------------------------------------------
# Custom target to build on OSX
#-------------------------------------------------------------------------------
add_custom_target(
  osx
  COMMAND sudo ../utils/eos-osx-package.sh ${CPACK_PACKAGE_VERSION})

#-------------------------------------------------------------------------------
# Print project summary
#-------------------------------------------------------------------------------
include(EosSummary)<|MERGE_RESOLUTION|>--- conflicted
+++ resolved
@@ -46,26 +46,13 @@
 #-------------------------------------------------------------------------------
 # Include some generic functions and compiler definition parameters
 #-------------------------------------------------------------------------------
-<<<<<<< HEAD
 if (CMAKE_INSTALL_PREFIX_INITIALIZED_TO_DEFAULT)
   set(CMAKE_INSTALL_PREFIX "/usr" CACHE PATH "Default install prefix: /usr" FORCE)
 endif ()
-=======
-if(MacOSX)
-  # On MAC we don't link static objects at all
-  set(FUSE_LIBRARY /usr/local/lib/libosxfuse_i64.dylib)
-else()
-  # On Linux we use static objects
-  set(LIB_INSTALL_DIR lib64)
-  set(RT_LIBS rt)
-endif()
-
-link_directories( ${CMAKE_INSTALL_PREFIX}/${CMAKE_INSTALL_LIBDIR}/)
->>>>>>> 0f52910c
 
 include(EosUtils)
 EOS_CheckOutOfSourceBuild()
-EOS_GetUidGid("daemon" "DAEMONUID" "DAEMONGID")
+EOS_GetUidGid("daemon" "DAEMONUID" "DAEMONGID")	 
 EOS_GetVersion("${VERSION_MAJOR}" "${VERSION_MINOR}" "${VERSION_PATCH}" "${RELEASE}")
 include(EosOSDefaults)
 
@@ -156,13 +143,13 @@
 
 configure_file(
   "${CMAKE_CURRENT_SOURCE_DIR}/cmake/config_spec.cmake.in"
-  "${CMAKE_CURRENT_BINARY_DIR}/cmake/config_spec.cmake" @ONLY IMMEDIATE)
+	       "${CMAKE_CURRENT_BINARY_DIR}/cmake/config_spec.cmake" @ONLY IMMEDIATE)
 
 add_custom_command(
   OUTPUT "${CMAKE_CURRENT_SOURCE_DIR}/eos.spec"
-  COMMAND ${CMAKE_COMMAND} -P "${CMAKE_CURRENT_BINARY_DIR}/cmake/config_spec.cmake"
-  DEPENDS "${CMAKE_CURRENT_BINARY_DIR}/cmake/config_spec.cmake"
-      "${CMAKE_CURRENT_SOURCE_DIR}/eos.spec.in")
+		   COMMAND ${CMAKE_COMMAND} -P "${CMAKE_CURRENT_BINARY_DIR}/cmake/config_spec.cmake"
+		   DEPENDS "${CMAKE_CURRENT_BINARY_DIR}/cmake/config_spec.cmake"
+			   "${CMAKE_CURRENT_SOURCE_DIR}/eos.spec.in")
 
 # we get a local version of the kineticio dist so that it is embedded in the srpm because 
 # it is not always possible to download it from the machine doing the build 
@@ -170,7 +157,7 @@
   SHOW_PROGRESS
   EXPECTED_MD5 "${KINETICIO_URL_MD5}"
   )
-  
+
 add_custom_target(
   dist
   COMMAND ${CMAKE_MAKE_PROGRAM} package_source
@@ -179,7 +166,7 @@
 
 add_custom_command(
   TARGET dist POST_BUILD
-  COMMAND rm ARGS -rf "${CMAKE_CURRENT_SOURCE_DIR}/eos.spec"
+		   COMMAND rm ARGS -rf "${CMAKE_CURRENT_SOURCE_DIR}/eos.spec"
   COMMENT "Clean generated spec file")
 
 include(CPack)
