# ----------------------------------------------------------------------
# File: CMakeLists.txt
# Author: Andreas-Joachim Peters - CERN
# ----------------------------------------------------------------------

# ************************************************************************
# * EOS - the CERN Disk Storage System                                   *
# * Copyright (C) 2011 CERN/Switzerland                                  *
# *                                                                      *
# * This program is free software: you can redistribute it and/or modify *
# * it under the terms of the GNU General Public License as published by *
# * the Free Software Foundation, either version 3 of the License, or    *
# * (at your option) any later version.                                  *
# *                                                                      *
# * This program is distributed in the hope that it will be useful,      *
# * but WITHOUT ANY WARRANTY; without even the implied warranty of       *
# * MERCHANTABILITY or FITNESS FOR A PARTICULAR PURPOSE.  See the        *
# * GNU General Public License for more details.                         *
# *                                                                      *
# * You should have received a copy of the GNU General Public License    *
# * along with this program.  If not, see <http://www.gnu.org/licenses/>.*
# ************************************************************************

################################################################################
# Version Definition
################################################################################
set(VERSION_MAJOR "0" )
set(VERSION_MINOR "3" )
set(VERSION_PATCH "64" )
set(VERSION "${VERSION_MAJOR}.${VERSION_MINOR}.${VERSION_PATCH}")


################################################################################
# main section
################################################################################
cmake_minimum_required (VERSION 2.6)
project (eos)


set(CMAKE_MODULE_PATH ${PROJECT_SOURCE_DIR}/cmake)

# force /usr/ installation prefix
set(CMAKE_INSTALL_PREFIX /usr)
set(CMAKE_INSTALL_SYSCONFDIR /etc)
set(CMAKE_INSTALL_SBINDIR /sbin)

if (PREFIX)
   set (CMAKE_INSTALL_PREFIX ${PREFIX})
endif (PREFIX)

# include some generic functions
include(EosUtils)

# include GNU path settings
include (GNUInstallDirs)

# include Python interpreter
include(FindPythonInterp)

# overwrite the /sbin directory
set(CMAKE_INSTALL_FULL_SBINDIR /usr/sbin)


################################################################################
# Search for dependencies
################################################################################
if (RELEASE)
else (RELEASE)
set(RELEASE "head")
endif (RELEASE)

EOS_defineOperatingSystem()

if (DEFINED PACKAGEONLY AND PACKAGEONLY)
   message(STATUS "Runing CMake in package only mode")
endif (DEFINED PACKAGEONLY AND PACKAGEONLY)

if (NOT DEFINED PACKAGEONLY)
if (CLIENT)
<<<<<<< HEAD
  find_package(XRootD REQUIRED)
  find_package(fuse REQUIRED)
  find_package(Threads REQUIRED)
  find_package(rt REQUIRED)
  find_package(uuid REQUIRED)
=======
find_package(XRootD REQUIRED)
find_package(fuse REQUIRED)
find_package(Threads REQUIRED)
find_package(z REQUIRED)
find_package(readline REQUIRED)
if (MacOSX)
else(MacOSX)
find_package(rt REQUIRED)
endif(MacOSX)
find_package(uuid REQUIRED)
>>>>>>> 3d6a00ff
else (CLIENT)
  find_package(XRootD REQUIRED)
  find_package(Threads REQUIRED)
  find_package(SparseHash REQUIRED)
  find_package(OpenSSL REQUIRED)
  find_package(ncurses REQUIRED)
  find_package(readline REQUIRED)
  find_package(uuid REQUIRED)
  find_package(z REQUIRED)
  find_package(rt REQUIRED)
  find_package(ldap REQUIRED)
  find_package(ZMQ REQUIRED)
  find_package(ProtocolBuffers)
  find_package(leveldb)
  find_package(CPPUnit)
  find_package(microhttpd)
  if(MacOSX)
    find_package(fuse REQUIRED)
  else(MacOSX)
    find_package(fuse REQUIRED)
    find_package(attr REQUIRED)
  endif(MacOSX)
  find_package(httpd)
  find_package(apr)
endif (CLIENT)
endif (NOT DEFINED PACKAGEONLY)


################################################################################
# Check for Gcc >=4.4
################################################################################
if(CMAKE_COMPILER_IS_GNUCXX)
  exec_program(
      ${CMAKE_CXX_COMPILER}
      ARGS                    --version
      OUTPUT_VARIABLE _compiler_output)
  string(REGEX REPLACE ".* ([0-9]\\.[0-9]\\.[0-9]) .*" "\\1"
	 gcc_compiler_version ${_compiler_output})
  message(STATUS "C++ compiler version: ${gcc_compiler_version} [${CMAKE_CXX_COMPILER}]")

  if(gcc_compiler_version MATCHES "4\\.[0-3]\\.[0-9]")
    message(FATAL_ERROR "Error: you need atleast gcc 4.4.x to compile EOS!")
  endif (gcc_compiler_version MATCHES "4\\.[0-3]\\.[0-9]")
endif (CMAKE_COMPILER_IS_GNUCXX)


################################################################################
# Platform Specific
################################################################################
if(MacOSX)
# ------------------------------------------
# on MAC we don't link static objects at all
# ------------------------------------------
set(FUSE_LIBRARY /usr/local/lib/libosxfuse_i64.dylib)

else(MacOSX)

# ------------------------------------------
# on Linux WE use static objects
# ------------------------------------------
set(LIB_INSTALL_DIR lib64)
set(RT_LIBS rt)

endif(MacOSX)
################################################################################

EOS_CheckOutOfSourceBuild()

if (CLIENT)
set(CMAKE_CXX_FLAGS "-O2 -g -Wall -Wno-deprecated-declarations -msse4.2 -std=gnu++0x -DHAVE_ATOMICS=1 -DVERSION=\\\"${VERSION}\\\" -DRELEASE=\\\"${RELEASE}\\\" -DCLIENT_ONLY=1" )
else (CLIENT)
set(CMAKE_CXX_FLAGS "-O2 -g -Wall -Wno-deprecated-declarations -msse4.2 -std=gnu++0x -DHAVE_ATOMICS=1 -DVERSION=\\\"${VERSION}\\\" -DRELEASE=\\\"${RELEASE}\\\"" )
endif (CLIENT)

if (NOT LEVELDB_FOUND)
  message("  Warning: LevelDB not found, using slower Sqlite3 DbMap implentation")
  set(CMAKE_CXX_FLAGS "${CMAKE_CXX_FLAGS} -DEOS_SQLITE_DBMAP=1")
endif (NOT LEVELDB_FOUND)

if (NOT MICROHTTPD_FOUND)
  message("  Warning: MicroHttpd not found, no httpd access available")
else (NOT MICROHTTPD_FOUND)
  set(CMAKE_CXX_FLAGS "${CMAKE_CXX_FLAGS} -DEOS_MICRO_HTTPD=1")
endif (NOT MICROHTTPD_FOUND)


################################################################################
# Generate client commands doc
################################################################################
ADD_CUSTOM_TARGET(doc COMMAND python ${PROJECT_SOURCE_DIR}/doc/generate_cli_command_docs.py)


################################################################################
# Install targets
################################################################################
if (CLIENT)
<<<<<<< HEAD
  add_subdirectory (fuse)
  add_subdirectory (console)
  add_subdirectory (man)
  add_subdirectory (test)
  add_subdirectory (mq)
  add_subdirectory (common)
=======
add_subdirectory (authz)
add_subdirectory (fst)
add_subdirectory (fuse)
add_subdirectory (console)
add_subdirectory (man)
add_subdirectory (mq)
add_subdirectory (common)
>>>>>>> 3d6a00ff
else (CLIENT)
  add_subdirectory (mq)
  add_subdirectory (common)
  add_subdirectory (authz)
  add_subdirectory (fst)
  add_subdirectory (mgm)
  add_subdirectory (console)
  add_subdirectory (namespace)
  add_subdirectory (etc)
  add_subdirectory (sync)
  add_subdirectory (fuse)
  add_subdirectory (srm)
  add_subdirectory (var)
  add_subdirectory (man)
  add_subdirectory (test)
  add_subdirectory (utils)
  add_subdirectory (archive)
  add_subdirectory (auth_plugin)	
  if (HTTPD_FOUND)
  if (APR_FOUND)
    #add_subdirectory (httpd)
    #add_subdirectory (httpd-mini)
  endif (APR_FOUND)
  endif (HTTPD_FOUND)
endif (CLIENT)

include_directories( ../ /usr/include/xrootd/ /usr/include/ ${CMAKE_BINARY_DIR}/xrootd/src/include/xrootd ${CMAKE_BINARY_DIR}/xrootd/src/include/ )
link_directories( ${CMAKE_INSTALL_PREFIX}/${CMAKE_INSTALL_LIBDIR}/)


################################################################################
# uninstall target
################################################################################
CONFIGURE_FILE(
  "${CMAKE_CURRENT_SOURCE_DIR}/cmake/cmake_uninstall.cmake.in"
  "${CMAKE_CURRENT_BINARY_DIR}/cmake/cmake_uninstall.cmake"
  IMMEDIATE @ONLY)

ADD_CUSTOM_TARGET(uninstall
  "${CMAKE_COMMAND}" -P "${CMAKE_CURRENT_BINARY_DIR}/cmake/cmake_uninstall.cmake")

################################################################################
# Packaging
################################################################################
set(CPACK_SOURCE_GENERATOR "TGZ")
set(CPACK_PACKAGE_NAME "${CMAKE_PROJECT_NAME}")
set(CPACK_PACKAGE_VERSION "${VERSION}")
set(CPACK_PACKAGE_VERSION_MAJOR "${VERSION_MAJOR}")
set(CPACK_PACKAGE_VERSION_MINOR "${VERSION_MINOR}")
set(CPACK_PACKAGE_VERSION_PATCH "${VERSION_PATCH}")
set(CPACK_PACKAGE_RELEASE "${RELEASE}")
set(CPACK_SOURCE_PACKAGE_FILE_NAME "${CMAKE_PROJECT_NAME}-${CPACK_PACKAGE_VERSION}-${CPACK_PACKAGE_RELEASE}")
set(CPACK_SOURCE_IGNORE_FILES "xrootd-dsi/;/nginx/;/dsi/;/build/;/.deps/;/.bzr/;~$;'.'o$;/CMakeFiles/;Makefile;/_CPack_Packages/;.tar.gz$;.tar.bz2;CMakeCache.txt;ApMon;build;install_manifest.txt;/lib/;/.git/;${CPACK_SOURCE_IGNORE_FILES};")

configure_file("${CMAKE_CURRENT_SOURCE_DIR}/cmake/config_spec.cmake.in"
	       "${CMAKE_CURRENT_BINARY_DIR}/cmake/config_spec.cmake" @ONLY IMMEDIATE)

add_custom_command(OUTPUT "${CMAKE_CURRENT_SOURCE_DIR}/eos.spec"
                   COMMAND ${CMAKE_COMMAND} -P "${CMAKE_CURRENT_BINARY_DIR}/cmake/config_spec.cmake"
		   DEPENDS "${CMAKE_CURRENT_BINARY_DIR}/cmake/config_spec.cmake"
		           "${CMAKE_CURRENT_SOURCE_DIR}/eos.spec.in")

add_custom_target(dist COMMAND ${CMAKE_MAKE_PROGRAM} package_source
		  DEPENDS "${CMAKE_CURRENT_SOURCE_DIR}/eos.spec")

add_custom_command(TARGET dist POST_BUILD
		   COMMAND rm ARGS -rf "${CMAKE_CURRENT_SOURCE_DIR}/eos.spec"
		   COMMENT "clean generated spec file")

include(CPack)

add_custom_target(gitdist
    COMMAND git archive --prefix=${CMAKE_PROJECT_NAME}-${CPACK_PACKAGE_VERSION}-${CPACK_PACKAGE_RELEASE}/ HEAD
    | gzip > ${CMAKE_CURRENT_BINARY_DIR}/${CMAKE_PROJECT_NAME}-${CPACK_PACKAGE_VERSION}-${CPACK_PACKAGE_RELEASE}.tar.gz
    WORKING_DIRECTORY ${CMAKE_SOURCE_DIR})


################################################################################
# source + binary rpms
################################################################################
set (RPM_DEFINE --define "_source_filedigest_algorithm md5" --define "_binary_filedigest_algorithm md5")
ADD_CUSTOM_TARGET(srpm COMMAND rpmbuild ${RPM_DEFINE} -ts ${CMAKE_PROJECT_NAME}-${CPACK_PACKAGE_VERSION}-${CPACK_PACKAGE_RELEASE}.tar.gz)
ADD_DEPENDENCIES(srpm dist)

ADD_CUSTOM_TARGET(rpm COMMAND rpmbuild -tb ${CMAKE_PROJECT_NAME}-${CPACK_PACKAGE_VERSION}-${CPACK_PACKAGE_RELEASE}.tar.gz)

ADD_DEPENDENCIES(rpm dist)


################################################################################
# Print Configuration
################################################################################
message( STATUS "_________________________________________________" )
message( STATUS "Version           : eos-" ${VERSION_MAJOR} "." ${VERSION_MINOR} "." ${VERSION_PATCH} "-" ${RELEASE} )
if (CLIENT)
message( STATUS "Modules           : client " )
else (CLIENT)
if (LEVELDB_FOUND)
message( STATUS "Modules           : client+server with LevelDb" )
else (LEVELDB_FOUND)
message( STATUS "Modules           : client+server without LevelDb" )
endif (LEVELDB_FOUND)
endif (CLIENT)

message( STATUS "................................................." )
message( STATUS "prefix            : " ${CMAKE_INSTALL_PREFIX} )
message( STATUS "bin dir           : " ${CMAKE_INSTALL_FULL_BINDIR} )
message( STATUS "sbin dir          : " ${CMAKE_INSTALL_SBINDIR} )
message( STATUS "lib dir           : " ${CMAKE_INSTALL_FULL_LIBDIR} )
message( STATUS "sysconfig dir     : " ${CMAKE_INSTALL_SYSCONFDIR} )
message( STATUS "................................................." )
message( STATUS "C Compiler        : " ${CMAKE_C_COMPILER} )
message( STATUS "C++ Compiler      : " ${CMAKE_CXX_COMPILER} )
message( STATUS "Build type        : " ${CMAKE_BUILD_TYPE} )
message( STATUS "_________________________________________________" )<|MERGE_RESOLUTION|>--- conflicted
+++ resolved
@@ -77,13 +77,6 @@
 
 if (NOT DEFINED PACKAGEONLY)
 if (CLIENT)
-<<<<<<< HEAD
-  find_package(XRootD REQUIRED)
-  find_package(fuse REQUIRED)
-  find_package(Threads REQUIRED)
-  find_package(rt REQUIRED)
-  find_package(uuid REQUIRED)
-=======
 find_package(XRootD REQUIRED)
 find_package(fuse REQUIRED)
 find_package(Threads REQUIRED)
@@ -94,7 +87,6 @@
 find_package(rt REQUIRED)
 endif(MacOSX)
 find_package(uuid REQUIRED)
->>>>>>> 3d6a00ff
 else (CLIENT)
   find_package(XRootD REQUIRED)
   find_package(Threads REQUIRED)
@@ -191,14 +183,6 @@
 # Install targets
 ################################################################################
 if (CLIENT)
-<<<<<<< HEAD
-  add_subdirectory (fuse)
-  add_subdirectory (console)
-  add_subdirectory (man)
-  add_subdirectory (test)
-  add_subdirectory (mq)
-  add_subdirectory (common)
-=======
 add_subdirectory (authz)
 add_subdirectory (fst)
 add_subdirectory (fuse)
@@ -206,7 +190,6 @@
 add_subdirectory (man)
 add_subdirectory (mq)
 add_subdirectory (common)
->>>>>>> 3d6a00ff
 else (CLIENT)
   add_subdirectory (mq)
   add_subdirectory (common)
