//------------------------------------------------------------------------------
// File: EosAuthOfs.cc
// Author: Elvin-Alin Sindrilaru <esindril@cern.ch> CERN
//------------------------------------------------------------------------------

/************************************************************************
 * EOS - the CERN Disk Storage System                                   *
 * Copyright (C) 2013 CERN/Switzerland                                  *
 *                                                                      *
 * This program is free software: you can redistribute it and/or modify *
 * it under the terms of the GNU General Public License as published by *
 * the Free Software Foundation, either version 3 of the License, or    *
 * (at your option) any later version.                                  *
 *                                                                      *
 * This program is distributed in the hope that it will be useful,      *
 * but WITHOUT ANY WARRANTY; without even the implied warranty of       *
 * MERCHANTABILITY or FITNESS FOR A PARTICULAR PURPOSE.  See the        *
 * GNU General Public License for more details.                         *
 *                                                                      *
 * You should have received a copy of the GNU General Public License    *
 * along with this program.  If not, see <http://www.gnu.org/licenses/>.*
 ************************************************************************/

#include <cstdio>
#include <sstream>
#include <fcntl.h>
#include <syscall.h>
#include <sys/time.h>
#include <zlib.h>
#include "EosAuthOfs.hh"
#include "ProtoUtils.hh"
#include "EosAuthOfsDirectory.hh"
#include "EosAuthOfsFile.hh"
#include "common/SymKeys.hh"
#include "XrdOuc/XrdOucTrace.hh"
#include "XrdOuc/XrdOucString.hh"
#include "XrdOss/XrdOssApi.hh"
#include "XrdSec/XrdSecEntity.hh"
#include "XrdSys/XrdSysDNS.hh"
#include "XrdNet/XrdNetIF.hh"
#include "XrdVersion.hh"
#include "google/protobuf/io/zero_copy_stream_impl.h"

// The global OFS handle
eos::auth::EosAuthOfs* eos::auth::gOFS;

extern XrdSysError OfsEroute;
extern XrdOfs* XrdOfsFS;
XrdVERSIONINFO(XrdSfsGetFileSystem2, AuthOfs);

//------------------------------------------------------------------------------
// Filesystem Plugin factory function
//------------------------------------------------------------------------------
extern "C"
{
  XrdSfsFileSystem* XrdSfsGetFileSystem2(XrdSfsFileSystem* native_fs,
                                         XrdSysLogger* lp,
                                         const char* configfn,
                                         XrdOucEnv* envP)
  {
    // Do the herald thing
    //
    OfsEroute.SetPrefix("AuthOfs_");
    OfsEroute.logger(lp);
    XrdOucString version = "AuthOfs (Object Storage File System) ";
    version += VERSION;
    OfsEroute.Say("++++++ (c) 2013 CERN/IT-DSS ", version.c_str());
    // Initialize the subsystems
    eos::auth::gOFS = new eos::auth::EosAuthOfs();
    eos::auth::gOFS->ConfigFN = (configfn && *configfn ? strdup(configfn) : 0);

    if (eos::auth::gOFS->Configure(OfsEroute, envP)) {
      return 0;
    }

    XrdOfsFS = eos::auth::gOFS;
    return eos::auth::gOFS;
  }
}

EOSAUTHNAMESPACE_BEGIN

//------------------------------------------------------------------------------
// Constructor
//------------------------------------------------------------------------------
EosAuthOfs::EosAuthOfs():
  XrdOfs(), eos::common::LogId(),  proxy_tid(0), mFrontend(0), mMaster(0),
  mSizePoolSocket(5), mPort(0), mLogLevel(LOG_INFO)
{
  // Initialise the ZMQ client
  mZmqContext = new zmq::context_t(1);
  mBackend1 = std::make_pair(std::string(""), (zmq::socket_t*)0);
  mBackend2 = std::make_pair(std::string(""), (zmq::socket_t*)0);
  // Set Logging parameters
  XrdOucString unit = "auth@localhost";
  // setup the circular in-memory log buffer
  eos::common::Logging& g_logging = eos::common::Logging::GetInstance();
  g_logging.SetLogPriority(mLogLevel);
  g_logging.SetUnit(unit.c_str());
  eos_info("info=\"logging configured\"");
}


//------------------------------------------------------------------------------
// Destructor
//------------------------------------------------------------------------------
EosAuthOfs::~EosAuthOfs()
{
  zmq::socket_t* socket;

  // Kill the auth proxy thread
  if (proxy_tid) {
    XrdSysThread::Cancel(proxy_tid);
    XrdSysThread::Join(proxy_tid, 0);
  }

  // Release memory
  while (mPoolSocket.try_pop(socket)) {
    delete socket;
  }

  delete mFrontend;
  delete mBackend1.second;
  delete mBackend2.second;
  delete mZmqContext;
}


//------------------------------------------------------------------------------
// Configure routine
//------------------------------------------------------------------------------
int
EosAuthOfs::Configure(XrdSysError& error, XrdOucEnv* envP)
{
  int NoGo = 0;
  int cfgFD;
  char* var;
  const char* val;
  std::string space_tkn;
  // Configure the basic XrdOfs and exit if not successful
  NoGo = XrdOfs::Configure(error, envP);
  eos::common::Logging& g_logging = eos::common::Logging::GetInstance();

  if (NoGo) {
    return NoGo;
  }

  mPort = myPort;
  // Get the hostname
  char* errtext = 0;
  const char* host_name = XrdSysDNS::getHostName(0, &errtext);

  if (!host_name || std::string(host_name) == "0.0.0.0") {
    error.Emsg("Config", "hostname is invalid : %s", host_name);
    return 1;
  }

  struct sockaddr inet_addr;

  XrdSysDNS::getHostAddr(host_name, inet_addr);

  mManagerIp = XrdSysDNS::getHostID(inet_addr);

  // Extract the manager from the config file
  XrdOucStream Config(&error, getenv("XRDINSTANCE"));

  // Read in the auth configuration from the xrd.cf.auth file
  if (!ConfigFN || !*ConfigFN) {
    NoGo = 1;
    error.Emsg("Configure", "no configure file");
  } else {
    // Try to open the configuration file.
    if ((cfgFD = open(ConfigFN, O_RDONLY, 0)) < 0) {
      return error.Emsg("Configure", errno, "open config file fn=", ConfigFN);
    }

    Config.Attach(cfgFD);
    std::string auth_tag = "eosauth.";

    while ((var = Config.GetMyFirstWord())) {
      if (!strncmp(var, auth_tag.c_str(), auth_tag.length())) {
<<<<<<< HEAD
        var += auth_tag.length();
        // Get EOS instance to which we dispatch requests. Note that the port is the one
        // waiting for authentication requests and not the usual one i.e 1094. The presence
        // of the mastermgm parameter is mandatory.
        std::string mgm_instance;
        std::string option_tag = "mastermgm";

        if (!strncmp(var, option_tag.c_str(), option_tag.length())) {
          if ((val = Config.GetWord())) {
            mgm_instance = val;

            if (mgm_instance.find(":") != string::npos) {
              mBackend1 = std::make_pair(mgm_instance, (zmq::socket_t*)0);
            }
          } else {
            // This parameter is critical
            error.Emsg("Configure ", "No EOS mastermgm instance provided");
            NoGo = 1;
          }
        }

        // Look for the slavemgm tag
        option_tag = "slavemgm";

        if (!strncmp(var, option_tag.c_str(), option_tag.length())) {
          if ((val = Config.GetWord())) {
            mgm_instance = val;

            if (mgm_instance.find(":") != string::npos) {
              mBackend2 = std::make_pair(mgm_instance, (zmq::socket_t*)0);
            }
          }
        }

        // Get number of sockets in the pool by default 10
        option_tag = "numsockets";

        if (!strncmp(var, option_tag.c_str(), option_tag.length())) {
          if (!(val = Config.GetWord())) {
            error.Emsg("Configure ", "No number of sockets specified");
          } else {
            mSizePoolSocket = atoi(val);
          }
        }

        // Get log level by default LOG_INFO
        option_tag = "loglevel";

        if (!strncmp(var, option_tag.c_str(), option_tag.length())) {
          if (!(val = Config.GetWord())) {
            error.Emsg("Config", "argument for debug level invalid set to ERR.");
            mLogLevel = LOG_INFO;
          } else {
            std::string str_val(val);

            if (isdigit(str_val[0])) {
              // The level is given as a number
              mLogLevel = atoi(val);
            } else {
              // The level is given as a string
              mLogLevel = g_logging.GetPriorityByString(val);
            }

            error.Say("=====> eosauth.loglevel: ",
                      g_logging.GetPriorityString(mLogLevel), "");
          }

          // Set the new log level
          g_logging.SetLogPriority(mLogLevel);
        }
=======
	var += auth_tag.length();
	// Get EOS instance to which we dispatch requests. Note that the port is the one
	// waiting for authentication requests and not the usual one i.e 1094. The presence
	// of the mastermgm parameter is mandatory.
	std::string mgm_instance;
	std::string option_tag = "mastermgm";

	if (!strncmp(var, option_tag.c_str(), option_tag.length())) {
	  if ((val = Config.GetWord())) {
	    mgm_instance = val;

	    if (mgm_instance.find(":") != string::npos) {
	      mBackend1 = std::make_pair(mgm_instance, (zmq::socket_t*)0);
	    }
	  } else {
	    // This parameter is critical
	    error.Emsg("Configure ", "No EOS mastermgm instance provided");
	    NoGo = 1;
	  }
	}

	// Look for the slavemgm tag
	option_tag = "slavemgm";

	if (!strncmp(var, option_tag.c_str(), option_tag.length())) {
	  if ((val = Config.GetWord())) {
	    mgm_instance = val;

	    if (mgm_instance.find(":") != string::npos) {
	      mBackend2 = std::make_pair(mgm_instance, (zmq::socket_t*)0);
	    }
	  }
	}

	// Get number of sockets in the pool by default 10
	option_tag = "numsockets";

	if (!strncmp(var, option_tag.c_str(), option_tag.length())) {
	  if (!(val = Config.GetWord())) {
	    error.Emsg("Configure ", "No number of sockets specified");
	  } else {
	    mSizePoolSocket = atoi(val);
	  }
	}

	// Get log level by default LOG_INFO
	option_tag = "loglevel";

	if (!strncmp(var, option_tag.c_str(), option_tag.length())) {
	  if (!(val = Config.GetWord())) {
	    error.Emsg("Config", "argument for debug level invalid set to ERR.");
	    mLogLevel = LOG_INFO;
	  } else {
	    std::string str_val(val);

	    if (isdigit(str_val[0])) {
	      // The level is given as a number
	      mLogLevel = atoi(val);
	    } else {
	      // The level is given as a string
	      mLogLevel = eos::common::Logging::GetPriorityByString(val);
	    }

	    error.Say("=====> eosauth.loglevel: ",
		      eos::common::Logging::GetPriorityString(mLogLevel), "");
	  }

	  // Set the new log level
	  eos::common::Logging::SetLogPriority(mLogLevel);
	}
>>>>>>> 29491691
      }
    }

    // Check and connect at least to an MGM master
    if (!mBackend1.first.empty()) {
      if ((XrdSysThread::Run(&proxy_tid, EosAuthOfs::StartAuthProxyThread,
			     static_cast<void*>(this), 0, "Auth Proxy Thread"))) {
	eos_err("cannot start the authentication proxy thread");
	NoGo = 1;
      }

      // Create a pool of sockets connected to the master proxy service
      for (int i = 0; i < mSizePoolSocket; i++) {
	// Set socket receive timeout to 5 seconds
	zmq::socket_t* socket = new zmq::socket_t(*mZmqContext, ZMQ_REQ);
#if ZMQ_VERSION >= 20200
	int timeout_mili = 5000;
	socket->setsockopt(ZMQ_RCVTIMEO, &timeout_mili, sizeof timeout_mili);
#endif
	std::string endpoint = "inproc://proxyfrontend";

	// Try in a loop to connect to the proxyfrontend as it can take a while for
	// the proxy thread to do the binding, therefore connect can fail
	while (1) {
	  try {
	    socket->connect(endpoint.c_str());
	  } catch (zmq::error_t& err) {
	    eos_warning("dealing with connect exception, retrying ...");
	    continue;
	  }

	  break;
	}

	mPoolSocket.push(socket);
      }
    } else {
      eos_err("No master MGM specified e.g. eos.master.cern.ch:15555");
      NoGo = 1;
    }

    close(cfgFD);
  }

  //----------------------------------------------------------------------------
  // Build the adler & sha1 checksum of the default keytab file
  //----------------------------------------------------------------------------
  XrdOucString keytabcks = "unaccessible";
  std::string keytab_path = "/etc/eos.keytab";
  int fd = ::open(keytab_path.c_str(), O_RDONLY);
  XrdOucString symkey = "";

  if (fd >= 0) {
    char buffer[65535];
    char keydigest[SHA_DIGEST_LENGTH + 1];
    SHA_CTX sha1;
    SHA1_Init(&sha1);
    size_t nread = ::read(fd, buffer, sizeof(buffer));

    if (nread > 0) {
      unsigned int adler;
      SHA1_Update(&sha1, (const char*) buffer, nread);
      adler = adler32(0L, Z_NULL, 0);
      adler = adler32(adler, (const Bytef*) buffer, nread);
      char sadler[1024];
      snprintf(sadler, sizeof(sadler) - 1, "%08x", adler);
      keytabcks = sadler;
    } else {
      eos_err("Failed while readling, error: %s", strerror(errno));
      close(fd);
      return 1;
    }

    SHA1_Final((unsigned char*) keydigest, &sha1);
    eos::common::SymKey::Base64Encode(keydigest, SHA_DIGEST_LENGTH, symkey);
    close(fd);
  } else {
    eos_err("Failed to open keytab file: %s", keytab_path.c_str());
    return 1;
  }

  eos_notice("AUTH_HOST=%s AUTH_PORT=%ld VERSION=%s RELEASE=%s KEYTABADLER=%s SYMKEY=%s",
	     mManagerIp.c_str(), myPort, VERSION, RELEASE, keytabcks.c_str(),
	     symkey.c_str());

  if (!eos::common::gSymKeyStore.SetKey64(symkey.c_str(), 0)) {
    eos_crit("unable to store the created symmetric key %s", symkey.c_str());
    NoGo = 1;
  }

  return NoGo;
}


//------------------------------------------------------------------------------
// Authentication proxy thread startup function
//------------------------------------------------------------------------------
void*
EosAuthOfs::StartAuthProxyThread(void* pp)
{
  EosAuthOfs* ofs = static_cast<EosAuthOfs*>(pp);
  ofs->AuthProxyThread();
  return 0;
}


//------------------------------------------------------------------------------
// Authentication proxt thread which forwards requests form the clients
// to the proper MGM intance.
//------------------------------------------------------------------------------
void
EosAuthOfs::AuthProxyThread()
{
  // Bind the client facing socket
  mFrontend = new zmq::socket_t(*mZmqContext, ZMQ_ROUTER);
  mFrontend->bind("inproc://proxyfrontend");
  // Connect sockets facing the MGM nodes - master and slave
  std::ostringstream sstr;
  mBackend1 = std::make_pair(mBackend1.first,
			     new zmq::socket_t(*mZmqContext, ZMQ_DEALER));
  sstr << "tcp://" << mBackend1.first;
  mBackend1.second->connect(sstr.str().c_str());
  OfsEroute.Say("=====> connected to master MGM: ", mBackend1.first.c_str());

  // Connect to the slave if present
  if (!mBackend2.first.empty()) {
    sstr.str("");
    mBackend2 = std::make_pair(mBackend2.first,
			       new zmq::socket_t(*mZmqContext, ZMQ_DEALER));
    sstr << "tcp://" << mBackend2.first;
    mBackend2.second->connect(sstr.str().c_str());
    OfsEroute.Say("=====> connected to slave MGM: ", mBackend2.first.c_str());
  }

  // Set the master to point to the master MGM - no need for lock
  mMaster = mBackend1.second;
  int rc = -1;
  zmq::message_t msg;
  // Start the proxy using the first entry
  int more;
  size_t moresz;
  int poll_size = 2;
  zmq::pollitem_t items[3] = {
    { (void*)* mFrontend, 0, ZMQ_POLLIN, 0},
    { (void*)* mBackend1.second, 0, ZMQ_POLLIN, 0}
  };

  if (!mBackend2.first.empty()) {
    poll_size = 3;
    items[2] = { (void*)* mBackend2.second, 0, ZMQ_POLLIN, 0};
  }

  // Main loop in which the proxy thread accepts request from the clients and
  // then he forwards them to the current master MGM. The master MGM can change
  // at any point.
  while (true) {
    // Wait while there are either requests or replies to process
    try {
      rc = zmq::poll(&items[0], poll_size, -1);
    } catch (zmq::error_t& e) {
      eos_err("Exception thrown: %s", e.what());
    }

    if (rc < 0) {
      eos_err("error in poll");
      return;
    }

    // Process a request
    if (items[0].revents & ZMQ_POLLIN) {
      eos_debug("got frontend event");

      while (true) {
	if (!mFrontend->recv(&msg)) {
	  eos_err("error while recv on frontend");
	  return;
	}

	try {
	  moresz = sizeof more;
	  mFrontend->getsockopt(ZMQ_RCVMORE, &more, &moresz);
	} catch (zmq::error_t& err) {
	  eos_err("exception in getsockopt");
	  return;
	}

	// Send request to the current master MGM
	{
	  XrdSysMutexHelper scop_lock(mMutexMaster);

	  if (!mMaster->send(msg, more ? ZMQ_SNDMORE : 0)) {
	    eos_err("error while sending to master");
	    return;
	  }
	}

	if (more == 0) {
	  break;
	}
      }
    }

    // Process a reply from the first MGM
    if (items[1].revents & ZMQ_POLLIN) {
      eos_debug("got mBackend1 event");

      while (true) {
	if (!mBackend1.second->recv(&msg)) {
	  eos_err("error while recv on mBackend1");
	  return;
	}

	moresz = sizeof more;

	try {
	  mBackend1.second->getsockopt(ZMQ_RCVMORE, &more, &moresz);
	} catch (zmq::error_t& err) {
	  eos_err("exception in getsockopt");
	  return;
	}

	if (!mFrontend->send(msg, more ? ZMQ_SNDMORE : 0)) {
	  eos_err("error while send to frontend(1)");
	  return;
	}

	if (more == 0) {
	  break;
	}
      }
    }

    // Process a reply from the second MGM
    if ((poll_size == 3) && (items[2].revents & ZMQ_POLLIN)) {
      eos_debug("got mBackend2 event");

      while (true) {
	if (!mBackend2.second->recv(&msg)) {
	  eos_err("error while recv on mBackend2");
	  return;
	}

	moresz = sizeof more;

	try {
	  mBackend2.second->getsockopt(ZMQ_RCVMORE, &more, &moresz);
	} catch (zmq::error_t& err) {
	  eos_err("exception in getsockopt");
	  return;
	}

	if (!mFrontend->send(msg, more ? ZMQ_SNDMORE : 0)) {
	  eos_err("error while send to frontend(2)");
	  return;
	}

	if (more == 0) {
	  break;
	}
      }
    }
  }
}


//------------------------------------------------------------------------------
// Get directory object
//------------------------------------------------------------------------------
XrdSfsDirectory*
EosAuthOfs::newDir(char* user, int MonID)
{
  return static_cast<XrdSfsDirectory*>(new EosAuthOfsDirectory(user, MonID));
}


//------------------------------------------------------------------------------
// Get file object
//------------------------------------------------------------------------------
XrdSfsFile*
EosAuthOfs::newFile(char* user, int MonID)
{
  return static_cast<XrdSfsFile*>(new EosAuthOfsFile(user, MonID));
}


//------------------------------------------------------------------------------
//! Stat method
//------------------------------------------------------------------------------
int
EosAuthOfs::stat(const char* path,
		 struct stat* buf,
		 XrdOucErrInfo& error,
		 const XrdSecEntity* client,
		 const char* opaque)
{
  int retc = SFS_ERROR;
  eos_debug("stat path=%s", path);
  // Create request object
  RequestProto* req_proto = utils::GetStatRequest(RequestProto_OperationType_STAT,
			    path, error, client, opaque);

  // Compute HMAC for request object
  if (!utils::ComputeHMAC(req_proto)) {
    eos_err("error HMAC FS stat");
    delete req_proto;
    return retc;
  }

  // Get a socket object from the pool
  zmq::socket_t* socket;
  mPoolSocket.wait_pop(socket);

  if (SendProtoBufRequest(socket, req_proto)) {
    ResponseProto* resp_stat = static_cast<ResponseProto*>(GetResponse(socket));

    if (resp_stat) {
      retc = resp_stat->response();

      if (resp_stat->has_error()) {
	error.setErrInfo(resp_stat->error().code(),
			 resp_stat->error().message().c_str());
      }

      // We retrieve the struct stat if response is ok
      if ((retc == SFS_OK) && resp_stat->has_message()) {
	buf = static_cast<struct stat*>(memcpy((void*)buf,
					       resp_stat->message().c_str(),
					       sizeof(struct stat)));
      }

      delete resp_stat;
    }
  }

  // Release socket and free memory
  gOFS->mPoolSocket.push(socket);
  delete req_proto;
  return retc;
}


//--------------------------------------------------------------------------
// Stat function to retrieve mode
//--------------------------------------------------------------------------
int
EosAuthOfs::stat(const char* path,
		 mode_t& mode,
		 XrdOucErrInfo& error,
		 const XrdSecEntity* client,
		 const char* opaque)
{
  int retc = SFS_ERROR;
  eos_debug("statm path=%s", path);
  RequestProto* req_proto = utils::GetStatRequest(
			      RequestProto_OperationType_STATM,
			      path, error, client, opaque);

  // Compute HMAC for request object
  if (!utils::ComputeHMAC(req_proto)) {
    eos_err("error HMAC FS statm");
    delete req_proto;
    return retc;
  }

  // Get a socket object from the pool
  zmq::socket_t* socket;
  mPoolSocket.wait_pop(socket);

  if (SendProtoBufRequest(socket, req_proto)) {
    ResponseProto* resp_stat = static_cast<ResponseProto*>(GetResponse(socket));

    if (resp_stat) {
      retc = resp_stat->response();

      if (resp_stat->has_error()) {
	error.setErrInfo(resp_stat->error().code(),
			 resp_stat->error().message().c_str());
      }

      // We retrieve the open mode if response if ok
      if ((retc == SFS_OK) && resp_stat->has_message()) {
	memcpy((void*)&mode, resp_stat->message().c_str(), sizeof(mode_t));
      }

      delete resp_stat;
    }
  }

  // Release socket and free memory
  gOFS->mPoolSocket.push(socket);
  delete req_proto;
  return retc;
}


//------------------------------------------------------------------------------
// Execute file system command
//------------------------------------------------------------------------------
int
EosAuthOfs::fsctl(const int cmd,
		  const char* args,
		  XrdOucErrInfo& error,
		  const XrdSecEntity* client)
{
  int retc = SFS_ERROR;
  eos_debug("fsctl with cmd=%i, args=%s", cmd, args);
  int opcode = cmd & SFS_FSCTL_CMD;

  // For the server configuration query we asnwer with the information of the
  // authentication XRootD server i.e. don't frw it to the real MGM.
  if (opcode == SFS_FSCTL_LOCATE) {
    char locResp[4096];
    char rType[3], *Resp[] = {rType, locResp};
    rType[0] = 'S';
    // don't manage writes via global redirection - therefore we mark the files as 'r'
    rType[1] = 'r';
    rType[2] = '\0';
    sprintf(locResp, "[::%s]:%d ", (char*) gOFS->mManagerIp.c_str(),
	    gOFS->mPort);
    error.setErrInfo(strlen(locResp) + 3, (const char**) Resp, 2);
    return SFS_DATA;
  }

  RequestProto* req_proto = utils::GetFsctlRequest(cmd, args, error, client);

  // Compute HMAC for request object
  if (!utils::ComputeHMAC(req_proto)) {
    eos_err("error HMAC FS fsctl");
    delete req_proto;
    return retc;
  }

  // Get a socket object from the pool
  zmq::socket_t* socket;
  mPoolSocket.wait_pop(socket);

  if (SendProtoBufRequest(socket, req_proto)) {
    ResponseProto* resp_fsctl1 = static_cast<ResponseProto*>(GetResponse(socket));

    if (resp_fsctl1) {
      retc = resp_fsctl1->response();

      if (resp_fsctl1->has_error()) {
	error.setErrInfo(resp_fsctl1->error().code(),
			 resp_fsctl1->error().message().c_str());
      }

      delete resp_fsctl1;
    }
  }

  // Release socket and free memory
  gOFS->mPoolSocket.push(socket);
  delete req_proto;
  return retc;
}


//------------------------------------------------------------------------------
// Execute file system command !!! FSctl !!!
//------------------------------------------------------------------------------
int
EosAuthOfs::FSctl(const int cmd,
		  XrdSfsFSctl& args,
		  XrdOucErrInfo& error,
		  const XrdSecEntity* client)
{
  int retc = SFS_ERROR;
  eos_debug("FSctl with cmd=%i", cmd);
  RequestProto* req_proto = utils::GetFSctlRequest(cmd, args, error, client);

  // Compute HMAC for request object
  if (!utils::ComputeHMAC(req_proto)) {
    eos_err("error HMAC FS FSctl");
    delete req_proto;
    return retc;
  }

  // Get a socket object from the pool
  zmq::socket_t* socket;
  mPoolSocket.wait_pop(socket);

  if (SendProtoBufRequest(socket, req_proto)) {
    ResponseProto* resp_fsctl2 = static_cast<ResponseProto*>(GetResponse(socket));

    if (resp_fsctl2) {
      retc = resp_fsctl2->response();

      if (resp_fsctl2->has_error()) {
	error.setErrInfo(resp_fsctl2->error().code(),
			 resp_fsctl2->error().message().c_str());
      }

      delete resp_fsctl2;
    }
  }

  // Release socket and free memory
  gOFS->mPoolSocket.push(socket);
  delete req_proto;
  return retc;
}


//------------------------------------------------------------------------------
// Chmod by client
//------------------------------------------------------------------------------
int
EosAuthOfs::chmod(const char* path,
		  XrdSfsMode mode,
		  XrdOucErrInfo& error,
		  const XrdSecEntity* client,
		  const char* opaque)
{
  int retc = SFS_ERROR;
  eos_debug("chmod path=%s mode=%o", path, mode);
  RequestProto* req_proto = utils::GetChmodRequest(path, mode, error, client,
			    opaque);

  // Compute HMAC for request object
  if (!utils::ComputeHMAC(req_proto)) {
    eos_err("error HMAC FS chmod");
    delete req_proto;
    return retc;
  }

  // Get a socket object from the pool
  zmq::socket_t* socket;
  mPoolSocket.wait_pop(socket);

  if (SendProtoBufRequest(socket, req_proto)) {
    ResponseProto* resp_chmod = static_cast<ResponseProto*>(GetResponse(socket));

    if (resp_chmod) {
      retc = resp_chmod->response();

      if (resp_chmod->has_error()) {
	error.setErrInfo(resp_chmod->error().code(),
			 resp_chmod->error().message().c_str());
      }

      delete resp_chmod;
    }
  }

  // Release socket and free memory
  gOFS->mPoolSocket.push(socket);
  delete req_proto;
  return retc;
}


//------------------------------------------------------------------------------
// Chksum by client
//------------------------------------------------------------------------------
int
EosAuthOfs::chksum(csFunc func,
		   const char* csName,
		   const char* path,
		   XrdOucErrInfo& error,
		   const XrdSecEntity* client,
		   const char* opaque)
{
  int retc = SFS_ERROR;
  eos_debug("chksum path=%s csName=%s", path, csName);
  RequestProto* req_proto = utils::GetChksumRequest(func, csName, path, error,
			    client, opaque);

  // Compute HMAC for request object
  if (!utils::ComputeHMAC(req_proto)) {
    eos_err("error HMAC FS chksum");
    delete req_proto;
    return retc;
  }

  // Get a socket object from the pool
  zmq::socket_t* socket;
  mPoolSocket.wait_pop(socket);

  if (SendProtoBufRequest(socket, req_proto)) {
    ResponseProto* resp_chksum = static_cast<ResponseProto*>(GetResponse(socket));

    if (resp_chksum) {
      retc = resp_chksum->response();
      eos_debug("chksum retc=%i", retc);

      if (resp_chksum->has_error()) {
	error.setErrInfo(resp_chksum->error().code(),
			 resp_chksum->error().message().c_str());
      }

      delete resp_chksum;
    }
  }

  // Release socket and free memory
  gOFS->mPoolSocket.push(socket);
  delete req_proto;
  return retc;
}


//------------------------------------------------------------------------------
// Exists function
//------------------------------------------------------------------------------
int
EosAuthOfs::exists(const char* path,
		   XrdSfsFileExistence& exists_flag,
		   XrdOucErrInfo& error,
		   const XrdSecEntity* client,
		   const char* opaque)
{
  int retc = SFS_ERROR;
  eos_debug("exists path=%s", path);
  RequestProto* req_proto = utils::GetExistsRequest(path, error, client, opaque);

  // Compute HMAC for request object
  if (!utils::ComputeHMAC(req_proto)) {
    eos_err("error HMAC FS exists");
    delete req_proto;
    return retc;
  }

  // Get a socket object from the pool
  zmq::socket_t* socket;
  mPoolSocket.wait_pop(socket);

  if (SendProtoBufRequest(socket, req_proto)) {
    ResponseProto* resp_exists = static_cast<ResponseProto*>(GetResponse(socket));

    if (resp_exists) {
      retc = resp_exists->response();
      eos_debug("exists retc=%i", retc);

      if (resp_exists->has_error()) {
	error.setErrInfo(resp_exists->error().code(),
			 resp_exists->error().message().c_str());
      }

      if (resp_exists->has_message()) {
	exists_flag = (XrdSfsFileExistence)atoi(resp_exists->message().c_str());
      }

      delete resp_exists;
    }
  }

  // Release socket and free memory
  gOFS->mPoolSocket.push(socket);
  delete req_proto;
  return retc;
}


//------------------------------------------------------------------------------
// Create directory
// Note: the mode set here is actually ignored if the directoy is not the top
// one. The new directory inherits the mode bits from its parent directory.
// This is typical only for EOS since in a normal XRootD server the access bits
// specified in the mkdir command are actually applied as expected.
//------------------------------------------------------------------------------
int
EosAuthOfs::mkdir(const char* path,
		  XrdSfsMode mode,  // Ignored in EOS if it has a parent dir
		  XrdOucErrInfo& error,
		  const XrdSecEntity* client,
		  const char* opaque)
{
  int retc = SFS_ERROR;
  eos_debug("mkdir path=%s mode=%o", path, mode);
  RequestProto* req_proto = utils::GetMkdirRequest(path, mode, error, client,
			    opaque);

  // Compute HMAC for request object
  if (!utils::ComputeHMAC(req_proto)) {
    eos_err("error HMAC FS mkdir");
    delete req_proto;
    return retc;
  }

  // Get a socket object from the pool
  zmq::socket_t* socket;
  mPoolSocket.wait_pop(socket);

  if (SendProtoBufRequest(socket, req_proto)) {
    ResponseProto* resp_mkdir = static_cast<ResponseProto*>(GetResponse(socket));

    if (resp_mkdir) {
      retc = resp_mkdir->response();
      eos_debug("mkdir retc=%i", retc);

      if (resp_mkdir->has_error()) {
	error.setErrInfo(resp_mkdir->error().code(),
			 resp_mkdir->error().message().c_str());
      }

      delete resp_mkdir;
    }
  }

  // Release socket and free memory
  gOFS->mPoolSocket.push(socket);
  delete req_proto;
  return retc;
}


//------------------------------------------------------------------------------
// Remove directory
//------------------------------------------------------------------------------
int
EosAuthOfs::remdir(const char* path,
		   XrdOucErrInfo& error,
		   const XrdSecEntity* client,
		   const char* opaque)
{
  int retc = SFS_ERROR;
  eos_debug("remdir path=%s", path);
  RequestProto* req_proto = utils::GetRemdirRequest(path, error, client, opaque);

  // Compute HMAC for request object
  if (!utils::ComputeHMAC(req_proto)) {
    eos_err("error HMAC FS remdir");
    delete req_proto;
    return retc;
  }

  // Get a socket object from the pool
  zmq::socket_t* socket;
  mPoolSocket.wait_pop(socket);

  if (SendProtoBufRequest(socket, req_proto)) {
    ResponseProto* resp_remdir = static_cast<ResponseProto*>(GetResponse(socket));

    if (resp_remdir) {
      retc = resp_remdir->response();
      eos_debug("remdir retc=%i", retc);

      if (resp_remdir->has_error()) {
	error.setErrInfo(resp_remdir->error().code(),
			 resp_remdir->error().message().c_str());
      }

      delete resp_remdir;
    }
  }

  // Release socket and free memory
  gOFS->mPoolSocket.push(socket);
  delete req_proto;
  return retc;
}


//------------------------------------------------------------------------------
// Remove file
//------------------------------------------------------------------------------
int
EosAuthOfs::rem(const char* path,
		XrdOucErrInfo& error,
		const XrdSecEntity* client,
		const char* opaque)
{
  int retc = SFS_ERROR;
  eos_debug("rem path=%s", path);
  RequestProto* req_proto = utils::GetRemRequest(path, error, client, opaque);

  // Compute HMAC for request object
  if (!utils::ComputeHMAC(req_proto)) {
    eos_err("error HMAC FS rem");
    delete req_proto;
    return retc;
  }

  // Get a socket object from the pool
  zmq::socket_t* socket;
  mPoolSocket.wait_pop(socket);

  if (SendProtoBufRequest(socket, req_proto)) {
    ResponseProto* resp_rem = static_cast<ResponseProto*>(GetResponse(socket));

    if (resp_rem) {
      retc = resp_rem->response();
      eos_debug("rem retc=%i", retc);

      if (resp_rem->has_error()) {
	error.setErrInfo(resp_rem->error().code(),
			 resp_rem->error().message().c_str());
      }

      delete resp_rem;
    }
  }

  // Release socket and free memory
  gOFS->mPoolSocket.push(socket);
  delete req_proto;
  return retc;
}


//------------------------------------------------------------------------------
// Rename file
//------------------------------------------------------------------------------
int
EosAuthOfs::rename(const char* oldName,
		   const char* newName,
		   XrdOucErrInfo& error,
		   const XrdSecEntity* client,
		   const char* opaqueO,
		   const char* opaqueN)
{
  int retc = SFS_ERROR;
  eos_debug("rename oldname=%s newname=%s", oldName, newName);
  RequestProto* req_proto = utils::GetRenameRequest(oldName, newName, error,
			    client, opaqueO, opaqueN);

  // Compute HMAC for request object
  if (!utils::ComputeHMAC(req_proto)) {
    eos_err("error HMAC FS rename");
    delete req_proto;
    return retc;
  }

  // Get a socket object from the pool
  zmq::socket_t* socket;
  mPoolSocket.wait_pop(socket);

  if (SendProtoBufRequest(socket, req_proto)) {
    ResponseProto* resp_rename = static_cast<ResponseProto*>(GetResponse(socket));

    if (resp_rename) {
      retc = resp_rename->response();
      eos_debug("rename retc=%i", retc);

      if (resp_rename->has_error()) {
	error.setErrInfo(resp_rename->error().code(),
			 resp_rename->error().message().c_str());
      }

      delete resp_rename;
    }
  }

  // Release socket and free memory
  gOFS->mPoolSocket.push(socket);
  delete req_proto;
  return retc;
}


//------------------------------------------------------------------------------
// Prepare request
//------------------------------------------------------------------------------
int
EosAuthOfs::prepare(XrdSfsPrep& pargs,
		    XrdOucErrInfo& error,
		    const XrdSecEntity* client)
{
  int retc = SFS_ERROR;
  eos_debug("prepare");
  RequestProto* req_proto = utils::GetPrepareRequest(pargs, error, client);

  // Compute HMAC for request object
  if (!utils::ComputeHMAC(req_proto)) {
    eos_err("error HMAC FS prepare");
    delete req_proto;
    return retc;
  }

  // Get a socket object from the pool
  zmq::socket_t* socket;
  mPoolSocket.wait_pop(socket);

  if (SendProtoBufRequest(socket, req_proto)) {
    ResponseProto* resp_prepare = static_cast<ResponseProto*>(GetResponse(socket));

    if (resp_prepare) {
      retc = resp_prepare->response();
      eos_debug("prepare retc=%i", retc);

      if (resp_prepare->has_error()) {
	error.setErrInfo(resp_prepare->error().code(),
			 resp_prepare->error().message().c_str());
      }

      delete resp_prepare;
    }
  }

  // Release socket and free memory
  gOFS->mPoolSocket.push(socket);
  delete req_proto;
  return retc;
}


//------------------------------------------------------------------------------
// Truncate file
//------------------------------------------------------------------------------
int
EosAuthOfs::truncate(const char* path,
		     XrdSfsFileOffset fileOffset,
		     XrdOucErrInfo& error,
		     const XrdSecEntity* client,
		     const char* opaque)
{
  int retc = SFS_ERROR;
  eos_debug("truncate");
  RequestProto* req_proto = utils::GetTruncateRequest(path, fileOffset, error,
			    client, opaque);

  // Compute HMAC for request object
  if (!utils::ComputeHMAC(req_proto)) {
    eos_err("error HMAC FS truncate");
    delete req_proto;
    return retc;
  }

  // Get a socket object from the pool
  zmq::socket_t* socket;
  mPoolSocket.wait_pop(socket);

  if (SendProtoBufRequest(socket, req_proto)) {
    ResponseProto* resp_truncate = static_cast<ResponseProto*>(GetResponse(socket));

    if (resp_truncate) {
      retc = resp_truncate->response();
      eos_debug("truncate retc=%i", retc);

      if (resp_truncate->has_error()) {
	error.setErrInfo(resp_truncate->error().code(),
			 resp_truncate->error().message().c_str());
      }

      delete resp_truncate;
    }
  }

  // Release socket and free memory
  gOFS->mPoolSocket.push(socket);
  delete req_proto;
  return retc;
}


//------------------------------------------------------------------------------
// getStats function - not supported by EOS, fake ok response HERE i.e. do not
// build and send a request to the real MGM
//------------------------------------------------------------------------------
int
EosAuthOfs::getStats(char* buff, int blen)
{
  int retc = SFS_OK;
  eos_debug("getStats");
  return retc;
}


//------------------------------------------------------------------------------
// Send ProtocolBuffer object using ZMQ
//------------------------------------------------------------------------------
bool
EosAuthOfs::SendProtoBufRequest(zmq::socket_t* socket,
				google::protobuf::Message* message)
{
  // Send the request
  bool sent = false;
  int msg_size = message->ByteSize();
  zmq::message_t request(msg_size);
  google::protobuf::io::ArrayOutputStream aos(request.data(), msg_size);
  // Use google::protobuf::io::ArrayOutputStream which is way faster than
  // StringOutputStream as it avoids copying data
  message->SerializeToZeroCopyStream(&aos);
  sent = socket->send(request, ZMQ_NOBLOCK);

  if (!sent) {
    eos_err("unable to send request using zmq");
  }

  return sent;
}


//------------------------------------------------------------------------------
// Get ProtocolBuffer response object using ZMQ
//------------------------------------------------------------------------------
google::protobuf::Message*
EosAuthOfs::GetResponse(zmq::socket_t*& socket)
{
  int num_retries = 40; // 2 min = 40 * 5 sec
  bool done = false;
  bool reset_socket = false;
  zmq::message_t reply;
  ResponseProto* resp = static_cast<ResponseProto*>(0);

  try {
    do {
      done = socket->recv(&reply);
      num_retries--;
    } while (!done && (num_retries > 0));
  } catch (zmq::error_t& e) {
    eos_err("socket error: %s", e.what());
    reset_socket = true;
  }

  // We waited 2 min for a response or a fatal error occurent - then we throw
  //  away the socket and create a new one
  if ((num_retries <= 0) || reset_socket) {
    eos_err("discard current socket and create a new one");
    delete socket;
    socket = new zmq::socket_t(*mZmqContext, ZMQ_REQ);
#if ZMQ_VERSION >= 20200
    int timeout_mili = 5000;
    socket->setsockopt(ZMQ_RCVTIMEO, &timeout_mili, sizeof timeout_mili);
#endif
    std::string endpoint = "inproc://proxyfrontend";

    // Try in a loop to connect to the proxyfrontend as it can take a while for
    // the proxy thread to do the binding, therefore connect can fail
    while (1) {
      try {
	socket->connect(endpoint.c_str());
      } catch (zmq::error_t& err) {
	eos_warning("dealing with connect exception, retrying ...");
	continue;
      }
      break;
    }
  }

  if (done) {
    std::string resp_str = std::string(static_cast<char*>(reply.data()),
				       reply.size());
    resp = new ResponseProto();
    resp->ParseFromString(resp_str);

    // If response is redirect and the error information matches one of the MGM
    // nodes specified in the configuration, this means there was a master/slave
    // switch and we need to update the socket to which requests are sent.
    if (resp->response() == SFS_REDIRECT) {
      if (resp->has_error()) {
	std::ostringstream sstr;
	sstr << resp->error().message();
	std::string redirect_host = sstr.str();

	// Update the master MGM instance
	if (UpdateMaster(redirect_host)) {
	  eos_debug("successfully update the master MGM to: %s", redirect_host.c_str());
	  resp->set_response(SFS_STALL);
	} else {
	  eos_warning("redirect host:%s is not among our known MGM nodes -  "
		      "failed update master MGM; it migth well be an FST node",
		      redirect_host.c_str());
	}
      } else {
	eos_err("redirect message without error information - change to error");
	resp->set_response(SFS_ERROR);
      }
    }
  } else {
    eos_err("socket error/timeout during receive");
  }

  return resp;
}


//------------------------------------------------------------------------------
// Update the socket pointing to the master MGM instance
//------------------------------------------------------------------------------
bool
EosAuthOfs::UpdateMaster(std::string& redirect_host)
{
  bool found = false;
  zmq::socket_t* upd_socket;
  eos_debug("redirect_host:%s", redirect_host.c_str());

  // Chech if the new master was also specified in the configuration
  if (mBackend1.first.find(redirect_host) != string::npos) {
    upd_socket = mBackend1.second;
    found = true;
  } else if (mBackend2.first.find(redirect_host) != string::npos) {
    upd_socket = mBackend2.second;
    found = true;
  }

  if (found) {
    XrdSysMutexHelper scop_lock(mMutexMaster);

    if (mMaster != upd_socket) {
      mMaster = upd_socket;
    }
  }

  return found;
}

EOSAUTHNAMESPACE_END<|MERGE_RESOLUTION|>--- conflicted
+++ resolved
@@ -179,7 +179,6 @@
 
     while ((var = Config.GetMyFirstWord())) {
       if (!strncmp(var, auth_tag.c_str(), auth_tag.length())) {
-<<<<<<< HEAD
         var += auth_tag.length();
         // Get EOS instance to which we dispatch requests. Note that the port is the one
         // waiting for authentication requests and not the usual one i.e 1094. The presence
@@ -250,113 +249,41 @@
           // Set the new log level
           g_logging.SetLogPriority(mLogLevel);
         }
-=======
-	var += auth_tag.length();
-	// Get EOS instance to which we dispatch requests. Note that the port is the one
-	// waiting for authentication requests and not the usual one i.e 1094. The presence
-	// of the mastermgm parameter is mandatory.
-	std::string mgm_instance;
-	std::string option_tag = "mastermgm";
-
-	if (!strncmp(var, option_tag.c_str(), option_tag.length())) {
-	  if ((val = Config.GetWord())) {
-	    mgm_instance = val;
-
-	    if (mgm_instance.find(":") != string::npos) {
-	      mBackend1 = std::make_pair(mgm_instance, (zmq::socket_t*)0);
-	    }
-	  } else {
-	    // This parameter is critical
-	    error.Emsg("Configure ", "No EOS mastermgm instance provided");
-	    NoGo = 1;
-	  }
-	}
-
-	// Look for the slavemgm tag
-	option_tag = "slavemgm";
-
-	if (!strncmp(var, option_tag.c_str(), option_tag.length())) {
-	  if ((val = Config.GetWord())) {
-	    mgm_instance = val;
-
-	    if (mgm_instance.find(":") != string::npos) {
-	      mBackend2 = std::make_pair(mgm_instance, (zmq::socket_t*)0);
-	    }
-	  }
-	}
-
-	// Get number of sockets in the pool by default 10
-	option_tag = "numsockets";
-
-	if (!strncmp(var, option_tag.c_str(), option_tag.length())) {
-	  if (!(val = Config.GetWord())) {
-	    error.Emsg("Configure ", "No number of sockets specified");
-	  } else {
-	    mSizePoolSocket = atoi(val);
-	  }
-	}
-
-	// Get log level by default LOG_INFO
-	option_tag = "loglevel";
-
-	if (!strncmp(var, option_tag.c_str(), option_tag.length())) {
-	  if (!(val = Config.GetWord())) {
-	    error.Emsg("Config", "argument for debug level invalid set to ERR.");
-	    mLogLevel = LOG_INFO;
-	  } else {
-	    std::string str_val(val);
-
-	    if (isdigit(str_val[0])) {
-	      // The level is given as a number
-	      mLogLevel = atoi(val);
-	    } else {
-	      // The level is given as a string
-	      mLogLevel = eos::common::Logging::GetPriorityByString(val);
-	    }
-
-	    error.Say("=====> eosauth.loglevel: ",
-		      eos::common::Logging::GetPriorityString(mLogLevel), "");
-	  }
-
-	  // Set the new log level
-	  eos::common::Logging::SetLogPriority(mLogLevel);
-	}
->>>>>>> 29491691
       }
     }
 
     // Check and connect at least to an MGM master
     if (!mBackend1.first.empty()) {
       if ((XrdSysThread::Run(&proxy_tid, EosAuthOfs::StartAuthProxyThread,
-			     static_cast<void*>(this), 0, "Auth Proxy Thread"))) {
-	eos_err("cannot start the authentication proxy thread");
-	NoGo = 1;
+                             static_cast<void*>(this), 0, "Auth Proxy Thread"))) {
+        eos_err("cannot start the authentication proxy thread");
+        NoGo = 1;
       }
 
       // Create a pool of sockets connected to the master proxy service
       for (int i = 0; i < mSizePoolSocket; i++) {
-	// Set socket receive timeout to 5 seconds
-	zmq::socket_t* socket = new zmq::socket_t(*mZmqContext, ZMQ_REQ);
+        // Set socket receive timeout to 5 seconds
+        zmq::socket_t* socket = new zmq::socket_t(*mZmqContext, ZMQ_REQ);
 #if ZMQ_VERSION >= 20200
-	int timeout_mili = 5000;
-	socket->setsockopt(ZMQ_RCVTIMEO, &timeout_mili, sizeof timeout_mili);
+        int timeout_mili = 5000;
+        socket->setsockopt(ZMQ_RCVTIMEO, &timeout_mili, sizeof timeout_mili);
 #endif
-	std::string endpoint = "inproc://proxyfrontend";
-
-	// Try in a loop to connect to the proxyfrontend as it can take a while for
-	// the proxy thread to do the binding, therefore connect can fail
-	while (1) {
-	  try {
-	    socket->connect(endpoint.c_str());
-	  } catch (zmq::error_t& err) {
-	    eos_warning("dealing with connect exception, retrying ...");
-	    continue;
-	  }
-
-	  break;
-	}
-
-	mPoolSocket.push(socket);
+        std::string endpoint = "inproc://proxyfrontend";
+
+        // Try in a loop to connect to the proxyfrontend as it can take a while for
+        // the proxy thread to do the binding, therefore connect can fail
+        while (1) {
+          try {
+            socket->connect(endpoint.c_str());
+          } catch (zmq::error_t& err) {
+            eos_warning("dealing with connect exception, retrying ...");
+            continue;
+          }
+
+          break;
+        }
+
+        mPoolSocket.push(socket);
       }
     } else {
       eos_err("No master MGM specified e.g. eos.master.cern.ch:15555");
@@ -404,8 +331,8 @@
   }
 
   eos_notice("AUTH_HOST=%s AUTH_PORT=%ld VERSION=%s RELEASE=%s KEYTABADLER=%s SYMKEY=%s",
-	     mManagerIp.c_str(), myPort, VERSION, RELEASE, keytabcks.c_str(),
-	     symkey.c_str());
+             mManagerIp.c_str(), myPort, VERSION, RELEASE, keytabcks.c_str(),
+             symkey.c_str());
 
   if (!eos::common::gSymKeyStore.SetKey64(symkey.c_str(), 0)) {
     eos_crit("unable to store the created symmetric key %s", symkey.c_str());
@@ -441,7 +368,7 @@
   // Connect sockets facing the MGM nodes - master and slave
   std::ostringstream sstr;
   mBackend1 = std::make_pair(mBackend1.first,
-			     new zmq::socket_t(*mZmqContext, ZMQ_DEALER));
+                             new zmq::socket_t(*mZmqContext, ZMQ_DEALER));
   sstr << "tcp://" << mBackend1.first;
   mBackend1.second->connect(sstr.str().c_str());
   OfsEroute.Say("=====> connected to master MGM: ", mBackend1.first.c_str());
@@ -450,7 +377,7 @@
   if (!mBackend2.first.empty()) {
     sstr.str("");
     mBackend2 = std::make_pair(mBackend2.first,
-			       new zmq::socket_t(*mZmqContext, ZMQ_DEALER));
+                               new zmq::socket_t(*mZmqContext, ZMQ_DEALER));
     sstr << "tcp://" << mBackend2.first;
     mBackend2.second->connect(sstr.str().c_str());
     OfsEroute.Say("=====> connected to slave MGM: ", mBackend2.first.c_str());
@@ -495,32 +422,32 @@
       eos_debug("got frontend event");
 
       while (true) {
-	if (!mFrontend->recv(&msg)) {
-	  eos_err("error while recv on frontend");
-	  return;
-	}
-
-	try {
-	  moresz = sizeof more;
-	  mFrontend->getsockopt(ZMQ_RCVMORE, &more, &moresz);
-	} catch (zmq::error_t& err) {
-	  eos_err("exception in getsockopt");
-	  return;
-	}
-
-	// Send request to the current master MGM
-	{
-	  XrdSysMutexHelper scop_lock(mMutexMaster);
-
-	  if (!mMaster->send(msg, more ? ZMQ_SNDMORE : 0)) {
-	    eos_err("error while sending to master");
-	    return;
-	  }
-	}
-
-	if (more == 0) {
-	  break;
-	}
+        if (!mFrontend->recv(&msg)) {
+          eos_err("error while recv on frontend");
+          return;
+        }
+
+        try {
+          moresz = sizeof more;
+          mFrontend->getsockopt(ZMQ_RCVMORE, &more, &moresz);
+        } catch (zmq::error_t& err) {
+          eos_err("exception in getsockopt");
+          return;
+        }
+
+        // Send request to the current master MGM
+        {
+          XrdSysMutexHelper scop_lock(mMutexMaster);
+
+          if (!mMaster->send(msg, more ? ZMQ_SNDMORE : 0)) {
+            eos_err("error while sending to master");
+            return;
+          }
+        }
+
+        if (more == 0) {
+          break;
+        }
       }
     }
 
@@ -529,28 +456,28 @@
       eos_debug("got mBackend1 event");
 
       while (true) {
-	if (!mBackend1.second->recv(&msg)) {
-	  eos_err("error while recv on mBackend1");
-	  return;
-	}
-
-	moresz = sizeof more;
-
-	try {
-	  mBackend1.second->getsockopt(ZMQ_RCVMORE, &more, &moresz);
-	} catch (zmq::error_t& err) {
-	  eos_err("exception in getsockopt");
-	  return;
-	}
-
-	if (!mFrontend->send(msg, more ? ZMQ_SNDMORE : 0)) {
-	  eos_err("error while send to frontend(1)");
-	  return;
-	}
-
-	if (more == 0) {
-	  break;
-	}
+        if (!mBackend1.second->recv(&msg)) {
+          eos_err("error while recv on mBackend1");
+          return;
+        }
+
+        moresz = sizeof more;
+
+        try {
+          mBackend1.second->getsockopt(ZMQ_RCVMORE, &more, &moresz);
+        } catch (zmq::error_t& err) {
+          eos_err("exception in getsockopt");
+          return;
+        }
+
+        if (!mFrontend->send(msg, more ? ZMQ_SNDMORE : 0)) {
+          eos_err("error while send to frontend(1)");
+          return;
+        }
+
+        if (more == 0) {
+          break;
+        }
       }
     }
 
@@ -559,28 +486,28 @@
       eos_debug("got mBackend2 event");
 
       while (true) {
-	if (!mBackend2.second->recv(&msg)) {
-	  eos_err("error while recv on mBackend2");
-	  return;
-	}
-
-	moresz = sizeof more;
-
-	try {
-	  mBackend2.second->getsockopt(ZMQ_RCVMORE, &more, &moresz);
-	} catch (zmq::error_t& err) {
-	  eos_err("exception in getsockopt");
-	  return;
-	}
-
-	if (!mFrontend->send(msg, more ? ZMQ_SNDMORE : 0)) {
-	  eos_err("error while send to frontend(2)");
-	  return;
-	}
-
-	if (more == 0) {
-	  break;
-	}
+        if (!mBackend2.second->recv(&msg)) {
+          eos_err("error while recv on mBackend2");
+          return;
+        }
+
+        moresz = sizeof more;
+
+        try {
+          mBackend2.second->getsockopt(ZMQ_RCVMORE, &more, &moresz);
+        } catch (zmq::error_t& err) {
+          eos_err("exception in getsockopt");
+          return;
+        }
+
+        if (!mFrontend->send(msg, more ? ZMQ_SNDMORE : 0)) {
+          eos_err("error while send to frontend(2)");
+          return;
+        }
+
+        if (more == 0) {
+          break;
+        }
       }
     }
   }
@@ -612,16 +539,16 @@
 //------------------------------------------------------------------------------
 int
 EosAuthOfs::stat(const char* path,
-		 struct stat* buf,
-		 XrdOucErrInfo& error,
-		 const XrdSecEntity* client,
-		 const char* opaque)
+                 struct stat* buf,
+                 XrdOucErrInfo& error,
+                 const XrdSecEntity* client,
+                 const char* opaque)
 {
   int retc = SFS_ERROR;
   eos_debug("stat path=%s", path);
   // Create request object
   RequestProto* req_proto = utils::GetStatRequest(RequestProto_OperationType_STAT,
-			    path, error, client, opaque);
+                            path, error, client, opaque);
 
   // Compute HMAC for request object
   if (!utils::ComputeHMAC(req_proto)) {
@@ -641,15 +568,15 @@
       retc = resp_stat->response();
 
       if (resp_stat->has_error()) {
-	error.setErrInfo(resp_stat->error().code(),
-			 resp_stat->error().message().c_str());
+        error.setErrInfo(resp_stat->error().code(),
+                         resp_stat->error().message().c_str());
       }
 
       // We retrieve the struct stat if response is ok
       if ((retc == SFS_OK) && resp_stat->has_message()) {
-	buf = static_cast<struct stat*>(memcpy((void*)buf,
-					       resp_stat->message().c_str(),
-					       sizeof(struct stat)));
+        buf = static_cast<struct stat*>(memcpy((void*)buf,
+                                               resp_stat->message().c_str(),
+                                               sizeof(struct stat)));
       }
 
       delete resp_stat;
@@ -668,16 +595,16 @@
 //--------------------------------------------------------------------------
 int
 EosAuthOfs::stat(const char* path,
-		 mode_t& mode,
-		 XrdOucErrInfo& error,
-		 const XrdSecEntity* client,
-		 const char* opaque)
+                 mode_t& mode,
+                 XrdOucErrInfo& error,
+                 const XrdSecEntity* client,
+                 const char* opaque)
 {
   int retc = SFS_ERROR;
   eos_debug("statm path=%s", path);
   RequestProto* req_proto = utils::GetStatRequest(
-			      RequestProto_OperationType_STATM,
-			      path, error, client, opaque);
+                              RequestProto_OperationType_STATM,
+                              path, error, client, opaque);
 
   // Compute HMAC for request object
   if (!utils::ComputeHMAC(req_proto)) {
@@ -697,13 +624,13 @@
       retc = resp_stat->response();
 
       if (resp_stat->has_error()) {
-	error.setErrInfo(resp_stat->error().code(),
-			 resp_stat->error().message().c_str());
+        error.setErrInfo(resp_stat->error().code(),
+                         resp_stat->error().message().c_str());
       }
 
       // We retrieve the open mode if response if ok
       if ((retc == SFS_OK) && resp_stat->has_message()) {
-	memcpy((void*)&mode, resp_stat->message().c_str(), sizeof(mode_t));
+        memcpy((void*)&mode, resp_stat->message().c_str(), sizeof(mode_t));
       }
 
       delete resp_stat;
@@ -722,9 +649,9 @@
 //------------------------------------------------------------------------------
 int
 EosAuthOfs::fsctl(const int cmd,
-		  const char* args,
-		  XrdOucErrInfo& error,
-		  const XrdSecEntity* client)
+                  const char* args,
+                  XrdOucErrInfo& error,
+                  const XrdSecEntity* client)
 {
   int retc = SFS_ERROR;
   eos_debug("fsctl with cmd=%i, args=%s", cmd, args);
@@ -740,7 +667,7 @@
     rType[1] = 'r';
     rType[2] = '\0';
     sprintf(locResp, "[::%s]:%d ", (char*) gOFS->mManagerIp.c_str(),
-	    gOFS->mPort);
+            gOFS->mPort);
     error.setErrInfo(strlen(locResp) + 3, (const char**) Resp, 2);
     return SFS_DATA;
   }
@@ -765,8 +692,8 @@
       retc = resp_fsctl1->response();
 
       if (resp_fsctl1->has_error()) {
-	error.setErrInfo(resp_fsctl1->error().code(),
-			 resp_fsctl1->error().message().c_str());
+        error.setErrInfo(resp_fsctl1->error().code(),
+                         resp_fsctl1->error().message().c_str());
       }
 
       delete resp_fsctl1;
@@ -785,9 +712,9 @@
 //------------------------------------------------------------------------------
 int
 EosAuthOfs::FSctl(const int cmd,
-		  XrdSfsFSctl& args,
-		  XrdOucErrInfo& error,
-		  const XrdSecEntity* client)
+                  XrdSfsFSctl& args,
+                  XrdOucErrInfo& error,
+                  const XrdSecEntity* client)
 {
   int retc = SFS_ERROR;
   eos_debug("FSctl with cmd=%i", cmd);
@@ -811,8 +738,8 @@
       retc = resp_fsctl2->response();
 
       if (resp_fsctl2->has_error()) {
-	error.setErrInfo(resp_fsctl2->error().code(),
-			 resp_fsctl2->error().message().c_str());
+        error.setErrInfo(resp_fsctl2->error().code(),
+                         resp_fsctl2->error().message().c_str());
       }
 
       delete resp_fsctl2;
@@ -831,15 +758,15 @@
 //------------------------------------------------------------------------------
 int
 EosAuthOfs::chmod(const char* path,
-		  XrdSfsMode mode,
-		  XrdOucErrInfo& error,
-		  const XrdSecEntity* client,
-		  const char* opaque)
+                  XrdSfsMode mode,
+                  XrdOucErrInfo& error,
+                  const XrdSecEntity* client,
+                  const char* opaque)
 {
   int retc = SFS_ERROR;
   eos_debug("chmod path=%s mode=%o", path, mode);
   RequestProto* req_proto = utils::GetChmodRequest(path, mode, error, client,
-			    opaque);
+                            opaque);
 
   // Compute HMAC for request object
   if (!utils::ComputeHMAC(req_proto)) {
@@ -859,8 +786,8 @@
       retc = resp_chmod->response();
 
       if (resp_chmod->has_error()) {
-	error.setErrInfo(resp_chmod->error().code(),
-			 resp_chmod->error().message().c_str());
+        error.setErrInfo(resp_chmod->error().code(),
+                         resp_chmod->error().message().c_str());
       }
 
       delete resp_chmod;
@@ -879,16 +806,16 @@
 //------------------------------------------------------------------------------
 int
 EosAuthOfs::chksum(csFunc func,
-		   const char* csName,
-		   const char* path,
-		   XrdOucErrInfo& error,
-		   const XrdSecEntity* client,
-		   const char* opaque)
+                   const char* csName,
+                   const char* path,
+                   XrdOucErrInfo& error,
+                   const XrdSecEntity* client,
+                   const char* opaque)
 {
   int retc = SFS_ERROR;
   eos_debug("chksum path=%s csName=%s", path, csName);
   RequestProto* req_proto = utils::GetChksumRequest(func, csName, path, error,
-			    client, opaque);
+                            client, opaque);
 
   // Compute HMAC for request object
   if (!utils::ComputeHMAC(req_proto)) {
@@ -909,8 +836,8 @@
       eos_debug("chksum retc=%i", retc);
 
       if (resp_chksum->has_error()) {
-	error.setErrInfo(resp_chksum->error().code(),
-			 resp_chksum->error().message().c_str());
+        error.setErrInfo(resp_chksum->error().code(),
+                         resp_chksum->error().message().c_str());
       }
 
       delete resp_chksum;
@@ -929,10 +856,10 @@
 //------------------------------------------------------------------------------
 int
 EosAuthOfs::exists(const char* path,
-		   XrdSfsFileExistence& exists_flag,
-		   XrdOucErrInfo& error,
-		   const XrdSecEntity* client,
-		   const char* opaque)
+                   XrdSfsFileExistence& exists_flag,
+                   XrdOucErrInfo& error,
+                   const XrdSecEntity* client,
+                   const char* opaque)
 {
   int retc = SFS_ERROR;
   eos_debug("exists path=%s", path);
@@ -957,12 +884,12 @@
       eos_debug("exists retc=%i", retc);
 
       if (resp_exists->has_error()) {
-	error.setErrInfo(resp_exists->error().code(),
-			 resp_exists->error().message().c_str());
+        error.setErrInfo(resp_exists->error().code(),
+                         resp_exists->error().message().c_str());
       }
 
       if (resp_exists->has_message()) {
-	exists_flag = (XrdSfsFileExistence)atoi(resp_exists->message().c_str());
+        exists_flag = (XrdSfsFileExistence)atoi(resp_exists->message().c_str());
       }
 
       delete resp_exists;
@@ -985,15 +912,15 @@
 //------------------------------------------------------------------------------
 int
 EosAuthOfs::mkdir(const char* path,
-		  XrdSfsMode mode,  // Ignored in EOS if it has a parent dir
-		  XrdOucErrInfo& error,
-		  const XrdSecEntity* client,
-		  const char* opaque)
+                  XrdSfsMode mode,  // Ignored in EOS if it has a parent dir
+                  XrdOucErrInfo& error,
+                  const XrdSecEntity* client,
+                  const char* opaque)
 {
   int retc = SFS_ERROR;
   eos_debug("mkdir path=%s mode=%o", path, mode);
   RequestProto* req_proto = utils::GetMkdirRequest(path, mode, error, client,
-			    opaque);
+                            opaque);
 
   // Compute HMAC for request object
   if (!utils::ComputeHMAC(req_proto)) {
@@ -1014,8 +941,8 @@
       eos_debug("mkdir retc=%i", retc);
 
       if (resp_mkdir->has_error()) {
-	error.setErrInfo(resp_mkdir->error().code(),
-			 resp_mkdir->error().message().c_str());
+        error.setErrInfo(resp_mkdir->error().code(),
+                         resp_mkdir->error().message().c_str());
       }
 
       delete resp_mkdir;
@@ -1034,9 +961,9 @@
 //------------------------------------------------------------------------------
 int
 EosAuthOfs::remdir(const char* path,
-		   XrdOucErrInfo& error,
-		   const XrdSecEntity* client,
-		   const char* opaque)
+                   XrdOucErrInfo& error,
+                   const XrdSecEntity* client,
+                   const char* opaque)
 {
   int retc = SFS_ERROR;
   eos_debug("remdir path=%s", path);
@@ -1061,8 +988,8 @@
       eos_debug("remdir retc=%i", retc);
 
       if (resp_remdir->has_error()) {
-	error.setErrInfo(resp_remdir->error().code(),
-			 resp_remdir->error().message().c_str());
+        error.setErrInfo(resp_remdir->error().code(),
+                         resp_remdir->error().message().c_str());
       }
 
       delete resp_remdir;
@@ -1081,9 +1008,9 @@
 //------------------------------------------------------------------------------
 int
 EosAuthOfs::rem(const char* path,
-		XrdOucErrInfo& error,
-		const XrdSecEntity* client,
-		const char* opaque)
+                XrdOucErrInfo& error,
+                const XrdSecEntity* client,
+                const char* opaque)
 {
   int retc = SFS_ERROR;
   eos_debug("rem path=%s", path);
@@ -1108,8 +1035,8 @@
       eos_debug("rem retc=%i", retc);
 
       if (resp_rem->has_error()) {
-	error.setErrInfo(resp_rem->error().code(),
-			 resp_rem->error().message().c_str());
+        error.setErrInfo(resp_rem->error().code(),
+                         resp_rem->error().message().c_str());
       }
 
       delete resp_rem;
@@ -1128,16 +1055,16 @@
 //------------------------------------------------------------------------------
 int
 EosAuthOfs::rename(const char* oldName,
-		   const char* newName,
-		   XrdOucErrInfo& error,
-		   const XrdSecEntity* client,
-		   const char* opaqueO,
-		   const char* opaqueN)
+                   const char* newName,
+                   XrdOucErrInfo& error,
+                   const XrdSecEntity* client,
+                   const char* opaqueO,
+                   const char* opaqueN)
 {
   int retc = SFS_ERROR;
   eos_debug("rename oldname=%s newname=%s", oldName, newName);
   RequestProto* req_proto = utils::GetRenameRequest(oldName, newName, error,
-			    client, opaqueO, opaqueN);
+                            client, opaqueO, opaqueN);
 
   // Compute HMAC for request object
   if (!utils::ComputeHMAC(req_proto)) {
@@ -1158,8 +1085,8 @@
       eos_debug("rename retc=%i", retc);
 
       if (resp_rename->has_error()) {
-	error.setErrInfo(resp_rename->error().code(),
-			 resp_rename->error().message().c_str());
+        error.setErrInfo(resp_rename->error().code(),
+                         resp_rename->error().message().c_str());
       }
 
       delete resp_rename;
@@ -1178,8 +1105,8 @@
 //------------------------------------------------------------------------------
 int
 EosAuthOfs::prepare(XrdSfsPrep& pargs,
-		    XrdOucErrInfo& error,
-		    const XrdSecEntity* client)
+                    XrdOucErrInfo& error,
+                    const XrdSecEntity* client)
 {
   int retc = SFS_ERROR;
   eos_debug("prepare");
@@ -1204,8 +1131,8 @@
       eos_debug("prepare retc=%i", retc);
 
       if (resp_prepare->has_error()) {
-	error.setErrInfo(resp_prepare->error().code(),
-			 resp_prepare->error().message().c_str());
+        error.setErrInfo(resp_prepare->error().code(),
+                         resp_prepare->error().message().c_str());
       }
 
       delete resp_prepare;
@@ -1224,15 +1151,15 @@
 //------------------------------------------------------------------------------
 int
 EosAuthOfs::truncate(const char* path,
-		     XrdSfsFileOffset fileOffset,
-		     XrdOucErrInfo& error,
-		     const XrdSecEntity* client,
-		     const char* opaque)
+                     XrdSfsFileOffset fileOffset,
+                     XrdOucErrInfo& error,
+                     const XrdSecEntity* client,
+                     const char* opaque)
 {
   int retc = SFS_ERROR;
   eos_debug("truncate");
   RequestProto* req_proto = utils::GetTruncateRequest(path, fileOffset, error,
-			    client, opaque);
+                            client, opaque);
 
   // Compute HMAC for request object
   if (!utils::ComputeHMAC(req_proto)) {
@@ -1253,8 +1180,8 @@
       eos_debug("truncate retc=%i", retc);
 
       if (resp_truncate->has_error()) {
-	error.setErrInfo(resp_truncate->error().code(),
-			 resp_truncate->error().message().c_str());
+        error.setErrInfo(resp_truncate->error().code(),
+                         resp_truncate->error().message().c_str());
       }
 
       delete resp_truncate;
@@ -1286,7 +1213,7 @@
 //------------------------------------------------------------------------------
 bool
 EosAuthOfs::SendProtoBufRequest(zmq::socket_t* socket,
-				google::protobuf::Message* message)
+                                google::protobuf::Message* message)
 {
   // Send the request
   bool sent = false;
@@ -1344,18 +1271,19 @@
     // the proxy thread to do the binding, therefore connect can fail
     while (1) {
       try {
-	socket->connect(endpoint.c_str());
+        socket->connect(endpoint.c_str());
       } catch (zmq::error_t& err) {
-	eos_warning("dealing with connect exception, retrying ...");
-	continue;
-      }
+        eos_warning("dealing with connect exception, retrying ...");
+        continue;
+      }
+
       break;
     }
   }
 
   if (done) {
     std::string resp_str = std::string(static_cast<char*>(reply.data()),
-				       reply.size());
+                                       reply.size());
     resp = new ResponseProto();
     resp->ParseFromString(resp_str);
 
@@ -1364,22 +1292,22 @@
     // switch and we need to update the socket to which requests are sent.
     if (resp->response() == SFS_REDIRECT) {
       if (resp->has_error()) {
-	std::ostringstream sstr;
-	sstr << resp->error().message();
-	std::string redirect_host = sstr.str();
-
-	// Update the master MGM instance
-	if (UpdateMaster(redirect_host)) {
-	  eos_debug("successfully update the master MGM to: %s", redirect_host.c_str());
-	  resp->set_response(SFS_STALL);
-	} else {
-	  eos_warning("redirect host:%s is not among our known MGM nodes -  "
-		      "failed update master MGM; it migth well be an FST node",
-		      redirect_host.c_str());
-	}
+        std::ostringstream sstr;
+        sstr << resp->error().message();
+        std::string redirect_host = sstr.str();
+
+        // Update the master MGM instance
+        if (UpdateMaster(redirect_host)) {
+          eos_debug("successfully update the master MGM to: %s", redirect_host.c_str());
+          resp->set_response(SFS_STALL);
+        } else {
+          eos_warning("redirect host:%s is not among our known MGM nodes -  "
+                      "failed update master MGM; it migth well be an FST node",
+                      redirect_host.c_str());
+        }
       } else {
-	eos_err("redirect message without error information - change to error");
-	resp->set_response(SFS_ERROR);
+        eos_err("redirect message without error information - change to error");
+        resp->set_response(SFS_ERROR);
       }
     }
   } else {
