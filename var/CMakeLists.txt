--- conflicted
+++ resolved
@@ -62,15 +62,4 @@
 install(FILES
   eosd.conf
   DESTINATION /usr/lib/tmpfiles.d/
-<<<<<<< HEAD
-  PERMISSIONS OWNER_READ OWNER_WRITE GROUP_READ WORLD_READ)
-
-install(
-  CODE
-  "execute_process(
-     COMMAND chmod 0775 /var/run/eosd
-     COMMAND chmod 1777 /var/run/eosd/credentials
-     COMMAND chmod 1777 /var/run/eosd/credentials/store)")
-=======
-  PERMISSIONS OWNER_READ OWNER_WRITE GROUP_READ WORLD_READ)
->>>>>>> 02c6173e
+  PERMISSIONS OWNER_READ OWNER_WRITE GROUP_READ WORLD_READ)