//------------------------------------------------------------------------------
// File: PlainLayout.cc
// Author: Elvin-Alin Sindrilaru / Andreas-Joachim Peters - CERN
//------------------------------------------------------------------------------

/************************************************************************
 * EOS - the CERN Disk Storage System                                   *
 * Copyright (C) 2011 CERN/Switzerland                                  *
 *                                                                      *
 * This program is free software: you can redistribute it and/or modify *
 * it under the terms of the GNU General Public License as published by *
 * the Free Software Foundation, either version 3 of the License, or    *
 * (at your option) any later version.                                  *
 *                                                                      *
 * This program is distributed in the hope that it will be useful,      *
 * but WITHOUT ANY WARRANTY; without even the implied warranty of       *
 * MERCHANTABILITY or FITNESS FOR A PARTICULAR PURPOSE.  See the        *
 * GNU General Public License for more details.                         *
 *                                                                      *
 * You should have received a copy of the GNU General Public License    *
 * along with this program.  If not, see <http://www.gnu.org/licenses/>.*
 ************************************************************************/

/*----------------------------------------------------------------------------*/
#include "fst/layout/PlainLayout.hh"
#include "fst/io/FileIoPlugin.hh"
#include "fst/io/AsyncMetaHandler.hh"
#include "fst/XrdFstOfsFile.hh"

/*----------------------------------------------------------------------------*/

EOSFSTNAMESPACE_BEGIN

//------------------------------------------------------------------------------
// Handle asynchronous open responses
//------------------------------------------------------------------------------
void AsyncLayoutOpenHandler::HandleResponseWithHosts(XrdCl::XRootDStatus*
    status,
    XrdCl::AnyObject* response,
    XrdCl::HostList* hostList)
{
  eos_info("handling response in AsyncLayoutOpenHandler");
  // response and hostList are nullptr
  bool is_ok = false;

  if (status->IsOK()) {
    // Store the last URL we are connected after open

    mPlainLayout->mLastUrl = mPlainLayout->mFileIO->GetLastUrl();

    is_ok = true;
  }

  // Notify any blocked threads
  pthread_mutex_lock(&mPlainLayout->mMutex);
  mPlainLayout->mAsyncResponse = is_ok;
  mPlainLayout->mHasAsyncResponse = true;
  pthread_cond_signal(&mPlainLayout->mCondVar);
  pthread_mutex_unlock(&mPlainLayout->mMutex);
  delete status;
  mPlainLayout->mIoOpenHandler = NULL;
  delete this;
}

//------------------------------------------------------------------------------
// Constructor
//------------------------------------------------------------------------------
<<<<<<< HEAD
PlainLayout::PlainLayout(XrdFstOfsFile* file,
                         unsigned long lid,
                         const XrdSecEntity* client,
                         XrdOucErrInfo* outError,
                         eos::common::LayoutId::eIoType io,
                         uint16_t timeout) :
  Layout(file, lid, client, outError, io, timeout),
  mFileSize(0), mDisableRdAhead(false), mHasAsyncResponse(false),
  mAsyncResponse(false), mIoOpenHandler(NULL), mFlags(0)
=======
PlainLayout::PlainLayout (XrdFstOfsFile* file,
                          unsigned long lid,
                          const XrdSecEntity* client,
                          XrdOucErrInfo* outError,
                          const char *path,
                          uint16_t timeout) :
Layout (file, lid, client, outError, path, timeout),
mFileSize (0),
mDisableRdAhead (false),
mHasAsyncResponse(false),
mAsyncResponse(false), mIoOpenHandler(NULL), mFlags(0)
>>>>>>> 02c6173e
{
  // evt. mark an IO module as talking to external storage
  if ((mFileIO->GetIoType() != "LocalIo"))
    mFileIO->SetExternalStorage();
  pthread_mutex_init(&mMutex, NULL);
  pthread_cond_init(&mCondVar, NULL);

  mIsEntryServer = true;
  mLocalPath = path;
}

//------------------------------------------------------------------------------
// Redirect toa new target
//------------------------------------------------------------------------------
void PlainLayout::Redirect(const char* path)
{
  if (mFileIO)
    delete mFileIO;
  mFileIO = FileIoPlugin::GetIoObject(path, mOfsFile, mSecEntity);
  mLocalPath = path;
}
//------------------------------------------------------------------------------
// Destructor
//------------------------------------------------------------------------------
<<<<<<< HEAD
PlainLayout::~PlainLayout()
=======

PlainLayout::~PlainLayout ()
>>>>>>> 02c6173e
{

  // mFileIO is deleted via mFileIO in the base class


  pthread_mutex_destroy(&mMutex);
  pthread_cond_destroy(&mCondVar);

  if (mIoOpenHandler) {
    delete mIoOpenHandler;
  }


}

//------------------------------------------------------------------------------
// Open File
//------------------------------------------------------------------------------

int
<<<<<<< HEAD
PlainLayout::Open(const std::string& path,
                  XrdSfsFileOpenMode flags,
                  mode_t mode,
                  const char* opaque)
=======
PlainLayout::Open(XrdSfsFileOpenMode flags, mode_t mode, const char* opaque)
>>>>>>> 02c6173e
{
  int retc = mFileIO->fileOpen(flags, mode, opaque, mTimeout);
  mLastUrl = mFileIO->GetLastUrl();

  mFlags = flags;

  mLastErrCode = mFileIO->GetLastErrCode();
  mLastErrNo = mFileIO->GetLastErrNo();

<<<<<<< HEAD
  // If open for read succeeded then get initial file size
  if (!retc && !(mFlags & (SFS_O_CREAT | SFS_O_TRUNC))) {
=======
  // Get initial file size if not new file or truncated
  if ( (!(mFlags & (SFS_O_CREAT | SFS_O_TRUNC))) && !retc)
  {
>>>>>>> 02c6173e
    struct stat st_info;
    int retc_stat = mFileIO->fileStat(&st_info);

<<<<<<< HEAD
    if (retc_stat) {
      eos_err("failed stat for file=%s", path.c_str());
=======
    if (retc_stat)
    {
      eos_err("failed stat for file=%s", mLocalPath.c_str());
>>>>>>> 02c6173e
      return SFS_ERROR;
    }

    mFileSize = st_info.st_size;
  }

  return retc;
}

//------------------------------------------------------------------------------
// Open asynchronously
//------------------------------------------------------------------------------
int
PlainLayout::OpenAsync(XrdSfsFileOpenMode flags,
                       mode_t mode, XrdCl::ResponseHandler* layout_handler,
                       const char* opaque)
{
  mFlags = flags;
  mIoOpenHandler = new eos::fst::AsyncIoOpenHandler(
<<<<<<< HEAD
    static_cast<eos::fst::XrdIo*>(mPlainFile), layout_handler);
  return static_cast<eos::fst::XrdIo*>(mPlainFile)->OpenAsync(
           path, mIoOpenHandler, flags, mode, opaque, mTimeout);
=======
      static_cast<eos::fst::XrdIo*>(mFileIO), layout_handler);
  return static_cast<eos::fst::XrdIo*>(mFileIO)->fileOpenAsync(
							       mIoOpenHandler, flags, mode, opaque, mTimeout);
>>>>>>> 02c6173e
}

//------------------------------------------------------------------------------
// Wait for asynchronous open reponse
//------------------------------------------------------------------------------
bool
PlainLayout::WaitOpenAsync()
{
  pthread_mutex_lock(&mMutex);

  while (!mHasAsyncResponse) {
    pthread_cond_wait(&mCondVar, &mMutex);
  }

  pthread_mutex_unlock(&mMutex);

  if (mAsyncResponse) {
    // Get initial file size if not new file or truncated
    if (!(mFlags & (SFS_O_CREAT | SFS_O_TRUNC))) {
      struct stat st_info;
      int retc_stat = mFileIO->fileStat(&st_info);

      if (retc_stat) {
        eos_err("failed stat");
        mAsyncResponse = false;
      } else {
        mFileSize = st_info.st_size;
      }
    }
  }

  return mAsyncResponse;
}

//------------------------------------------------------------------------------
// Read from file
//------------------------------------------------------------------------------

int64_t
PlainLayout::Read(XrdSfsFileOffset offset, char* buffer,
                  XrdSfsXferSize length, bool readahead)
{
  if (readahead && !mDisableRdAhead) {
    if (mIoType == eos::common::LayoutId::eIoType::kXrdCl) {
      if ((uint64_t)(offset + length) > mFileSize) {
        length = mFileSize - offset;
      }

      if (length < 0) {
        length = 0;
      }

      eos_static_info("read offset=%llu length=%lu", offset, length);
<<<<<<< HEAD
      int64_t nread = mPlainFile->ReadAsync(offset, buffer, length, readahead);
      // Wait for any async requests
      AsyncMetaHandler* ptr_handler = static_cast<AsyncMetaHandler*>
                                      (mPlainFile->GetAsyncHandler());
=======
      int64_t nread = mFileIO->fileReadAsync(offset, buffer, length, readahead);

      // Wait for any async requests
      AsyncMetaHandler* ptr_handler = static_cast<AsyncMetaHandler*>
              (mFileIO->fileGetAsyncHandler());
>>>>>>> 02c6173e

      if (ptr_handler) {
        uint16_t error_type = ptr_handler->WaitOK();

        if (error_type != XrdCl::errNone) {
          return SFS_ERROR;
        }
      }

      if ((nread + offset) > (off_t)mFileSize) {
        mFileSize = nread + offset;
      }

      if ((nread != length) && ((nread + offset) < (int64_t)mFileSize)) {
        mFileSize = nread + offset;
      }

      return nread;
    }
  }

  return mFileIO->fileRead(offset, buffer, length, mTimeout);
}

//------------------------------------------------------------------------------
// Vector read 
//------------------------------------------------------------------------------
int64_t
PlainLayout::ReadV (XrdCl::ChunkList& chunkList, uint32_t len)
{
  return mFileIO->fileReadV(chunkList);
}


//------------------------------------------------------------------------------
// Vector read
//------------------------------------------------------------------------------
int64_t
PlainLayout::ReadV(XrdCl::ChunkList& chunkList, uint32_t len)
{
  return mPlainFile->ReadV(chunkList);
}


//------------------------------------------------------------------------------
// Write to file
//------------------------------------------------------------------------------

int64_t
PlainLayout::Write(XrdSfsFileOffset offset, const char* buffer,
                   XrdSfsXferSize length)
{
  mDisableRdAhead = true;

<<<<<<< HEAD
  if ((uint64_t)(offset + length) > mFileSize) {
=======
  if ((uint64_t) (offset + length) > mFileSize)
>>>>>>> 02c6173e
    mFileSize = offset + length;
  }

  return mFileIO->fileWriteAsync(offset, buffer, length, mTimeout);
}

//------------------------------------------------------------------------------
// Truncate file
//------------------------------------------------------------------------------

int
PlainLayout::Truncate(XrdSfsFileOffset offset)
{
  mFileSize = offset;
  return mFileIO->fileTruncate(offset, mTimeout);
}

//------------------------------------------------------------------------------
// Reserve space for file
//------------------------------------------------------------------------------

int
PlainLayout::Fallocate(XrdSfsFileOffset length)
{
  return mFileIO->fileFallocate(length);
}

//------------------------------------------------------------------------------
// Deallocate reserved space
//------------------------------------------------------------------------------

int
PlainLayout::Fdeallocate(XrdSfsFileOffset fromOffset, XrdSfsFileOffset toOffset)
{
  return mFileIO->fileFdeallocate(fromOffset, toOffset);
}

//------------------------------------------------------------------------------
// Sync file to disk
//------------------------------------------------------------------------------

int
PlainLayout::Sync()
{
  return mFileIO->fileSync(mTimeout);
}

//------------------------------------------------------------------------------
// Get stats for file
//------------------------------------------------------------------------------

int
PlainLayout::Stat(struct stat* buf)
{
  return mFileIO->fileStat(buf, mTimeout);
}

//------------------------------------------------------------------------------
// Close file
//------------------------------------------------------------------------------

int
PlainLayout::Close()
{
  return mFileIO->fileClose(mTimeout);
}

//------------------------------------------------------------------------------
// Remove file
//------------------------------------------------------------------------------

int
PlainLayout::Remove()
{
  return mFileIO->fileRemove();
}

EOSFSTNAMESPACE_END<|MERGE_RESOLUTION|>--- conflicted
+++ resolved
@@ -45,9 +45,7 @@
 
   if (status->IsOK()) {
     // Store the last URL we are connected after open
-
     mPlainLayout->mLastUrl = mPlainLayout->mFileIO->GetLastUrl();
-
     is_ok = true;
   }
 
@@ -65,115 +63,73 @@
 //------------------------------------------------------------------------------
 // Constructor
 //------------------------------------------------------------------------------
-<<<<<<< HEAD
 PlainLayout::PlainLayout(XrdFstOfsFile* file,
                          unsigned long lid,
                          const XrdSecEntity* client,
                          XrdOucErrInfo* outError,
-                         eos::common::LayoutId::eIoType io,
+                         const char* path,
                          uint16_t timeout) :
-  Layout(file, lid, client, outError, io, timeout),
+  Layout(file, lid, client, outError, path, timeout),
   mFileSize(0), mDisableRdAhead(false), mHasAsyncResponse(false),
   mAsyncResponse(false), mIoOpenHandler(NULL), mFlags(0)
-=======
-PlainLayout::PlainLayout (XrdFstOfsFile* file,
-                          unsigned long lid,
-                          const XrdSecEntity* client,
-                          XrdOucErrInfo* outError,
-                          const char *path,
-                          uint16_t timeout) :
-Layout (file, lid, client, outError, path, timeout),
-mFileSize (0),
-mDisableRdAhead (false),
-mHasAsyncResponse(false),
-mAsyncResponse(false), mIoOpenHandler(NULL), mFlags(0)
->>>>>>> 02c6173e
 {
   // evt. mark an IO module as talking to external storage
-  if ((mFileIO->GetIoType() != "LocalIo"))
+  if ((mFileIO->GetIoType() != "LocalIo")) {
     mFileIO->SetExternalStorage();
+  }
+
   pthread_mutex_init(&mMutex, NULL);
   pthread_cond_init(&mCondVar, NULL);
-
   mIsEntryServer = true;
   mLocalPath = path;
 }
 
 //------------------------------------------------------------------------------
+// Destructor
+//------------------------------------------------------------------------------
+PlainLayout::~PlainLayout()
+{
+  // mFileIO is deleted via mFileIO in the base class
+  pthread_mutex_destroy(&mMutex);
+  pthread_cond_destroy(&mCondVar);
+
+  if (mIoOpenHandler) {
+    delete mIoOpenHandler;
+  }
+}
+
+//------------------------------------------------------------------------------
 // Redirect toa new target
 //------------------------------------------------------------------------------
 void PlainLayout::Redirect(const char* path)
 {
-  if (mFileIO)
+  if (mFileIO) {
     delete mFileIO;
+  }
+
   mFileIO = FileIoPlugin::GetIoObject(path, mOfsFile, mSecEntity);
   mLocalPath = path;
 }
-//------------------------------------------------------------------------------
-// Destructor
-//------------------------------------------------------------------------------
-<<<<<<< HEAD
-PlainLayout::~PlainLayout()
-=======
-
-PlainLayout::~PlainLayout ()
->>>>>>> 02c6173e
-{
-
-  // mFileIO is deleted via mFileIO in the base class
-
-
-  pthread_mutex_destroy(&mMutex);
-  pthread_cond_destroy(&mCondVar);
-
-  if (mIoOpenHandler) {
-    delete mIoOpenHandler;
-  }
-
-
-}
 
 //------------------------------------------------------------------------------
 // Open File
 //------------------------------------------------------------------------------
-
-int
-<<<<<<< HEAD
-PlainLayout::Open(const std::string& path,
-                  XrdSfsFileOpenMode flags,
-                  mode_t mode,
-                  const char* opaque)
-=======
+int
 PlainLayout::Open(XrdSfsFileOpenMode flags, mode_t mode, const char* opaque)
->>>>>>> 02c6173e
 {
   int retc = mFileIO->fileOpen(flags, mode, opaque, mTimeout);
   mLastUrl = mFileIO->GetLastUrl();
-
   mFlags = flags;
-
   mLastErrCode = mFileIO->GetLastErrCode();
   mLastErrNo = mFileIO->GetLastErrNo();
 
-<<<<<<< HEAD
   // If open for read succeeded then get initial file size
   if (!retc && !(mFlags & (SFS_O_CREAT | SFS_O_TRUNC))) {
-=======
-  // Get initial file size if not new file or truncated
-  if ( (!(mFlags & (SFS_O_CREAT | SFS_O_TRUNC))) && !retc)
-  {
->>>>>>> 02c6173e
     struct stat st_info;
     int retc_stat = mFileIO->fileStat(&st_info);
 
-<<<<<<< HEAD
     if (retc_stat) {
-      eos_err("failed stat for file=%s", path.c_str());
-=======
-    if (retc_stat)
-    {
       eos_err("failed stat for file=%s", mLocalPath.c_str());
->>>>>>> 02c6173e
       return SFS_ERROR;
     }
 
@@ -192,16 +148,10 @@
                        const char* opaque)
 {
   mFlags = flags;
-  mIoOpenHandler = new eos::fst::AsyncIoOpenHandler(
-<<<<<<< HEAD
-    static_cast<eos::fst::XrdIo*>(mPlainFile), layout_handler);
-  return static_cast<eos::fst::XrdIo*>(mPlainFile)->OpenAsync(
-           path, mIoOpenHandler, flags, mode, opaque, mTimeout);
-=======
-      static_cast<eos::fst::XrdIo*>(mFileIO), layout_handler);
-  return static_cast<eos::fst::XrdIo*>(mFileIO)->fileOpenAsync(
-							       mIoOpenHandler, flags, mode, opaque, mTimeout);
->>>>>>> 02c6173e
+  mIoOpenHandler = new eos::fst::AsyncIoOpenHandler
+  (static_cast<eos::fst::XrdIo*>(mFileIO), layout_handler);
+  return static_cast<eos::fst::XrdIo*>(mFileIO)->fileOpenAsync
+         (mIoOpenHandler, flags, mode, opaque, mTimeout);
 }
 
 //------------------------------------------------------------------------------
@@ -255,18 +205,10 @@
       }
 
       eos_static_info("read offset=%llu length=%lu", offset, length);
-<<<<<<< HEAD
-      int64_t nread = mPlainFile->ReadAsync(offset, buffer, length, readahead);
+      int64_t nread = mFileIO->fileReadAsync(offset, buffer, length, readahead);
       // Wait for any async requests
       AsyncMetaHandler* ptr_handler = static_cast<AsyncMetaHandler*>
-                                      (mPlainFile->GetAsyncHandler());
-=======
-      int64_t nread = mFileIO->fileReadAsync(offset, buffer, length, readahead);
-
-      // Wait for any async requests
-      AsyncMetaHandler* ptr_handler = static_cast<AsyncMetaHandler*>
-              (mFileIO->fileGetAsyncHandler());
->>>>>>> 02c6173e
+                                      (mFileIO->fileGetAsyncHandler());
 
       if (ptr_handler) {
         uint16_t error_type = ptr_handler->WaitOK();
@@ -292,22 +234,12 @@
 }
 
 //------------------------------------------------------------------------------
-// Vector read 
-//------------------------------------------------------------------------------
-int64_t
-PlainLayout::ReadV (XrdCl::ChunkList& chunkList, uint32_t len)
-{
-  return mFileIO->fileReadV(chunkList);
-}
-
-
-//------------------------------------------------------------------------------
 // Vector read
 //------------------------------------------------------------------------------
 int64_t
 PlainLayout::ReadV(XrdCl::ChunkList& chunkList, uint32_t len)
 {
-  return mPlainFile->ReadV(chunkList);
+  return mFileIO->fileReadV(chunkList);
 }
 
 
@@ -321,11 +253,7 @@
 {
   mDisableRdAhead = true;
 
-<<<<<<< HEAD
   if ((uint64_t)(offset + length) > mFileSize) {
-=======
-  if ((uint64_t) (offset + length) > mFileSize)
->>>>>>> 02c6173e
     mFileSize = offset + length;
   }
 
