--- conflicted
+++ resolved
@@ -187,9 +187,8 @@
  eos_debug("open_mode=%x truncate=%d", flags, ((mStoreRecovery && (mPhysicalStripeIndex == mStripeHead) )?1:0));
  
  // the local stripe is expected to be reconstructed in a recovery on the gateway server, since it might exist it is truncated
- if (file && file->Open(path, flags | ((mStoreRecovery && (mPhysicalStripeIndex == mStripeHead) )?SFS_O_TRUNC:0), mode, enhanced_opaque.c_str(), mTimeout) )
- {
-<<<<<<< HEAD
+ if (file && file->Open(path, flags | ((mStoreRecovery && (mPhysicalStripeIndex == mStripeHead) ) ? SFS_O_TRUNC : 0), mode, enhanced_opaque.c_str(), mTimeout) )
+ {
    if (file->Open(path, flags | SFS_O_CREAT, mode, enhanced_opaque.c_str() , mTimeout ) )
    {
      eos_err("error=failed to open local ", path.c_str());
@@ -198,13 +197,6 @@
      file = 0;
      return SFS_ERROR;
    }
-=======
-   eos_err("failed to open local ", path.c_str());
-   errno = EIO;
-   delete file;
-   file = 0;
-   return SFS_ERROR;
->>>>>>> 6bcb043f
  }
    
  // Local stripe is always on the first position
@@ -222,26 +214,9 @@
  HeaderCRC* hd = mHdrInfo.back();
  file = mStripe.back();
 
-<<<<<<< HEAD
  if (file && !hd->ReadFromFile(file, mTimeout))
    eos_warning("reading header failed for local stripe - will try to recover");
  
- //............................................................................
-=======
- if (hd->ReadFromFile(file, mTimeout))
- {
-   mLogicalStripeIndex = hd->GetIdStripe();
-   mapPL.insert(std::pair<unsigned int, unsigned int>(0, hd->GetIdStripe()));
-   mapLP.insert(std::pair<unsigned int, unsigned int>(hd->GetIdStripe(), 0));
- }
- else
- {
-   mLogicalStripeIndex = 0;
-   mapPL.insert(std::pair<int, int>(0, 0));
-   mapLP.insert(std::pair<int, int>(0, 0));
- }
-
->>>>>>> 6bcb043f
  // Operations done only by the entry server
  if (mPhysicalStripeIndex == mStripeHead)
  {
@@ -354,27 +329,13 @@
        mHdrInfo.push_back(new HeaderCRC(mSizeHeader, mStripeWidth));
 
        // Read header information for remote files
-<<<<<<< HEAD
-       //......................................................................
        hd = mHdrInfo.back();
-       file = mStripeFiles.back();
+       file = mStripe.back();
        
        if (file && !hd->ReadFromFile(file, mTimeout))
-=======
-       unsigned int pos = mHdrInfo.size() - 1;
-       hd = mHdrInfo.back();
-       file = mStripe.back();
-
-       if (file && hd->ReadFromFile(file, mTimeout))
-       {
-         mapPL.insert(std::make_pair(pos, hd->GetIdStripe()));
-         mapLP.insert(std::make_pair(hd->GetIdStripe(), pos));
-       }
-       else
->>>>>>> 6bcb043f
        {
          eos_warning("reading header failed for remote stripe phyid=%i",
-                     mStripeFiles.size() - 1);
+                     mStripe.size() - 1);
        }
      }
    }
@@ -519,11 +480,6 @@
    mHdrInfo.push_back(new HeaderCRC(mSizeHeader, mStripeWidth));
 
    // Read header information for remote files
-<<<<<<< HEAD
-   //......................................................................
-=======
-   unsigned int pos = mHdrInfo.size() - 1;
->>>>>>> 6bcb043f
    HeaderCRC* hd = mHdrInfo.back();
    file = mStripe.back();
 
@@ -531,13 +487,7 @@
      eos_err("RAIN header invalid");
  }
 
-<<<<<<< HEAD
- //..........................................................................
  // For PIO if header invalid then we abort
- //..........................................................................
-=======
- // Only the head node does the validation of the headers
->>>>>>> 6bcb043f
  if (!ValidateHeader())
  {
    eos_err("headers invalid - can not continue");
@@ -627,28 +577,6 @@
    return false;
  }
 
-<<<<<<< HEAD
-=======
- // Get stripe id's already used and a valid header
- unsigned int hd_id_valid = -1;
- std::set<unsigned int> used_stripes;
-
- for (unsigned int i = 0; i < mHdrInfo.size(); i++)
- {
-   if (mHdrInfo[i]->IsValid())
-   {
-     used_stripes.insert(mapPL[i]);
-     hd_id_valid = i;
-   }
-   else
-   {
-     mapPL.erase(i);
-   }
- }
-
- mapLP.clear();
-
->>>>>>> 6bcb043f
  while (physical_ids_invalid.size())
  {
    unsigned int physical_id = physical_ids_invalid.back();
@@ -667,17 +595,11 @@
        mHdrInfo[physical_id]->SetSizeLastBlock(mHdrInfo[hd_id_valid]->GetSizeLastBlock());
 
        // If file successfully opened, we need to store the info
-<<<<<<< HEAD
-       if (mStoreRecovery && mStripeFiles[physical_id])
-         mHdrInfo[physical_id]->WriteToFile(mStripeFiles[physical_id], mTimeout);
-      
-=======
        if (mStoreRecovery && mStripe[physical_id])
        {
          mHdrInfo[physical_id]->WriteToFile(mStripe[physical_id], mTimeout);
        }
        
->>>>>>> 6bcb043f
        break;
      }
    }
@@ -1780,22 +1702,6 @@
 XrdCl::ChunkList
 RaidMetaLayout::SplitRead(uint64_t off, uint32_t len, char* buff)
 {
-<<<<<<< HEAD
- eos_debug("offset=%lli, length=%lli, and block_off=%lli mStripeWidth=%lli.",
-           offset, (long long int) length,
-           blockOffset, (long long int) mStripeWidth);
- off_t ret_offset = blockOffset;
- size_t ret_length = mStripeWidth;
- XrdSfsFileOffset end_raw_offset = offset + length;
-
- if (blockOffset < static_cast<off_t> (offset))
-   ret_offset = offset;
-
- if (blockOffset + mStripeWidth > end_raw_offset)
-   ret_length = end_raw_offset - ret_offset;
- else
-   ret_length = blockOffset + ret_length - ret_offset;
-=======
   uint32_t sz;
   uint64_t block_end;
   char* ptr_data = buff;
@@ -1817,7 +1723,6 @@
     len -= sz;
     ptr_data += sz;
   }
->>>>>>> 6bcb043f
 
   return split_read;
 }
