--- conflicted
+++ resolved
@@ -119,7 +119,7 @@
   //!
   //! @return number of bytes read or -1 if error
   //!
-  //----------------------------------------------------------------------------
+  //--------------------------------------------------------------------------
   virtual int64_t Read (XrdSfsFileOffset offset,
                         char* buffer,
                         XrdSfsXferSize length,
@@ -227,8 +227,6 @@
   //----------------------------------------------------------------------------
   virtual int Stat (struct stat* buf);
 
-<<<<<<< HEAD
-=======
   //--------------------------------------------------------------------------
   //! Get last error message
   //--------------------------------------------------------------------------
@@ -238,7 +236,6 @@
     return mLastErrMsg;
   }
   
->>>>>>> 4039939c
 protected:
 
   bool mIsRw; ///< mark for writing
@@ -277,19 +274,9 @@
   std::vector<HeaderCRC*> mHdrInfo; ///< headers of the stripe files
   std::map<unsigned int, unsigned int> mapLP; ///< map of url to stripes
   std::map<unsigned int, unsigned int> mapPL; ///< map of stripes to url
-<<<<<<< HEAD
   std::map<uint64_t, uint32_t> mMapPieces; ///< map of pieces written for which
                                   ///< parity computation has not been done yet
-=======
-  std::map<off_t, size_t> mMapPieces; ///< map of pieces written for which parity
-                                      ///< computation has not been done yet
-
-  char* mFirstBlock; ///< first extra block for reading aligned
-  char* mLastBlock; ///< last extra block for reading aligned
-  std::vector<char*> mPtrBlocks; ///< vector containing pointers to where
-                                 ///< new blocks are to be read
   std::string mLastErrMsg; ///< last error messages ssen
->>>>>>> 4039939c
 
   //----------------------------------------------------------------------------
   //! Test and recover any corrupted headers in the stripe files
