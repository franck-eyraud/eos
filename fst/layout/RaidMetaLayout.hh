//------------------------------------------------------------------------------
//! @file RaidMetaLayout.hh
//! @author Elvin-Alin Sindrilaru <esindril@cern.ch> 
//! @brief Generic class to read/write RAID-like layout files using a gateway
//------------------------------------------------------------------------------

/************************************************************************
 * EOS - the CERN Disk Storage System                                   *
 * Copyright (C) 2011 CERN/Switzerland                                  *
 *                                                                      *
 * This program is free software: you can redistribute it and/or modify *
 * it under the terms of the GNU General Public License as published by *
 * the Free Software Foundation, either version 3 of the License, or    *
 * (at your option) any later version.                                  *
 *                                                                      *
 * This program is distributed in the hope that it will be useful,      *
 * but WITHOUT ANY WARRANTY; without even the implied warranty of       *
 * MERCHANTABILITY or FITNESS FOR A PARTICULAR PURPOSE.  See the        *
 * GNU General Public License for more details.                         *
 *                                                                      *
 * You should have received a copy of the GNU General Public License    *
 * along with this program.  If not, see <http://www.gnu.org/licenses/>.*
 ************************************************************************/

#ifndef __EOSFST_RAIDMETALAYOUT_HH__
#define __EOSFST_RAIDMETALAYOUT_HH__

/*----------------------------------------------------------------------------*/
#include <vector>
#include <string>
#include <list>
/*----------------------------------------------------------------------------*/
#include "fst/layout/Layout.hh"
#include "fst/io/HeaderCRC.hh"
#include "fst/XrdFstOfsFile.hh"
/*----------------------------------------------------------------------------*/

EOSFSTNAMESPACE_BEGIN

//------------------------------------------------------------------------------
//! Generic class to read/write different RAID-like layout files
//------------------------------------------------------------------------------
class RaidMetaLayout : public Layout
{
public:

  //----------------------------------------------------------------------------
  //! Constructor
  //!
  //! @param file handler to current file
  //! @param lid layout id
  //! @param client security information
  //! @param outError error information
  //! @param io access type
  //! @param timeout timeout value
  //! @param storeRecovery force writing back the recovered blocks to the files
  //! @param targetSize initial file size
  //! @param bookingOpaque opaque information
  //!
  //----------------------------------------------------------------------------
  RaidMetaLayout (XrdFstOfsFile* file,
                  unsigned long lid,
                  const XrdSecEntity* client,
                  XrdOucErrInfo* outError,
                  const char *path,
                  uint16_t timeout,
                  bool storeRecovery,
                  off_t targetSize,
                  std::string bookingOpaque);


  //----------------------------------------------------------------------------
  //! Destructor
  //----------------------------------------------------------------------------
  virtual ~RaidMetaLayout ();

  //--------------------------------------------------------------------------
  //! Redirect to new target
  //--------------------------------------------------------------------------

  virtual void Redirect(const char*);

  //----------------------------------------------------------------------------
  //! Open file using a gateway
  //!
  //! @param flags flags O_RDWR/O_RDONLY/O_WRONLY
  //! @param mode creation permissions
  //! @param opaque opaque information
  //!
  //! @return 0 if successful, -1 otherwise and error code is set
  //!
  //----------------------------------------------------------------------------
<<<<<<< HEAD
  virtual int Open (const std::string& path,
=======
  virtual int Open (
>>>>>>> 02c6173e
                    XrdSfsFileOpenMode flags,
                    mode_t mode,
                    const char* opaque);

<<<<<<< HEAD

=======
>>>>>>> 02c6173e
  //----------------------------------------------------------------------------
  //! Open file using parallel IO
  //!
  //! @param flags flags O_RDWR/O_RDONLY/O_WRONLY
  //! @param mode creation permissions
  //! @param opaque opaque information
  //!
  //! @return 0 if successful, -1 otherwise and error code is set
  //!
  //----------------------------------------------------------------------------
  virtual int OpenPio (std::vector<std::string> stripeUrls,
                       XrdSfsFileOpenMode flags,
                       mode_t mode = 0,
                       const char* opaque = "fst.pio");



  //----------------------------------------------------------------------------
  //! Read from file
  //!
  //! @param offset offset
  //! @param buffer place to hold the read data
  //! @param length length
  //! @param readahead readahead switch
  //!
  //! @return number of bytes read or -1 if error
  //!
  //--------------------------------------------------------------------------
  virtual int64_t Read (XrdSfsFileOffset offset,
                        char* buffer,
                        XrdSfsXferSize length,
                        bool readahead = false);


  //----------------------------------------------------------------------------
  //! Vector read 
  //!
  //! @param chunkList list of chunks for the vector read
  //! @param len total length of the vector read
  //!
  //! @return number of bytes read of -1 if error
  //!
  //----------------------------------------------------------------------------
  virtual int64_t ReadV (XrdCl::ChunkList& chunkList,
                         uint32_t len);



  //----------------------------------------------------------------------------
  //! Write to file
  //!
  //! @param offset offset
  //! @param buffer data to be written
  //! @param length length
  //!
  //! @return number of bytes written or -1 if error
  //!
  //----------------------------------------------------------------------------
  virtual int64_t Write (XrdSfsFileOffset offset,
                         const char* buffer,
                         XrdSfsXferSize length);


  //----------------------------------------------------------------------------
  //! Truncate
  //!
  //! @param offset truncate file to this value
  //!
  //! @return 0 if successful, -1 otherwise and error code is set
  //!
  //----------------------------------------------------------------------------
  virtual int Truncate (XrdSfsFileOffset offset) = 0;


  //----------------------------------------------------------------------------
  //! Allocate file space
  //!
  //! @param length space to be allocated
  //!
  //! @return 0 if successful, -1 otherwise and error code is set
  //!
  //----------------------------------------------------------------------------
  virtual int Fallocate (XrdSfsFileOffset lenght) = 0;


  //----------------------------------------------------------------------------
  //! Deallocate file space
  //!
  //! @param fromOffset offset start
  //! @param toOffset offset end
  //!
  //! @return 0 if successful, -1 otherwise and error code is set
  //!
  //----------------------------------------------------------------------------
  virtual int Fdeallocate (XrdSfsFileOffset fromOffset,
                           XrdSfsFileOffset toOffset) = 0;


  //----------------------------------------------------------------------------
  //! Remove file
  //!
  //! @return 0 if successful, -1 otherwise and error code is set
  //!
  //----------------------------------------------------------------------------
  virtual int Remove ();


  //----------------------------------------------------------------------------
  //! Sync file to disk
  //!
  //! @return 0 if successful, -1 otherwise and error code is set
  //!
  //----------------------------------------------------------------------------
  virtual int Sync ();


  //----------------------------------------------------------------------------
  //! Close file
  //!
  //! @return 0 if successful, -1 otherwise and error code is set
  //!
  //----------------------------------------------------------------------------
  virtual int Close ();


  //----------------------------------------------------------------------------
  //! Get stats about the file
  //!
  //! @param buf stat buffer
  //!
  //! @return 0 if successful, -1 otherwise and error code is set
  //!
  //----------------------------------------------------------------------------
  virtual int Stat (struct stat* buf);

  //--------------------------------------------------------------------------
  //! Get last error message
  //--------------------------------------------------------------------------
  const std::string&
  GetLastErrMsg ()
  {
    return mLastErrMsg;
  }
  
protected:

  bool mIsRw; ///< mark for writing
  bool mIsOpen; ///< mark if open
  bool mIsPio; ///< mark if opened for parallel IO access
  bool mDoTruncate; ///< mark if there is a need to truncate
  bool mUpdateHeader; ///< mark if header updated
  bool mDoneRecovery; ///< mark if recovery done
  bool mFullDataBlocks; ///< mark if we have all data blocks to compute parity
  bool mIsStreaming; ///< file is written in streaming mode
  bool mStoreRecovery; ///< set if recovery also triggers writing back to the
                       ///< files, this also means that all files must be available

  int mStripeHead; ///< head stripe value
  int mPhysicalStripeIndex; ///< physical index of the current stripe
  unsigned int mNbParityFiles; ///< number of parity files
  unsigned int mNbDataFiles; ///< number of data files
  unsigned int mNbTotalFiles; ///< total number of files ( data + parity )
  unsigned int mNbDataBlocks; ///< no. data blocks in a group
  unsigned int mNbTotalBlocks; ///< no. data and parity blocks in a group

  uint64_t mLastWriteOffset; ///< offset of the last write request 
  uint64_t mStripeWidth; ///< stripe width
  uint64_t mSizeHeader; ///< size of header = 4KB
  uint64_t mFileSize; ///< total size of current file
  uint64_t mTargetSize; ///< expected final size (?!)
  uint64_t mSizeLine; ///< size of a line in a group
  int64_t mOffGroupParity; ///< offset of the last group for which we
                           ///< computed the parity blocks
  uint64_t mSizeGroup; ///< size of a group of blocks
                       ///< eg. RAIDDP: group = noDataStr^2 blocks

  std::string mBookingOpaque; ///< opaque information
  std::vector<char*> mDataBlocks; ///< vector containing the data in a group
  std::vector<FileIo*> mStripe; ///< file IO layout obj for each stripe
  std::vector<HeaderCRC*> mHdrInfo; ///< headers of the stripe files
  std::map<unsigned int, unsigned int> mapLP; ///< map of url to stripes
  std::map<unsigned int, unsigned int> mapPL; ///< map of stripes to url
  std::map<uint64_t, uint32_t> mMapPieces; ///< map of pieces written for which
                                  ///< parity computation has not been done yet
  std::string mLastErrMsg; ///< last error messages ssen

  //----------------------------------------------------------------------------
  //! Test and recover any corrupted headers in the stripe files
  //----------------------------------------------------------------------------
  virtual bool ValidateHeader ();


  //----------------------------------------------------------------------------
  //! Recover corrupted chunks for the whole file
  //!
  //! @param errs list of chunks for which recovery is to be done
  //!
  //! @return true if recovery successful, false otherwise
  //!
  //----------------------------------------------------------------------------
  virtual bool RecoverPieces (XrdCl::ChunkList& errs);


  //----------------------------------------------------------------------------
  //! Compute and write parity blocks corresponding to a group of blocks
  //!
  //! @param offsetGroup offset of group of blocks
  //!
  //! @return true if successfully computed the parity and wrote it to the
  //!         corresponding files, otherwise false
  //!
  //----------------------------------------------------------------------------
  virtual bool DoBlockParity (uint64_t offGroup);


  //----------------------------------------------------------------------------
  //! Recover corrupted chunks from the current group
  //!
  //! @param grp_errs chunks to be recovered
  //!
  //! @return true if recovery successful, false otherwise
  //!
  //----------------------------------------------------------------------------
  virtual bool RecoverPiecesInGroup (XrdCl::ChunkList& grp_errs) = 0;


  //----------------------------------------------------------------------------
  //! Add new data block to the current group for parity computation, used
  //! when writing a file in streaming mode
  //!
  //! @param offset offset of the block added
  //! @param buffer data contained in the block
  //! @param length length of the data
  //!
  //----------------------------------------------------------------------------
  virtual void AddDataBlock (uint64_t offset, 
                             const char* buffer,  
                             uint32_t length) = 0;


  //------------------------------------------------------------------------------
  //! Compute error correction blocks
  //!
  //! @return true if parity info computed successfully, otherwise false
  //!
  //------------------------------------------------------------------------------
  virtual bool ComputeParity () = 0;


  //----------------------------------------------------------------------------
  //! Write parity information corresponding to a group to files
  //!
  //! @param offsetGroup offset of the group of blocks
  //!
  //! @return 0 if successful, otherwise error
  //!
  //----------------------------------------------------------------------------
  virtual int WriteParityToFiles (uint64_t offsetGroup) = 0;


  //----------------------------------------------------------------------------
  //! Map index from mNbDataBlocks representation to mNbTotalBlocks
  //!
  //! @param idSmall with values between 0 and 15, for exmaple in RAID-DP
  //!
  //! @return index with values between 0 and 23, -1 if error
  //!
  //----------------------------------------------------------------------------
  virtual unsigned int MapSmallToBig (unsigned int idSmall) = 0;


  //----------------------------------------------------------------------------
  //! Non-streaming operation
  //! Compute parity for the non-streaming case and write it to files
  //!
  //! @param force if true force parity computation of incomplete groups,
  //!              this means that parity will be computed even if there are
  //!              still some pieces missing - this is useful at the end of
  //!              a write operation when closing the file
  //!
  //! @return true if successful, otherwise error
  //!
  //----------------------------------------------------------------------------
  bool SparseParityComputation (bool force);



private:

  //----------------------------------------------------------------------------
  //! Non-streaming operation
  //! Add a new piece to the map of pieces written to the file
  //!
  //! @param offset offset of the new piece added
  //! @param length length of the new piece added
  //!
  //----------------------------------------------------------------------------
  void AddPiece (uint64_t offset, uint32_t length);


  //----------------------------------------------------------------------------
  //! Non-streaming operation
  //! Merge in place the pieces from the map
  //----------------------------------------------------------------------------
  void MergePieces ();


  //----------------------------------------------------------------------------
  //! Non-streaming operation
  //! Get a list of the group offsets for which we can compute the parity info
  //!
  //! @param offsetGroups set of group offsets
  //! @param forceAll if true return also offsets of incomplete groups
  //!
  //----------------------------------------------------------------------------
  void GetOffsetGroups (std::set<uint64_t>& offsetGroups, bool forceAll);


  //----------------------------------------------------------------------------
  //! Non-streaming operation
  //! Read data from the current group for parity computation
  //!
  //! @param offsetGroup offset of the group about to be read
  //!
  //! @return true if operation successful, otherwise error
  //!
  //----------------------------------------------------------------------------
  bool ReadGroup (uint64_t offsetGroup);


  //----------------------------------------------------------------------------
  //! Convert a global offset (from the inital file) to a local offset within
  //! a stripe data file. The initial block does *NOT* span multiple chunks
  //! (stripes) therefore if the original length is bigger than one chunk the
  //! splitting must be done before calling this method.
  //!
  //! @param global_off initial offset
  //!
  //! @return tuple made up of the logical index of the stripe data file the
  //!         piece belongs to and the local offset within that file. 
  //!
  //----------------------------------------------------------------------------
  virtual std::pair<int, uint64_t>
  GetLocalPos(uint64_t global_off) = 0;


  //----------------------------------------------------------------------------
  //! Convert a local position (from a stripe data file) to a global position
  //! within the initial file file. Note that the local offset has to come
  //! from a stripe data file since there is no corresponde in the original
  //! file for a piece which is in the parity stripe.
  //!
  //! @param stripe_id logical stripe index
  //! @param local_off local offset
  //!
  //! @return offset in the initial file of the local given piece
  //!
  //----------------------------------------------------------------------------
  virtual uint64_t
  GetGlobalOff(int stripe_id, uint64_t local_off) = 0;
<<<<<<< HEAD
=======

  
  //----------------------------------------------------------------------------
  //! Split vector read request into requests for each of the data stripes with
  //! the offset and length of the new chunks adjusted to the LOCAL file stripe
  //!
  //! @param chunkList list of chunks to read from the whole file
  //! @param sizeHdr header size for local file which needs to be added to the
  //!        final local offset value
  //!
  //! @return vector of ChunkInfo structures containing the readv requests
  //!         corresponding to each of the stripe files making up the original
  //!         file.
  //!
  //----------------------------------------------------------------------------
  std::vector<XrdCl::ChunkList> SplitReadV(XrdCl::ChunkList& chunkList,
                                           uint32_t sizeHdr = 0);
>>>>>>> 02c6173e

  
  //----------------------------------------------------------------------------
  //! Split vector read request into requests for each of the data stripes with
  //! the offset and length of the new chunks adjusted to the LOCAL file stripe
  //!
  //! @param chunkList list of chunks to read from the whole file
  //! @param sizeHdr header size for local file which needs to be added to the
  //!        final local offset value
  //!
  //! @return vector of ChunkInfo structures containing the readv requests
  //!         corresponding to each of the stripe files making up the original
  //!         file.
  //!
  //----------------------------------------------------------------------------
  std::vector<XrdCl::ChunkList> SplitReadV(XrdCl::ChunkList& chunkList,
                                           uint32_t sizeHdr = 0);

<<<<<<< HEAD

=======
>>>>>>> 02c6173e
  //----------------------------------------------------------------------------
  //! Split read request into requests spanning just one chunk so that each
  //! one is read from its corresponding stripe file. The offset values are
  //! GLOBAL i.e. they are relative to their position in the original file
  //!
  //! @param off read offset
  //! @param len read length 
  //! @param buff buffer hoding the read data
  //!
  //! @return vector of ChunkInfo structures containing the read requests
  //!         corresponding to each of the chunks making up the original file
  //!
  //----------------------------------------------------------------------------
  XrdCl::ChunkList SplitRead(uint64_t off, uint32_t len, char* buff);


  //----------------------------------------------------------------------------
  //! Disable copy constructor
  //----------------------------------------------------------------------------
  RaidMetaLayout (const RaidMetaLayout&) = delete;


  //----------------------------------------------------------------------------
  //! Disable assign operator
  //----------------------------------------------------------------------------
  RaidMetaLayout& operator = (const RaidMetaLayout&) = delete;

};

EOSFSTNAMESPACE_END

#endif  // __EOSFST_RAIDMETALAYOUT_HH__
<|MERGE_RESOLUTION|>--- conflicted
+++ resolved
@@ -1,6 +1,6 @@
 //------------------------------------------------------------------------------
 //! @file RaidMetaLayout.hh
-//! @author Elvin-Alin Sindrilaru <esindril@cern.ch> 
+//! @author Elvin-Alin Sindrilaru <esindril@cern.ch>
 //! @brief Generic class to read/write RAID-like layout files using a gateway
 //------------------------------------------------------------------------------
 
@@ -58,21 +58,21 @@
   //! @param bookingOpaque opaque information
   //!
   //----------------------------------------------------------------------------
-  RaidMetaLayout (XrdFstOfsFile* file,
-                  unsigned long lid,
-                  const XrdSecEntity* client,
-                  XrdOucErrInfo* outError,
-                  const char *path,
-                  uint16_t timeout,
-                  bool storeRecovery,
-                  off_t targetSize,
-                  std::string bookingOpaque);
+  RaidMetaLayout(XrdFstOfsFile* file,
+                 unsigned long lid,
+                 const XrdSecEntity* client,
+                 XrdOucErrInfo* outError,
+                 const char* path,
+                 uint16_t timeout,
+                 bool storeRecovery,
+                 off_t targetSize,
+                 std::string bookingOpaque);
 
 
   //----------------------------------------------------------------------------
   //! Destructor
   //----------------------------------------------------------------------------
-  virtual ~RaidMetaLayout ();
+  virtual ~RaidMetaLayout();
 
   //--------------------------------------------------------------------------
   //! Redirect to new target
@@ -80,7 +80,7 @@
 
   virtual void Redirect(const char*);
 
-  //----------------------------------------------------------------------------
+  //--------------------------------------------------------------------------
   //! Open file using a gateway
   //!
   //! @param flags flags O_RDWR/O_RDONLY/O_WRONLY
@@ -90,19 +90,11 @@
   //! @return 0 if successful, -1 otherwise and error code is set
   //!
   //----------------------------------------------------------------------------
-<<<<<<< HEAD
-  virtual int Open (const std::string& path,
-=======
-  virtual int Open (
->>>>>>> 02c6173e
-                    XrdSfsFileOpenMode flags,
-                    mode_t mode,
-                    const char* opaque);
-
-<<<<<<< HEAD
-
-=======
->>>>>>> 02c6173e
+  virtual int Open(
+    XrdSfsFileOpenMode flags,
+    mode_t mode,
+    const char* opaque);
+
   //----------------------------------------------------------------------------
   //! Open file using parallel IO
   //!
@@ -113,10 +105,10 @@
   //! @return 0 if successful, -1 otherwise and error code is set
   //!
   //----------------------------------------------------------------------------
-  virtual int OpenPio (std::vector<std::string> stripeUrls,
-                       XrdSfsFileOpenMode flags,
-                       mode_t mode = 0,
-                       const char* opaque = "fst.pio");
+  virtual int OpenPio(std::vector<std::string> stripeUrls,
+                      XrdSfsFileOpenMode flags,
+                      mode_t mode = 0,
+                      const char* opaque = "fst.pio");
 
 
 
@@ -131,14 +123,14 @@
   //! @return number of bytes read or -1 if error
   //!
   //--------------------------------------------------------------------------
-  virtual int64_t Read (XrdSfsFileOffset offset,
-                        char* buffer,
-                        XrdSfsXferSize length,
-                        bool readahead = false);
-
-
-  //----------------------------------------------------------------------------
-  //! Vector read 
+  virtual int64_t Read(XrdSfsFileOffset offset,
+                       char* buffer,
+                       XrdSfsXferSize length,
+                       bool readahead = false);
+
+
+  //----------------------------------------------------------------------------
+  //! Vector read
   //!
   //! @param chunkList list of chunks for the vector read
   //! @param len total length of the vector read
@@ -146,8 +138,8 @@
   //! @return number of bytes read of -1 if error
   //!
   //----------------------------------------------------------------------------
-  virtual int64_t ReadV (XrdCl::ChunkList& chunkList,
-                         uint32_t len);
+  virtual int64_t ReadV(XrdCl::ChunkList& chunkList,
+                        uint32_t len);
 
 
 
@@ -161,9 +153,9 @@
   //! @return number of bytes written or -1 if error
   //!
   //----------------------------------------------------------------------------
-  virtual int64_t Write (XrdSfsFileOffset offset,
-                         const char* buffer,
-                         XrdSfsXferSize length);
+  virtual int64_t Write(XrdSfsFileOffset offset,
+                        const char* buffer,
+                        XrdSfsXferSize length);
 
 
   //----------------------------------------------------------------------------
@@ -174,7 +166,7 @@
   //! @return 0 if successful, -1 otherwise and error code is set
   //!
   //----------------------------------------------------------------------------
-  virtual int Truncate (XrdSfsFileOffset offset) = 0;
+  virtual int Truncate(XrdSfsFileOffset offset) = 0;
 
 
   //----------------------------------------------------------------------------
@@ -185,7 +177,7 @@
   //! @return 0 if successful, -1 otherwise and error code is set
   //!
   //----------------------------------------------------------------------------
-  virtual int Fallocate (XrdSfsFileOffset lenght) = 0;
+  virtual int Fallocate(XrdSfsFileOffset lenght) = 0;
 
 
   //----------------------------------------------------------------------------
@@ -197,8 +189,8 @@
   //! @return 0 if successful, -1 otherwise and error code is set
   //!
   //----------------------------------------------------------------------------
-  virtual int Fdeallocate (XrdSfsFileOffset fromOffset,
-                           XrdSfsFileOffset toOffset) = 0;
+  virtual int Fdeallocate(XrdSfsFileOffset fromOffset,
+                          XrdSfsFileOffset toOffset) = 0;
 
 
   //----------------------------------------------------------------------------
@@ -207,7 +199,7 @@
   //! @return 0 if successful, -1 otherwise and error code is set
   //!
   //----------------------------------------------------------------------------
-  virtual int Remove ();
+  virtual int Remove();
 
 
   //----------------------------------------------------------------------------
@@ -216,7 +208,7 @@
   //! @return 0 if successful, -1 otherwise and error code is set
   //!
   //----------------------------------------------------------------------------
-  virtual int Sync ();
+  virtual int Sync();
 
 
   //----------------------------------------------------------------------------
@@ -225,7 +217,7 @@
   //! @return 0 if successful, -1 otherwise and error code is set
   //!
   //----------------------------------------------------------------------------
-  virtual int Close ();
+  virtual int Close();
 
 
   //----------------------------------------------------------------------------
@@ -236,17 +228,17 @@
   //! @return 0 if successful, -1 otherwise and error code is set
   //!
   //----------------------------------------------------------------------------
-  virtual int Stat (struct stat* buf);
+  virtual int Stat(struct stat* buf);
 
   //--------------------------------------------------------------------------
   //! Get last error message
   //--------------------------------------------------------------------------
   const std::string&
-  GetLastErrMsg ()
+  GetLastErrMsg()
   {
     return mLastErrMsg;
   }
-  
+
 protected:
 
   bool mIsRw; ///< mark for writing
@@ -258,7 +250,7 @@
   bool mFullDataBlocks; ///< mark if we have all data blocks to compute parity
   bool mIsStreaming; ///< file is written in streaming mode
   bool mStoreRecovery; ///< set if recovery also triggers writing back to the
-                       ///< files, this also means that all files must be available
+  ///< files, this also means that all files must be available
 
   int mStripeHead; ///< head stripe value
   int mPhysicalStripeIndex; ///< physical index of the current stripe
@@ -268,16 +260,16 @@
   unsigned int mNbDataBlocks; ///< no. data blocks in a group
   unsigned int mNbTotalBlocks; ///< no. data and parity blocks in a group
 
-  uint64_t mLastWriteOffset; ///< offset of the last write request 
+  uint64_t mLastWriteOffset; ///< offset of the last write request
   uint64_t mStripeWidth; ///< stripe width
   uint64_t mSizeHeader; ///< size of header = 4KB
   uint64_t mFileSize; ///< total size of current file
   uint64_t mTargetSize; ///< expected final size (?!)
   uint64_t mSizeLine; ///< size of a line in a group
   int64_t mOffGroupParity; ///< offset of the last group for which we
-                           ///< computed the parity blocks
+  ///< computed the parity blocks
   uint64_t mSizeGroup; ///< size of a group of blocks
-                       ///< eg. RAIDDP: group = noDataStr^2 blocks
+  ///< eg. RAIDDP: group = noDataStr^2 blocks
 
   std::string mBookingOpaque; ///< opaque information
   std::vector<char*> mDataBlocks; ///< vector containing the data in a group
@@ -286,13 +278,13 @@
   std::map<unsigned int, unsigned int> mapLP; ///< map of url to stripes
   std::map<unsigned int, unsigned int> mapPL; ///< map of stripes to url
   std::map<uint64_t, uint32_t> mMapPieces; ///< map of pieces written for which
-                                  ///< parity computation has not been done yet
+  ///< parity computation has not been done yet
   std::string mLastErrMsg; ///< last error messages ssen
 
   //----------------------------------------------------------------------------
   //! Test and recover any corrupted headers in the stripe files
   //----------------------------------------------------------------------------
-  virtual bool ValidateHeader ();
+  virtual bool ValidateHeader();
 
 
   //----------------------------------------------------------------------------
@@ -303,7 +295,7 @@
   //! @return true if recovery successful, false otherwise
   //!
   //----------------------------------------------------------------------------
-  virtual bool RecoverPieces (XrdCl::ChunkList& errs);
+  virtual bool RecoverPieces(XrdCl::ChunkList& errs);
 
 
   //----------------------------------------------------------------------------
@@ -315,7 +307,7 @@
   //!         corresponding files, otherwise false
   //!
   //----------------------------------------------------------------------------
-  virtual bool DoBlockParity (uint64_t offGroup);
+  virtual bool DoBlockParity(uint64_t offGroup);
 
 
   //----------------------------------------------------------------------------
@@ -326,7 +318,7 @@
   //! @return true if recovery successful, false otherwise
   //!
   //----------------------------------------------------------------------------
-  virtual bool RecoverPiecesInGroup (XrdCl::ChunkList& grp_errs) = 0;
+  virtual bool RecoverPiecesInGroup(XrdCl::ChunkList& grp_errs) = 0;
 
 
   //----------------------------------------------------------------------------
@@ -338,9 +330,9 @@
   //! @param length length of the data
   //!
   //----------------------------------------------------------------------------
-  virtual void AddDataBlock (uint64_t offset, 
-                             const char* buffer,  
-                             uint32_t length) = 0;
+  virtual void AddDataBlock(uint64_t offset,
+                            const char* buffer,
+                            uint32_t length) = 0;
 
 
   //------------------------------------------------------------------------------
@@ -349,7 +341,7 @@
   //! @return true if parity info computed successfully, otherwise false
   //!
   //------------------------------------------------------------------------------
-  virtual bool ComputeParity () = 0;
+  virtual bool ComputeParity() = 0;
 
 
   //----------------------------------------------------------------------------
@@ -360,7 +352,7 @@
   //! @return 0 if successful, otherwise error
   //!
   //----------------------------------------------------------------------------
-  virtual int WriteParityToFiles (uint64_t offsetGroup) = 0;
+  virtual int WriteParityToFiles(uint64_t offsetGroup) = 0;
 
 
   //----------------------------------------------------------------------------
@@ -371,7 +363,7 @@
   //! @return index with values between 0 and 23, -1 if error
   //!
   //----------------------------------------------------------------------------
-  virtual unsigned int MapSmallToBig (unsigned int idSmall) = 0;
+  virtual unsigned int MapSmallToBig(unsigned int idSmall) = 0;
 
 
   //----------------------------------------------------------------------------
@@ -386,7 +378,7 @@
   //! @return true if successful, otherwise error
   //!
   //----------------------------------------------------------------------------
-  bool SparseParityComputation (bool force);
+  bool SparseParityComputation(bool force);
 
 
 
@@ -400,14 +392,14 @@
   //! @param length length of the new piece added
   //!
   //----------------------------------------------------------------------------
-  void AddPiece (uint64_t offset, uint32_t length);
+  void AddPiece(uint64_t offset, uint32_t length);
 
 
   //----------------------------------------------------------------------------
   //! Non-streaming operation
   //! Merge in place the pieces from the map
   //----------------------------------------------------------------------------
-  void MergePieces ();
+  void MergePieces();
 
 
   //----------------------------------------------------------------------------
@@ -418,7 +410,7 @@
   //! @param forceAll if true return also offsets of incomplete groups
   //!
   //----------------------------------------------------------------------------
-  void GetOffsetGroups (std::set<uint64_t>& offsetGroups, bool forceAll);
+  void GetOffsetGroups(std::set<uint64_t>& offsetGroups, bool forceAll);
 
 
   //----------------------------------------------------------------------------
@@ -430,7 +422,7 @@
   //! @return true if operation successful, otherwise error
   //!
   //----------------------------------------------------------------------------
-  bool ReadGroup (uint64_t offsetGroup);
+  bool ReadGroup(uint64_t offsetGroup);
 
 
   //----------------------------------------------------------------------------
@@ -442,7 +434,7 @@
   //! @param global_off initial offset
   //!
   //! @return tuple made up of the logical index of the stripe data file the
-  //!         piece belongs to and the local offset within that file. 
+  //!         piece belongs to and the local offset within that file.
   //!
   //----------------------------------------------------------------------------
   virtual std::pair<int, uint64_t>
@@ -463,10 +455,8 @@
   //----------------------------------------------------------------------------
   virtual uint64_t
   GetGlobalOff(int stripe_id, uint64_t local_off) = 0;
-<<<<<<< HEAD
-=======
-
-  
+
+
   //----------------------------------------------------------------------------
   //! Split vector read request into requests for each of the data stripes with
   //! the offset and length of the new chunks adjusted to the LOCAL file stripe
@@ -481,37 +471,16 @@
   //!
   //----------------------------------------------------------------------------
   std::vector<XrdCl::ChunkList> SplitReadV(XrdCl::ChunkList& chunkList,
-                                           uint32_t sizeHdr = 0);
->>>>>>> 02c6173e
-
-  
-  //----------------------------------------------------------------------------
-  //! Split vector read request into requests for each of the data stripes with
-  //! the offset and length of the new chunks adjusted to the LOCAL file stripe
-  //!
-  //! @param chunkList list of chunks to read from the whole file
-  //! @param sizeHdr header size for local file which needs to be added to the
-  //!        final local offset value
-  //!
-  //! @return vector of ChunkInfo structures containing the readv requests
-  //!         corresponding to each of the stripe files making up the original
-  //!         file.
-  //!
-  //----------------------------------------------------------------------------
-  std::vector<XrdCl::ChunkList> SplitReadV(XrdCl::ChunkList& chunkList,
-                                           uint32_t sizeHdr = 0);
-
-<<<<<<< HEAD
-
-=======
->>>>>>> 02c6173e
+      uint32_t sizeHdr = 0);
+
+
   //----------------------------------------------------------------------------
   //! Split read request into requests spanning just one chunk so that each
   //! one is read from its corresponding stripe file. The offset values are
   //! GLOBAL i.e. they are relative to their position in the original file
   //!
   //! @param off read offset
-  //! @param len read length 
+  //! @param len read length
   //! @param buff buffer hoding the read data
   //!
   //! @return vector of ChunkInfo structures containing the read requests
@@ -524,7 +493,7 @@
   //----------------------------------------------------------------------------
   //! Disable copy constructor
   //----------------------------------------------------------------------------
-  RaidMetaLayout (const RaidMetaLayout&) = delete;
+  RaidMetaLayout(const RaidMetaLayout&) = delete;
 
 
   //----------------------------------------------------------------------------
