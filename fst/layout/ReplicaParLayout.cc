//------------------------------------------------------------------------------
// File: ReplicaParLayout.cc
// Author: Andreas-Joachim Peters - CERN
//------------------------------------------------------------------------------

/************************************************************************
 * EOS - the CERN Disk Storage System                                   *
 * Copyright (C) 2011 CERN/Switzerland                                  *
 *                                                                      *
 * This program is free software: you can redistribute it and/or modify *
 * it under the terms of the GNU General Public License as published by *
 * the Free Software Foundation, either version 3 of the License, or    *
 * (at your option) any later version.                                  *
 *                                                                      *
 * This program is distributed in the hope that it will be useful,      *
 * but WITHOUT ANY WARRANTY; without even the implied warranty of       *
 * MERCHANTABILITY or FITNESS FOR A PARTICULAR PURPOSE.  See the        *
 * GNU General Public License for more details.                         *
 *                                                                      *
 * You should have received a copy of the GNU General Public License    *
 * along with this program.  If not, see <http://www.gnu.org/licenses/>.*
 ************************************************************************/

/*----------------------------------------------------------------------------*/
#include "fst/layout/ReplicaParLayout.hh"
#include "fst/io/FileIoPlugin.hh"
#include "fst/io/AsyncMetaHandler.hh"
#include "fst/XrdFstOfs.hh"

/*----------------------------------------------------------------------------*/

EOSFSTNAMESPACE_BEGIN


//------------------------------------------------------------------------------
// Constructor
//------------------------------------------------------------------------------
ReplicaParLayout::ReplicaParLayout (XrdFstOfsFile* file,
                                    unsigned long lid,
                                    const XrdSecEntity* client,
                                    XrdOucErrInfo* outError,
                                    eos::common::LayoutId::eIoType io,
                                    uint16_t timeout) :
Layout (file, lid, client, outError, io, timeout)
{
  mNumReplicas = eos::common::LayoutId::GetStripeNumber(lid) + 1; // this 1=0x0 16=0xf :-)
  ioLocal = false;
}


//------------------------------------------------------------------------------
// Open file
//------------------------------------------------------------------------------
int
ReplicaParLayout::Open (const std::string& path,
                        XrdSfsFileOpenMode flags,
                        mode_t mode,
                        const char* opaque)
{
<<<<<<< HEAD
 // No replica index definition indicates that this is gateway access just
 // forwarding to another remote server
 int replica_index = -1;
 int replica_head = -1;
 bool is_gateway = false;
 bool is_head_server = false;
 const char* index = mOfsFile->openOpaque->Get("mgm.replicaindex");

 if (index)
 {
   replica_index = atoi(index);

   if ((replica_index < 0) ||
       (replica_index > eos::common::LayoutId::kSixteenStripe))
   {
     eos_err("illegal replica index %d", replica_index);
     return gOFS.Emsg("ReplicaPar::Open", *mError, EINVAL,
                      "open replica - illegal replica index found", index);
   }

   ioLocal = true;
 }
 else
 {
   ioLocal = false;
   is_gateway = true;
 }

 const char* head = mOfsFile->openOpaque->Get("mgm.replicahead");

 if (head)
 {
   replica_head = atoi(head);

   if ((replica_head < 0) ||
       (replica_head > eos::common::LayoutId::kSixteenStripe))
   {
     eos_err("illegal replica head %d", replica_head);
     return gOFS.Emsg("ReplicaParOpen", *mError, EINVAL,
                      "open replica - illegal replica head found", head);
   }
 }
 else
 {
   eos_err("replica head missing");
   return gOFS.Emsg("ReplicaPar::Open", *mError, EINVAL,
                    "open replica - no replica head defined");
 }

 // Define the replication head
 eos_info("replica_head=%i, replica_index = %i.", replica_head, replica_index);

 if (replica_index == replica_head)
 {
   is_head_server = true;
 }

 // Define if this is the first client contact point
 if (is_gateway || (!is_gateway && is_head_server))
 {
   mIsEntryServer = true;
 }

 int envlen;
 XrdOucString remoteOpenOpaque = mOfsFile->openOpaque->Env(envlen);
 XrdOucString remoteOpenPath = mOfsFile->openOpaque->Get("mgm.path");

 // Only a gateway or head server needs to contact others
 if (is_gateway || is_head_server)
 {
   // Assign stripe URLs
   std::string replica_url;

   for (int i = 0; i < mNumReplicas; i++)
   {
     XrdOucString reptag = "mgm.url";
     reptag += i;
     const char* rep = mOfsFile->capOpaque->Get(reptag.c_str());

     if (!rep)
     {
       eos_err("Failed to open replica - missing url for replica %s",
               reptag.c_str());
       return gOFS.Emsg("ReplicaParOpen", *mError, EINVAL,
                        "open stripes - missing url for replica ",
                        reptag.c_str());
     }

     // Check if the first replica is remote
     replica_url = rep;
     replica_url += remoteOpenPath.c_str();
     replica_url += "?";

     // Prepare the index for the next target
     remoteOpenOpaque = mOfsFile->openOpaque->Env(envlen);

     if (index)
     {
       XrdOucString oldindex = "mgm.replicaindex=";
       XrdOucString newindex = "mgm.replicaindex=";
       oldindex += index;
       newindex += i;
       remoteOpenOpaque.replace(oldindex.c_str(), newindex.c_str());
     }
     else
     {
       // This points now to the head
       remoteOpenOpaque += "&mgm.replicaindex=";
       remoteOpenOpaque += head;
     }

     replica_url += remoteOpenOpaque.c_str();
     mReplicaUrl.push_back(replica_url);
     eos_debug("added replica_url = %s, index = %i", replica_url.c_str(), i);
   }
 }

 // Open all the replicas needed
 for (int i = 0; i < mNumReplicas; i++)
 {
   if ((ioLocal) && (i == replica_index))
   {
     // Only the referenced entry URL does local IO
     mLocalPath = path;
     mReplicaUrl.push_back(mLocalPath);
     FileIo* file = FileIoPlugin::GetIoObject(eos::common::LayoutId::kLocal,
                                              mOfsFile, mSecEntity);

     if (file->Open(path, flags, mode, opaque, mTimeout))
     {
       eos_err("Failed to open replica - local open failed on path=%s errno=%d", path.c_str(), errno);
       return gOFS.Emsg("ReplicaOpen", *mError, errno,
                        "open replica - local open failed ", path.c_str());
     }

     mLastUrl = file->GetLastUrl();

     // Local replica is always on the first position in the vector
     mReplicaFile.insert(mReplicaFile.begin(), file);
   }
   else
   {
     // Gateway contacts the head, head contacts all
     if ((is_gateway && (i == replica_head)) ||
         (is_head_server && (i != replica_index)))
     {
       if (mOfsFile->isRW)
       {
         XrdOucString maskUrl = mReplicaUrl[i].c_str() ? mReplicaUrl[i].c_str() : "";
         // Mask some opaque parameters to shorten the logging
         eos::common::StringConversion::MaskTag(maskUrl, "cap.sym");
         eos::common::StringConversion::MaskTag(maskUrl, "cap.msg");
         eos::common::StringConversion::MaskTag(maskUrl, "authz");
         FileIo* file = FileIoPlugin::GetIoObject(eos::common::LayoutId::kXrdCl,
                                                  mOfsFile, mSecEntity);

         // Write case
         if (file->Open(mReplicaUrl[i], flags, mode, opaque, mTimeout))
         {
           eos_err("Failed to open stripes - remote open failed on %s",
                   maskUrl.c_str());
           return gOFS.Emsg("ReplicaParOpen", *mError, EREMOTEIO,
                            "open stripes - remote open failed ",
                            maskUrl.c_str());
         }
	 mLastUrl = file->GetLastUrl();
         mReplicaFile.push_back(file);
         eos_debug("Opened remote file for IO: %s.", maskUrl.c_str());
       }
       else
       {
         // Read case just uses one replica
         eos_debug("Read case uses just one replica.");
         continue;
       }
     }
   }
 }

 return SFS_OK;
=======
  //............................................................................
  // No replica index definition indicates that this is gateway access just
  // forwarding to another remote server
  //............................................................................
  int replica_index = -1;
  int replica_head = -1;
  bool is_gateway = false;
  bool is_head_server = false;
  const char* index = mOfsFile->openOpaque->Get("mgm.replicaindex");

  if (index)
  {
    replica_index = atoi(index);

    if ((replica_index < 0) ||
        (replica_index > eos::common::LayoutId::kSixteenStripe))
    {
      eos_err("illegal replica index %d", replica_index);
      return gOFS.Emsg("ReplicaPar::Open", *mError, EINVAL,
                       "open replica - illegal replica index found", index);
    }

    ioLocal = true;
  }
  else
  {
    ioLocal = false;
    is_gateway = true;
  }

  const char* head = mOfsFile->openOpaque->Get("mgm.replicahead");

  if (head)
  {
    replica_head = atoi(head);

    if ((replica_head < 0) ||
        (replica_head > eos::common::LayoutId::kSixteenStripe))
    {
      eos_err("illegal replica head %d", replica_head);
      return gOFS.Emsg("ReplicaParOpen", *mError, EINVAL,
                       "open replica - illegal replica head found", head);
    }
  }
  else
  {
    eos_err("replica head missing");
    return gOFS.Emsg("ReplicaPar::Open", *mError, EINVAL,
                     "open replica - no replica head defined");
  }

  //............................................................................
  // Define the replication head
  //............................................................................
  eos_info("replica_head=%i, replica_index = %i.", replica_head, replica_index);

  if (replica_index == replica_head)
  {
    is_head_server = true;
  }

  //............................................................................
  // Define if this is the first client contact point
  //............................................................................
  if (is_gateway || (!is_gateway && is_head_server))
  {
    mIsEntryServer = true;
  }

  int envlen;
  XrdOucString remoteOpenOpaque = mOfsFile->openOpaque->Env(envlen);
  XrdOucString remoteOpenPath = mOfsFile->openOpaque->Get("mgm.path");

  //............................................................................
  // Only a gateway or head server needs to contact others
  //............................................................................
  if (is_gateway || is_head_server)
  {
    //..........................................................................
    // Assign stripe URLs
    //..........................................................................
    std::string replica_url;

    for (int i = 0; i < mNumReplicas; i++)
    {
      XrdOucString reptag = "mgm.url";
      reptag += i;
      const char* rep = mOfsFile->capOpaque->Get(reptag.c_str());

      if (!rep)
      {
        eos_err("Failed to open replica - missing url for replica %s",
                reptag.c_str());
        return gOFS.Emsg("ReplicaParOpen", *mError, EINVAL,
                         "open stripes - missing url for replica ",
                         reptag.c_str());
      }

      //........................................................................
      // Check if the first replica is remote
      //........................................................................
      replica_url = rep;
      replica_url += remoteOpenPath.c_str();
      replica_url += "?";
      //........................................................................
      // Prepare the index for the next target
      //........................................................................
      remoteOpenOpaque = mOfsFile->openOpaque->Env(envlen);

      if (index)
      {
        XrdOucString oldindex = "mgm.replicaindex=";
        XrdOucString newindex = "mgm.replicaindex=";
        oldindex += index;
        newindex += i;
        remoteOpenOpaque.replace(oldindex.c_str(), newindex.c_str());
      }
      else
      {
        //......................................................................
        // This points now to the head
        //......................................................................
        remoteOpenOpaque += "&mgm.replicaindex=";
        remoteOpenOpaque += head;
      }

      replica_url += remoteOpenOpaque.c_str();
      mReplicaUrl.push_back(replica_url);
      eos_debug("added replica_url = %s, index = %i", replica_url.c_str(), i);
    }
  }

  //............................................................................
  // Open all the replicas needed
  //............................................................................
  for (int i = 0; i < mNumReplicas; i++)
  {
    if ((ioLocal) && (i == replica_index))
    {
      //........................................................................
      // Only the referenced entry URL does local IO
      //........................................................................
      mLocalPath = path;
      mReplicaUrl.push_back(mLocalPath);
      FileIo* file = FileIoPlugin::GetIoObject(eos::common::LayoutId::GetIoType(path.c_str()),
                                               mOfsFile, mSecEntity);


      // evt. mark an IO module as talking to external storage
      if ((file->GetIoType() != "LocalIo"))
        file->SetExternalStorage();

      if (file->Open(path, flags, mode, opaque, mTimeout))
      {
        eos_err("Failed to open replica - local open failed on path=%s errno=%d", path.c_str(), errno);
        return gOFS.Emsg("ReplicaOpen", *mError, errno,
                         "open replica - local open failed ", path.c_str());
      }

      mLastUrl = file->GetLastUrl();
      //........................................................................
      // Local replica is always on the first position in the vector
      //........................................................................
      mReplicaFile.insert(mReplicaFile.begin(), file);
    }
    else
    {
      //........................................................................
      // Gateway contacts the head, head contacts all
      //........................................................................
      if ((is_gateway && (i == replica_head)) ||
          (is_head_server && (i != replica_index)))
      {
        if (mOfsFile->isRW)
        {
          XrdOucString maskUrl = mReplicaUrl[i].c_str() ? mReplicaUrl[i].c_str() : "";
          // Mask some opaque parameters to shorten the logging
          eos::common::StringConversion::MaskTag(maskUrl, "cap.sym");
          eos::common::StringConversion::MaskTag(maskUrl, "cap.msg");
          eos::common::StringConversion::MaskTag(maskUrl, "authz");
          FileIo* file = FileIoPlugin::GetIoObject(eos::common::LayoutId::GetIoType(mReplicaUrl[i].c_str()),
                                                   mOfsFile, mSecEntity);

          //....................................................................
          // Write case
          //....................................................................
          if (file->Open(mReplicaUrl[i], flags, mode, opaque, mTimeout))
          {
            eos_err("Failed to open stripes - remote open failed on %s",
                    maskUrl.c_str());
            return gOFS.Emsg("ReplicaParOpen", *mError, EREMOTEIO,
                             "open stripes - remote open failed ",
                             maskUrl.c_str());
          }
          mLastUrl = file->GetLastUrl();
          mReplicaFile.push_back(file);
          eos_debug("Opened remote file for IO: %s.", maskUrl.c_str());
        }
        else
        {
          //....................................................................
          // Read case just uses one replica
          //....................................................................
          eos_debug("Read case uses just one replica.");
          continue;
        }
      }
    }
  }

  return SFS_OK;
>>>>>>> fcacef68
}


//------------------------------------------------------------------------------
// Destructor
//------------------------------------------------------------------------------
ReplicaParLayout::~ReplicaParLayout ()
{
  while (!mReplicaFile.empty())
  {
    FileIo* file_io = mReplicaFile.back();
    mReplicaFile.pop_back();
    delete file_io;
  }
}


//------------------------------------------------------------------------------
// Read from file
//------------------------------------------------------------------------------
int64_t
ReplicaParLayout::Read (XrdSfsFileOffset offset, char* buffer,
                        XrdSfsXferSize length, bool readahead)
{
<<<<<<< HEAD
 int64_t rc = 0;

 for (unsigned int i = 0; i < mReplicaFile.size(); i++)
 {
   rc = mReplicaFile[i]->Read(offset, buffer, length, mTimeout);

   if (rc != length)
   {
     XrdOucString maskUrl = mReplicaUrl[i].c_str() ? mReplicaUrl[i].c_str() : "";
     // mask some opaque parameters to shorten the logging
     eos::common::StringConversion::MaskTag(maskUrl, "cap.sym");
     eos::common::StringConversion::MaskTag(maskUrl, "cap.msg");
     eos::common::StringConversion::MaskTag(maskUrl, "authz");
     eos_warning("Failed to read from replica off=%lld, lenght=%i, mask_url=%s",
                 offset, length, maskUrl.c_str());
     continue;
   }
   else
   {
     // Read was scucessful no need to read from another replica
     break;
   }
 }

 if (rc == SFS_ERROR)
 {
   eos_err("Failed to read from any replica offset=%lld, lenght=%i",
           offset, length);
   return gOFS.Emsg("ReplicaParRead", *mError, EREMOTEIO,
                    "read replica - read failed");
 }

 return rc;
=======
  int64_t rc = 0;

  for (unsigned int i = 0; i < mReplicaFile.size(); i++)
  {
    rc = mReplicaFile[i]->Read(offset, buffer, length, mTimeout);

    if (rc == SFS_ERROR)
    {
      XrdOucString maskUrl = mReplicaUrl[i].c_str() ? mReplicaUrl[i].c_str() : "";
      // mask some opaque parameters to shorten the logging
      eos::common::StringConversion::MaskTag(maskUrl, "cap.sym");
      eos::common::StringConversion::MaskTag(maskUrl, "cap.msg");
      eos::common::StringConversion::MaskTag(maskUrl, "authz");
      eos_warning("Failed to read replica- %llu %llu %s",
                  offset, length, maskUrl.c_str());
      continue;
    }
    else
    {
      //......................................................................
      // Read was scucessful no need to read from another replica
      //......................................................................
      break;
    }
  }

  if (rc == SFS_ERROR)
  {
    eos_err("Failed to read from any replica - %llu %llu", offset, length);
    return gOFS.Emsg("ReplicaParRead", *mError, EREMOTEIO,
                     "read replica - read failed");
  }

  return rc;
>>>>>>> fcacef68
}



//------------------------------------------------------------------------------
// Vector read 
//------------------------------------------------------------------------------
int64_t
ReplicaParLayout::ReadV (XrdCl::ChunkList& chunkList, uint32_t len) 
{
<<<<<<< HEAD
 int64_t rc = 0;
 eos_debug("read count=%i", chunkList.size());

 for (unsigned int i = 0; i < mReplicaFile.size(); i++)
 {
   rc = mReplicaFile[i]->ReadV(chunkList, mTimeout);

   if (rc == SFS_ERROR)
   {
     XrdOucString maskUrl = mReplicaUrl[i].c_str() ? mReplicaUrl[i].c_str() : "";
     // Mask some opaque parameters to shorten the logging
     eos::common::StringConversion::MaskTag(maskUrl, "cap.sym");
     eos::common::StringConversion::MaskTag(maskUrl, "cap.msg");
     eos::common::StringConversion::MaskTag(maskUrl, "authz");
     eos_warning("Failed to readv from replica -%s", maskUrl.c_str());
     continue;
   }
   else
   {
     // Read was successful no need to read from another replica
     break;
   }
 }

 if (rc == SFS_ERROR)
 {
   eos_err("Failed to readv from any replica");
   return gOFS.Emsg("ReplicaParRead", *mError, EREMOTEIO, "readv replica failed");
 }

 return rc;
=======
  int64_t rc;

  for (unsigned int i = 0; i < mReplicaFile.size(); i++)
  {
    rc = mReplicaFile[i]->WriteAsync(offset, buffer, length, mTimeout);

    if (rc != length)
    {
      XrdOucString maskUrl = mReplicaUrl[i].c_str() ? mReplicaUrl[i].c_str() : "";
      // mask some opaque parameters to shorten the logging
      eos::common::StringConversion::MaskTag(maskUrl, "cap.sym");
      eos::common::StringConversion::MaskTag(maskUrl, "cap.msg");
      eos::common::StringConversion::MaskTag(maskUrl, "authz");

      if (i != 0) errno = EREMOTEIO;

      eos_err("Failed to write replica %i - write failed - %llu %s",
              i, offset, maskUrl.c_str());
      return gOFS.Emsg("ReplicaWrite", *mError, errno, "write replica failed",
                       maskUrl.c_str());
    }
  }

  return length;
>>>>>>> fcacef68
}


//------------------------------------------------------------------------------
// Write to file
//------------------------------------------------------------------------------
int64_t
ReplicaParLayout::Write (XrdSfsFileOffset offset,
                         const char* buffer,
                         XrdSfsXferSize length)
{
  int64_t rc;

  for (unsigned int i = 0; i < mReplicaFile.size(); i++)
  {
    rc = mReplicaFile[i]->WriteAsync(offset, buffer, length, mTimeout);

    if (rc != length)
    {
      XrdOucString maskUrl = mReplicaUrl[i].c_str() ? mReplicaUrl[i].c_str() : "";
      // mask some opaque parameters to shorten the logging
      eos::common::StringConversion::MaskTag(maskUrl, "cap.sym");
      eos::common::StringConversion::MaskTag(maskUrl, "cap.msg");
      eos::common::StringConversion::MaskTag(maskUrl, "authz");

      if (i != 0) errno = EREMOTEIO;

      eos_err("Failed to write replica %i - write failed - %llu %s",
              i, offset, maskUrl.c_str());
      return gOFS.Emsg("ReplicaWrite", *mError, errno, "write replica failed",
                       maskUrl.c_str());
    }
  }

  return length;
}


//------------------------------------------------------------------------------
// Truncate file
//------------------------------------------------------------------------------
int
ReplicaParLayout::Truncate (XrdSfsFileOffset offset)
{
  int rc = SFS_OK;

  for (unsigned int i = 0; i < mReplicaFile.size(); i++)
  {
    rc = mReplicaFile[i]->Truncate(offset, mTimeout);

    if (rc != SFS_OK)
    {
      if (i != 0) errno = EREMOTEIO;

      XrdOucString maskUrl = mReplicaUrl[i].c_str() ? mReplicaUrl[i].c_str() : "";
      // mask some opaque parameters to shorten the logging
      eos::common::StringConversion::MaskTag(maskUrl, "cap.sym");
      eos::common::StringConversion::MaskTag(maskUrl, "cap.msg");
      eos::common::StringConversion::MaskTag(maskUrl, "authz");
      eos_err("Failed to truncate replica %i", i);
      return gOFS.Emsg("ReplicaParTuncate", *mError, errno, "truncate failed",
                       maskUrl.c_str());
    }
  }

  return rc;
}


//------------------------------------------------------------------------------
// Get stats for file
//------------------------------------------------------------------------------
int
ReplicaParLayout::Stat (struct stat* buf)
{
  int rc = 0;
  for (unsigned int i = 0; i < mReplicaFile.size(); i++)
  {
    rc = mReplicaFile[i]->Stat(buf, mTimeout);
    // we stop with the first stat which works
    if (!rc)
      break;
  }
  return rc;
}


//------------------------------------------------------------------------------
// Sync file to disk
//------------------------------------------------------------------------------
int
ReplicaParLayout::Sync ()
{
  int rc = 0;

  for (unsigned int i = 0; i < mReplicaFile.size(); i++)
  {
    XrdOucString maskUrl = mReplicaUrl[i].c_str() ? mReplicaUrl[i].c_str() : "";
    // mask some opaque parameters to shorten the logging
    eos::common::StringConversion::MaskTag(maskUrl, "cap.sym");
    eos::common::StringConversion::MaskTag(maskUrl, "cap.msg");
    eos::common::StringConversion::MaskTag(maskUrl, "authz");
    rc = mReplicaFile[i]->Sync(mTimeout);

    if (rc != SFS_OK)
    {
      if (i != 0) errno = EREMOTEIO;

      eos_err("error=failed to sync replica %i", i);
      return gOFS.Emsg("ReplicaParSync", *mError, errno, "sync failed",
                       maskUrl.c_str());
    }
  }

  return rc;
}


//------------------------------------------------------------------------------
// Remove file and all replicas
//------------------------------------------------------------------------------
int
ReplicaParLayout::Remove ()
{
  int rc = SFS_OK;
  bool got_error = false;

  for (unsigned int i = 0; i < mReplicaFile.size(); i++)
  {
    rc = mReplicaFile[i]->Remove();

    if (rc != SFS_OK)
    {
      XrdOucString maskUrl = mReplicaUrl[0].c_str() ? mReplicaUrl[i].c_str() : "";
      // mask some opaque parameters to shorten the logging
      eos::common::StringConversion::MaskTag(maskUrl, "cap.sym");
      eos::common::StringConversion::MaskTag(maskUrl, "cap.msg");
      eos::common::StringConversion::MaskTag(maskUrl, "authz");
      got_error = true;

      if (i != 0) errno = EREMOTEIO;

      eos_err("error=failed to remove replica %i", i);
    }
  }

  if (got_error)
  {
    return gOFS.Emsg("ReplicaParRemove", *mError, errno, "remove failed");
  }

  return rc;
}


//------------------------------------------------------------------------------
// Close file
//------------------------------------------------------------------------------
int
ReplicaParLayout::Close ()
{
  int rc = SFS_OK;
  int rc_close = SFS_OK;

  for (unsigned int i = 0; i < mReplicaFile.size(); i++)
  {
    // Wait for any async requests before closing
    if (mReplicaFile[i])
    {
      AsyncMetaHandler* ptr_handler =
              static_cast<AsyncMetaHandler*> (mReplicaFile[i]->GetAsyncHandler());

      if (ptr_handler)
      {
        if (ptr_handler->WaitOK() != XrdCl::errNone)
        {
          eos_err("error=async requests failed for replica %s", mReplicaUrl[i].c_str());
          rc = SFS_ERROR;
        }
      }
    }

    rc_close = mReplicaFile[i]->Close(mTimeout);
    rc += rc_close;

    if (rc_close != SFS_OK)
    {
      if (i != 0) errno = EREMOTEIO;
      eos_err("error=failed to close replica %s", mReplicaUrl[i].c_str());
    }
  }

  if (rc != SFS_OK)
  {
    return gOFS.Emsg("ReplicaParClose", *mError, errno, "close failed", "");
  }

  return rc;
}


//------------------------------------------------------------------------------
// Reserve space for file
//------------------------------------------------------------------------------
int
ReplicaParLayout::Fallocate (XrdSfsFileOffset length)
{
  return mReplicaFile[0]->Fallocate(length);
}


//------------------------------------------------------------------------------
// Deallocate reserved space
//------------------------------------------------------------------------------
int
ReplicaParLayout::Fdeallocate (XrdSfsFileOffset fromOffset,
                               XrdSfsFileOffset toOffset)
{
  return mReplicaFile[0]->Fdeallocate(fromOffset, toOffset);
}


EOSFSTNAMESPACE_END
<|MERGE_RESOLUTION|>--- conflicted
+++ resolved
@@ -57,7 +57,6 @@
                         mode_t mode,
                         const char* opaque)
 {
-<<<<<<< HEAD
  // No replica index definition indicates that this is gateway access just
  // forwarding to another remote server
  int replica_index = -1;
@@ -183,8 +182,12 @@
      // Only the referenced entry URL does local IO
      mLocalPath = path;
      mReplicaUrl.push_back(mLocalPath);
-     FileIo* file = FileIoPlugin::GetIoObject(eos::common::LayoutId::kLocal,
+      FileIo* file = FileIoPlugin::GetIoObject(eos::common::LayoutId::GetIoType(path.c_str()),
                                               mOfsFile, mSecEntity);
+
+      // evt. mark an IO module as talking to external storage
+      if ((file->GetIoType() != "LocalIo"))
+        file->SetExternalStorage();
 
      if (file->Open(path, flags, mode, opaque, mTimeout))
      {
@@ -211,7 +214,7 @@
          eos::common::StringConversion::MaskTag(maskUrl, "cap.sym");
          eos::common::StringConversion::MaskTag(maskUrl, "cap.msg");
          eos::common::StringConversion::MaskTag(maskUrl, "authz");
-         FileIo* file = FileIoPlugin::GetIoObject(eos::common::LayoutId::kXrdCl,
+          FileIo* file = FileIoPlugin::GetIoObject(eos::common::LayoutId::GetIoType(mReplicaUrl[i].c_str()),
                                                   mOfsFile, mSecEntity);
 
          // Write case
@@ -238,219 +241,6 @@
  }
 
  return SFS_OK;
-=======
-  //............................................................................
-  // No replica index definition indicates that this is gateway access just
-  // forwarding to another remote server
-  //............................................................................
-  int replica_index = -1;
-  int replica_head = -1;
-  bool is_gateway = false;
-  bool is_head_server = false;
-  const char* index = mOfsFile->openOpaque->Get("mgm.replicaindex");
-
-  if (index)
-  {
-    replica_index = atoi(index);
-
-    if ((replica_index < 0) ||
-        (replica_index > eos::common::LayoutId::kSixteenStripe))
-    {
-      eos_err("illegal replica index %d", replica_index);
-      return gOFS.Emsg("ReplicaPar::Open", *mError, EINVAL,
-                       "open replica - illegal replica index found", index);
-    }
-
-    ioLocal = true;
-  }
-  else
-  {
-    ioLocal = false;
-    is_gateway = true;
-  }
-
-  const char* head = mOfsFile->openOpaque->Get("mgm.replicahead");
-
-  if (head)
-  {
-    replica_head = atoi(head);
-
-    if ((replica_head < 0) ||
-        (replica_head > eos::common::LayoutId::kSixteenStripe))
-    {
-      eos_err("illegal replica head %d", replica_head);
-      return gOFS.Emsg("ReplicaParOpen", *mError, EINVAL,
-                       "open replica - illegal replica head found", head);
-    }
-  }
-  else
-  {
-    eos_err("replica head missing");
-    return gOFS.Emsg("ReplicaPar::Open", *mError, EINVAL,
-                     "open replica - no replica head defined");
-  }
-
-  //............................................................................
-  // Define the replication head
-  //............................................................................
-  eos_info("replica_head=%i, replica_index = %i.", replica_head, replica_index);
-
-  if (replica_index == replica_head)
-  {
-    is_head_server = true;
-  }
-
-  //............................................................................
-  // Define if this is the first client contact point
-  //............................................................................
-  if (is_gateway || (!is_gateway && is_head_server))
-  {
-    mIsEntryServer = true;
-  }
-
-  int envlen;
-  XrdOucString remoteOpenOpaque = mOfsFile->openOpaque->Env(envlen);
-  XrdOucString remoteOpenPath = mOfsFile->openOpaque->Get("mgm.path");
-
-  //............................................................................
-  // Only a gateway or head server needs to contact others
-  //............................................................................
-  if (is_gateway || is_head_server)
-  {
-    //..........................................................................
-    // Assign stripe URLs
-    //..........................................................................
-    std::string replica_url;
-
-    for (int i = 0; i < mNumReplicas; i++)
-    {
-      XrdOucString reptag = "mgm.url";
-      reptag += i;
-      const char* rep = mOfsFile->capOpaque->Get(reptag.c_str());
-
-      if (!rep)
-      {
-        eos_err("Failed to open replica - missing url for replica %s",
-                reptag.c_str());
-        return gOFS.Emsg("ReplicaParOpen", *mError, EINVAL,
-                         "open stripes - missing url for replica ",
-                         reptag.c_str());
-      }
-
-      //........................................................................
-      // Check if the first replica is remote
-      //........................................................................
-      replica_url = rep;
-      replica_url += remoteOpenPath.c_str();
-      replica_url += "?";
-      //........................................................................
-      // Prepare the index for the next target
-      //........................................................................
-      remoteOpenOpaque = mOfsFile->openOpaque->Env(envlen);
-
-      if (index)
-      {
-        XrdOucString oldindex = "mgm.replicaindex=";
-        XrdOucString newindex = "mgm.replicaindex=";
-        oldindex += index;
-        newindex += i;
-        remoteOpenOpaque.replace(oldindex.c_str(), newindex.c_str());
-      }
-      else
-      {
-        //......................................................................
-        // This points now to the head
-        //......................................................................
-        remoteOpenOpaque += "&mgm.replicaindex=";
-        remoteOpenOpaque += head;
-      }
-
-      replica_url += remoteOpenOpaque.c_str();
-      mReplicaUrl.push_back(replica_url);
-      eos_debug("added replica_url = %s, index = %i", replica_url.c_str(), i);
-    }
-  }
-
-  //............................................................................
-  // Open all the replicas needed
-  //............................................................................
-  for (int i = 0; i < mNumReplicas; i++)
-  {
-    if ((ioLocal) && (i == replica_index))
-    {
-      //........................................................................
-      // Only the referenced entry URL does local IO
-      //........................................................................
-      mLocalPath = path;
-      mReplicaUrl.push_back(mLocalPath);
-      FileIo* file = FileIoPlugin::GetIoObject(eos::common::LayoutId::GetIoType(path.c_str()),
-                                               mOfsFile, mSecEntity);
-
-
-      // evt. mark an IO module as talking to external storage
-      if ((file->GetIoType() != "LocalIo"))
-        file->SetExternalStorage();
-
-      if (file->Open(path, flags, mode, opaque, mTimeout))
-      {
-        eos_err("Failed to open replica - local open failed on path=%s errno=%d", path.c_str(), errno);
-        return gOFS.Emsg("ReplicaOpen", *mError, errno,
-                         "open replica - local open failed ", path.c_str());
-      }
-
-      mLastUrl = file->GetLastUrl();
-      //........................................................................
-      // Local replica is always on the first position in the vector
-      //........................................................................
-      mReplicaFile.insert(mReplicaFile.begin(), file);
-    }
-    else
-    {
-      //........................................................................
-      // Gateway contacts the head, head contacts all
-      //........................................................................
-      if ((is_gateway && (i == replica_head)) ||
-          (is_head_server && (i != replica_index)))
-      {
-        if (mOfsFile->isRW)
-        {
-          XrdOucString maskUrl = mReplicaUrl[i].c_str() ? mReplicaUrl[i].c_str() : "";
-          // Mask some opaque parameters to shorten the logging
-          eos::common::StringConversion::MaskTag(maskUrl, "cap.sym");
-          eos::common::StringConversion::MaskTag(maskUrl, "cap.msg");
-          eos::common::StringConversion::MaskTag(maskUrl, "authz");
-          FileIo* file = FileIoPlugin::GetIoObject(eos::common::LayoutId::GetIoType(mReplicaUrl[i].c_str()),
-                                                   mOfsFile, mSecEntity);
-
-          //....................................................................
-          // Write case
-          //....................................................................
-          if (file->Open(mReplicaUrl[i], flags, mode, opaque, mTimeout))
-          {
-            eos_err("Failed to open stripes - remote open failed on %s",
-                    maskUrl.c_str());
-            return gOFS.Emsg("ReplicaParOpen", *mError, EREMOTEIO,
-                             "open stripes - remote open failed ",
-                             maskUrl.c_str());
-          }
-          mLastUrl = file->GetLastUrl();
-          mReplicaFile.push_back(file);
-          eos_debug("Opened remote file for IO: %s.", maskUrl.c_str());
-        }
-        else
-        {
-          //....................................................................
-          // Read case just uses one replica
-          //....................................................................
-          eos_debug("Read case uses just one replica.");
-          continue;
-        }
-      }
-    }
-  }
-
-  return SFS_OK;
->>>>>>> fcacef68
 }
 
 
@@ -475,7 +265,6 @@
 ReplicaParLayout::Read (XrdSfsFileOffset offset, char* buffer,
                         XrdSfsXferSize length, bool readahead)
 {
-<<<<<<< HEAD
  int64_t rc = 0;
 
  for (unsigned int i = 0; i < mReplicaFile.size(); i++)
@@ -509,42 +298,6 @@
  }
 
  return rc;
-=======
-  int64_t rc = 0;
-
-  for (unsigned int i = 0; i < mReplicaFile.size(); i++)
-  {
-    rc = mReplicaFile[i]->Read(offset, buffer, length, mTimeout);
-
-    if (rc == SFS_ERROR)
-    {
-      XrdOucString maskUrl = mReplicaUrl[i].c_str() ? mReplicaUrl[i].c_str() : "";
-      // mask some opaque parameters to shorten the logging
-      eos::common::StringConversion::MaskTag(maskUrl, "cap.sym");
-      eos::common::StringConversion::MaskTag(maskUrl, "cap.msg");
-      eos::common::StringConversion::MaskTag(maskUrl, "authz");
-      eos_warning("Failed to read replica- %llu %llu %s",
-                  offset, length, maskUrl.c_str());
-      continue;
-    }
-    else
-    {
-      //......................................................................
-      // Read was scucessful no need to read from another replica
-      //......................................................................
-      break;
-    }
-  }
-
-  if (rc == SFS_ERROR)
-  {
-    eos_err("Failed to read from any replica - %llu %llu", offset, length);
-    return gOFS.Emsg("ReplicaParRead", *mError, EREMOTEIO,
-                     "read replica - read failed");
-  }
-
-  return rc;
->>>>>>> fcacef68
 }
 
 
@@ -555,7 +308,6 @@
 int64_t
 ReplicaParLayout::ReadV (XrdCl::ChunkList& chunkList, uint32_t len) 
 {
-<<<<<<< HEAD
  int64_t rc = 0;
  eos_debug("read count=%i", chunkList.size());
 
@@ -587,32 +339,6 @@
  }
 
  return rc;
-=======
-  int64_t rc;
-
-  for (unsigned int i = 0; i < mReplicaFile.size(); i++)
-  {
-    rc = mReplicaFile[i]->WriteAsync(offset, buffer, length, mTimeout);
-
-    if (rc != length)
-    {
-      XrdOucString maskUrl = mReplicaUrl[i].c_str() ? mReplicaUrl[i].c_str() : "";
-      // mask some opaque parameters to shorten the logging
-      eos::common::StringConversion::MaskTag(maskUrl, "cap.sym");
-      eos::common::StringConversion::MaskTag(maskUrl, "cap.msg");
-      eos::common::StringConversion::MaskTag(maskUrl, "authz");
-
-      if (i != 0) errno = EREMOTEIO;
-
-      eos_err("Failed to write replica %i - write failed - %llu %s",
-              i, offset, maskUrl.c_str());
-      return gOFS.Emsg("ReplicaWrite", *mError, errno, "write replica failed",
-                       maskUrl.c_str());
-    }
-  }
-
-  return length;
->>>>>>> fcacef68
 }
 
 
