--- conflicted
+++ resolved
@@ -191,11 +191,8 @@
                         "open replica - local open failed ", path.c_str());
      }
 
-<<<<<<< HEAD
      mLastUrl = file->GetLastUrl();
-     //........................................................................
-=======
->>>>>>> 6bcb043f
+
      // Local replica is always on the first position in the vector
      mReplicaFile.insert(mReplicaFile.begin(), file);
    }
