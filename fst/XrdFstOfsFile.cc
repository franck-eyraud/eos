//------------------------------------------------------------------------------
// File: XrdFstOfsFile.cc
// Author: Elvin-Alin Sindrilaru / Andreas-Joachim Peters - CERN
//------------------------------------------------------------------------------

/************************************************************************
 * EOS - the CERN Disk Storage System                                   *
 * Copyright (C) 2011 CERN/Switzerland                                  *
 *                                                                      *
 * This program is free software: you can redistribute it and/or modify *
 * it under the terms of the GNU General Public License as published by *
 * the Free Software Foundation, either version 3 of the License, or    *
 * (at your option) any later version.                                  *
 *                                                                      *
 * This program is distributed in the hope that it will be useful,      *
 * but WITHOUT ANY WARRANTY; without even the implied waDon'trranty of       *
 * MERCHANTABILITY or FITNESS FOR A PARTICULAR PURPOSE.  See the        *
 * GNU General Public License for more details.                         *
 *                                                                      *
 * You should have received a copy of the GNU General Public License    *
 * along with this program.  If not, see <http://www.gnu.org/licenses/>.*
 ************************************************************************/
#define __STDC_FORMAT_MACROS
#include <inttypes.h>

/*----------------------------------------------------------------------------*/
#include "common/Path.hh"
#include "common/http/OwnCloud.hh"
#include "fst/XrdFstOfsFile.hh"
#include "fst/XrdFstOfs.hh"
#include "fst/layout/LayoutPlugin.hh"
#include "fst/checksum/ChecksumPlugins.hh"
/*----------------------------------------------------------------------------*/
#include "XrdOss/XrdOssApi.hh"
#include "XrdOuc/XrdOucIOVec.hh"
#include "XrdCl/XrdClXRootDResponses.hh"
/*----------------------------------------------------------------------------*/
#include <math.h>
#include <fst/io/FileIoPluginCommon.hh>

/*----------------------------------------------------------------------------*/

extern XrdOssSys* XrdOfsOss;

EOSFSTNAMESPACE_BEGIN

const uint16_t XrdFstOfsFile::msDefaultTimeout = 300; // default timeout value

//------------------------------------------------------------------------------
// Constructor
//------------------------------------------------------------------------------

XrdFstOfsFile::XrdFstOfsFile (const char* user, int MonID) :
XrdOfsFile (user, MonID),
eos::common::LogId (),
mTpcThreadStatus (EINVAL)
{
  openOpaque = 0;
  capOpaque = 0;
  fstPath = "";
  hasBlockXs = false;
  closed = false;
  opened = false;
  haswrite = false;
  hasReadError = false;
  fMd = 0;
  checkSum = 0;
  layOut = 0;
  isRW = 0;
  isCreation = 0;
  commitReconstruction = 0;
  rBytes = wBytes = sFwdBytes = sBwdBytes = sXlFwdBytes = sXlBwdBytes = rOffset = wOffset = 0;
  rTime.tv_sec = lrTime.tv_sec = rvTime.tv_sec = lrvTime.tv_sec = 0;
  rTime.tv_usec = lrTime.tv_usec = rvTime.tv_usec = lrvTime.tv_usec = 0;
  wTime.tv_sec = lwTime.tv_sec = cTime.tv_sec = 0;
  wTime.tv_usec = lwTime.tv_usec = cTime.tv_usec = 0;
  fileid = 0;
  fsid = 0;
  lid = 0;
  cid = 0;
  rCalls = wCalls = nFwdSeeks = nBwdSeeks = nXlFwdSeeks = nXlBwdSeeks = 0;
  localPrefix = "";
  maxOffsetWritten = 0;
  openSize = 0;
  closeSize = 0;
  isReplication = false;
  isInjection = false;
  isReconstruction = false;
  deleteOnClose = false;
  repairOnClose = false;
  eventOnClose = false;
  closeTime.tv_sec = closeTime.tv_usec = 0;
  openTime.tv_sec = openTime.tv_usec = 0;
  tz.tz_dsttime = tz.tz_minuteswest = 0;
  viaDelete = remoteDelete = writeDelete = false;
  SecString = "";
  writeErrorFlag = 0;
  tpcFlag = kTpcNone;
  mTpcState = kTpcIdle;
  ETag = "";
  mForcedMtime = 1;
  mForcedMtime_ms = 0;
  isOCchunk = 0;
  mTimeout = getenv("EOS_FST_STREAM_TIMEOUT")?strtoul(getenv("EOS_FST_STREAM_TIMEOUT"),0,10):msDefaultTimeout;
  hasWriteError = false;
}


//------------------------------------------------------------------------------
// Destructor
//------------------------------------------------------------------------------

XrdFstOfsFile::~XrdFstOfsFile ()
{
  viaDelete = true;

  if (!closed)
  {
    close();
  }

  if (openOpaque)
  {
    delete openOpaque;
    openOpaque = 0;
  }

  if (capOpaque)
  {
    delete capOpaque;
    capOpaque = 0;
  }

  //............................................................................
  // Unmap the MD record
  //............................................................................
  if (fMd)
  {
    delete fMd;
    fMd = 0;
  }

  if (checkSum)
  {
    delete checkSum;
    checkSum = 0;
  }

  if (layOut)
  {
    delete layOut;
    layOut = 0;
  }
}


//------------------------------------------------------------------------------
//
//------------------------------------------------------------------------------

int
XrdFstOfsFile::openofs (const char* path,
                        XrdSfsFileOpenMode open_mode,
                        mode_t create_mode,
                        const XrdSecEntity* client,
                        const char* opaque)
{
  return XrdOfsFile::open(path, open_mode, create_mode, client, opaque);
}

//------------------------------------------------------------------------------
//
//------------------------------------------------------------------------------

int
XrdFstOfsFile::dropall (eos::common::FileId::fileid_t fileid, std::string path, std::string manager)
{
  // If we committed the replica and an error happened remote, we have
  // to unlink it again
  XrdOucString hexstring = "";
  eos::common::FileId::Fid2Hex(fileid, hexstring);
  XrdOucErrInfo error;
  XrdOucString capOpaqueString = "/?mgm.pcmd=drop";
  XrdOucString OpaqueString = "";
  OpaqueString += "&mgm.fid=";
  OpaqueString += hexstring;
  OpaqueString += "&mgm.fsid=anyway";
  OpaqueString += "&mgm.dropall=1";

  XrdOucEnv Opaque(OpaqueString.c_str());
  capOpaqueString += OpaqueString;
  // Delete the replica in the MGM
  int rcode = gOFS.CallManager(&error,
                               path.c_str(),
                               manager.c_str(),
                               capOpaqueString);

  if (rcode && (rcode != -EIDRM))
  {
    eos_warning("(unpersist): unable to drop file id %s fsid %u at manager %s",
                hexstring.c_str(), fileid, manager.c_str());
  }

  eos_info("info=\"removing on manager\" manager=%s fid=%llu fsid= drop-allrc=%d",
           manager.c_str(), (unsigned long long) fileid,
           rcode);
  return rcode;
}

//------------------------------------------------------------------------------
//
//------------------------------------------------------------------------------

int
XrdFstOfsFile::open (const char* path,
                     XrdSfsFileOpenMode open_mode,
                     mode_t create_mode,
                     const XrdSecEntity* client,
                     const char* opaque)
{
  EPNAME("open");
  const char* tident = error.getErrUser();
  tIdent = error.getErrUser();
  char* val = 0;
  isRW = false;
  int retc = SFS_OK;
  Path = path;
  gettimeofday(&openTime, &tz);
  XrdOucString stringOpaque = opaque;
  XrdOucString opaqueCheckSum = "";
  XrdOucString opaqueBlockCheckSum = "";
  std::string sec_protocol = client->prot;

  bool hasCreationMode = (open_mode & SFS_O_CREAT);

  while (stringOpaque.replace("?", "&"))
  {
  }

  while (stringOpaque.replace("&&", "&"))
  {
  }

  int envlen;
  XrdOucString maskOpaque = opaque ? opaque : "";
  // mask some opaque parameters to shorten the logging
  eos::common::StringConversion::MaskTag(maskOpaque, "cap.sym");
  eos::common::StringConversion::MaskTag(maskOpaque, "cap.msg");
  eos::common::StringConversion::MaskTag(maskOpaque, "authz");

  // For RAIN layouts if the opaque information contains the tag fst.store=1 the 
  // corrupted files are recovered back on disk. There is no other way to make
  // the distinction between an open for write an open for recovery since XrdCl
  // open in RDWR mode for both cases
  store_recovery = false;
  XrdOucEnv recvOpaque(stringOpaque.c_str());

  if ((val = recvOpaque.Get("fst.store")))
  {
    if (strncmp(val, "1", 1) == 0)
    {
      store_recovery = true;
      open_mode = SFS_O_RDWR;
      eos_info("msg=\"enabling RAIN store recovery\"");
    }
  }
  
  if ((open_mode & (SFS_O_WRONLY | SFS_O_RDWR | SFS_O_CREAT | SFS_O_TRUNC)) != 0)
  {
    isRW = true;
  }

  
  // ----------------------------------------------------------------------------
  // extract tpc keys
  // ----------------------------------------------------------------------------
  XrdOucEnv tmpOpaque(stringOpaque.c_str());

  SetLogId(0, client, tident);
  
  if ((val = tmpOpaque.Get("mgm.logid")))
  {
    SetLogId(val, client, tident);
  }

  if ((val = tmpOpaque.Get("mgm.etag")))
  {
    // extract our ETag from the redirection URL if available
    ETag = val;
  }


  if ((val = tmpOpaque.Get("mgm.mtime")))
  {
    // mgm.mtime=0 we set the external mtime=0 and indicated during commit, that it should not update the mtime as in case of a FUSE client which will call utimes
    mForcedMtime = 0;
    mForcedMtime_ms = 0;
  }

  if ((val = tmpOpaque.Get("mgm.event")))
  {
    std::string event = val;
    if (event == "close")
      eventOnClose = true;

    val = tmpOpaque.Get("mgm.workflow");
    eventWorkflow = (val) ? val : "";
  }

  if (eos::common::OwnCloud::isChunkUpload(tmpOpaque))
  {
    // tag as an OC chunk upload
    isOCchunk = true;
  }

  eos_info("path=%s info=%s isRW=%d open_mode=%x",
           Path.c_str(), maskOpaque.c_str(), isRW, open_mode);
  
  std::string tpc_stage = tmpOpaque.Get("tpc.stage") ?
    tmpOpaque.Get("tpc.stage") : "";
  std::string tpc_key = tmpOpaque.Get("tpc.key") ?
    tmpOpaque.Get("tpc.key") : "";
  std::string tpc_src = tmpOpaque.Get("tpc.src") ?
    tmpOpaque.Get("tpc.src") : "";
  std::string tpc_dst = tmpOpaque.Get("tpc.dst") ?
    tmpOpaque.Get("tpc.dst") : "";
  std::string tpc_org = tmpOpaque.Get("tpc.org") ?
    tmpOpaque.Get("tpc.org") : "";
  std::string tpc_lfn = tmpOpaque.Get("tpc.lfn") ?
    tmpOpaque.Get("tpc.lfn") : "";

  if (tpc_stage == "placement")
  {
    tpcFlag = kTpcSrcCanDo;
  }

  if (tpc_key.length())
  {
    time_t now = time(NULL);
    bool new_entry = false;

    {
      XrdSysMutexHelper tpcLock(gOFS.TpcMapMutex);
      new_entry = !gOFS.TpcMap[isRW].count(tpc_key.c_str());
    }

    if ((tpc_stage == "placement") || (new_entry))
    {
      //.........................................................................
      // Create a TPC entry in the TpcMap 
      //.........................................................................
      XrdSysMutexHelper tpcLock(gOFS.TpcMapMutex);
      if (gOFS.TpcMap[isRW].count(tpc_key.c_str()))
      {
        //.......................................................................
        // TPC key replay go away
        //.......................................................................
        return gOFS.Emsg(epname, error, EPERM, "open - tpc key replayed", path);
      }
      if (tpc_key == "")
      {
        //.......................................................................
        // TPC key missing
        //.......................................................................
        return gOFS.Emsg(epname, error, EINVAL, "open - tpc key missing", path);
      }

      //.........................................................................
      // Compute the tpc origin e.g. <name>:<pid>@<host.domain>
      //.........................................................................

      // TODO: Xrootd 4.0      std::string origin_host = client->addrInfo->Name();
      std::string origin_host = client->host?client->host:"<sss-auth>";
      std::string origin_tident = client->tident;
      origin_tident.erase(origin_tident.find(":"));
      tpc_org = origin_tident;
      tpc_org += "@";
      tpc_org += origin_host;

      //.........................................................................
      // Store the TPC initialization
      //.........................................................................
      gOFS.TpcMap[isRW][tpc_key].key = tpc_key;
      gOFS.TpcMap[isRW][tpc_key].org = tpc_org;
      gOFS.TpcMap[isRW][tpc_key].src = tpc_src;
      gOFS.TpcMap[isRW][tpc_key].dst = tpc_dst;
      gOFS.TpcMap[isRW][tpc_key].path = path;
      gOFS.TpcMap[isRW][tpc_key].lfn = tpc_lfn;
      gOFS.TpcMap[isRW][tpc_key].opaque = stringOpaque.c_str();
      gOFS.TpcMap[isRW][tpc_key].expires = time(NULL) + 60; // one minute that's fine

      TpcKey = tpc_key.c_str();
      if (tpc_src.length())
      {
        // this is a destination session setup
        tpcFlag = kTpcDstSetup;
        if (!tpc_lfn.length())
        {
          return gOFS.Emsg(epname, error, EINVAL, "open - tpc lfn missing", path);
        }
      }
      else
      {
        // this is a source session setup
        tpcFlag = kTpcSrcSetup;
      }
      if (tpcFlag == kTpcDstSetup)
      {
        eos_info("msg=\"tpc dst session\" key=%s, org=%s, src=%s path=%s lfn=%s expires=%llu",
                 gOFS.TpcMap[isRW][tpc_key].key.c_str(),
                 gOFS.TpcMap[isRW][tpc_key].org.c_str(),
                 gOFS.TpcMap[isRW][tpc_key].src.c_str(),
                 gOFS.TpcMap[isRW][tpc_key].path.c_str(),
                 gOFS.TpcMap[isRW][tpc_key].lfn.c_str(),
                 gOFS.TpcMap[isRW][tpc_key].expires);
      }
      else
      {
        eos_info("msg=\"tpc src session\" key=%s, org=%s, dst=%s path=%s expires=%llu",
                 gOFS.TpcMap[isRW][tpc_key].key.c_str(),
                 gOFS.TpcMap[isRW][tpc_key].org.c_str(),
                 gOFS.TpcMap[isRW][tpc_key].dst.c_str(),
                 gOFS.TpcMap[isRW][tpc_key].path.c_str(),
                 gOFS.TpcMap[isRW][tpc_key].expires);
      }
    }
    else
    {
      //.........................................................................
      // Verify a TPC entry in the TpcMap 
      //.........................................................................

      // since the destination's open can now come before the transfer has been setup
      // we now have to give some time for the TPC client to deposit the key
      // the not so nice side effect is that this thread stays busy during that time

      bool exists = false;

      for (size_t i = 0; i < 150; i++)
      {
        XrdSysMutexHelper tpcLock(gOFS.TpcMapMutex);
        if (gOFS.TpcMap[isRW].count(tpc_key))
          exists = true;
        if (!exists)
        {
          XrdSysTimer timer;
          timer.Wait(100);
        }
        else
        {
          break;
        }
      }

      XrdSysMutexHelper tpcLock(gOFS.TpcMapMutex);
      if (!gOFS.TpcMap[isRW].count(tpc_key))
      {
        return gOFS.Emsg(epname, error, EPERM, "open - tpc key not valid", path);
      }
      if (gOFS.TpcMap[isRW][tpc_key].expires < now)
      {
        return gOFS.Emsg(epname, error, EPERM, "open - tpc key expired", path);
      }
      
      // we trust 'sss' anyway and we miss the host name in the 'sss' entity
      if ((sec_protocol != "sss") && (gOFS.TpcMap[isRW][tpc_key].org != tpc_org))
      {
        return gOFS.Emsg(epname, error, EPERM, "open - tpc origin mismatch", path);
      }
      //.........................................................................
      // Grab the open information
      //.........................................................................
      Path = gOFS.TpcMap[isRW][tpc_key].path.c_str();
      stringOpaque = gOFS.TpcMap[isRW][tpc_key].opaque.c_str();
      //.........................................................................
      // Expire TPC entry
      //.........................................................................
      gOFS.TpcMap[isRW][tpc_key].expires = (now - 10);

      // store the provided origin to compare with our local connection
      gOFS.TpcMap[isRW][tpc_key].org = tpc_org;
      // this must be a tpc read issued from a TPC target
      tpcFlag = kTpcSrcRead;
      TpcKey = tpc_key.c_str();
      eos_info("msg=\"tpc read\" key=%s, org=%s, path=%s expires=%llu",
               gOFS.TpcMap[isRW][tpc_key].key.c_str(),
               gOFS.TpcMap[isRW][tpc_key].org.c_str(),
               gOFS.TpcMap[isRW][tpc_key].src.c_str(),
               gOFS.TpcMap[isRW][tpc_key].path.c_str(),
               gOFS.TpcMap[isRW][tpc_key].expires);
    }
    //...........................................................................
    // Expire keys which are more than one 4 hours expired
    //...........................................................................
    XrdSysMutexHelper tpcLock(gOFS.TpcMapMutex);
    auto it = (gOFS.TpcMap[isRW]).begin();
    auto del = (gOFS.TpcMap[isRW]).begin();
    while (it != (gOFS.TpcMap[isRW]).end())
    {
      del = it;
      it++;
      if (now > (del->second.expires + (4 * 3600)))
      {
        eos_info("msg=\"expire tpc key\" key=%s", del->second.key.c_str());
        gOFS.TpcMap[isRW].erase(del);
      }
    }
  }

  stringOpaque += "&mgm.path=";
  stringOpaque += Path.c_str();
  openOpaque = new XrdOucEnv(stringOpaque.c_str());

  if ((val = openOpaque->Get("mgm.logid")))
  {
    SetLogId(val, tident);
  }

  if ((val = openOpaque->Get("mgm.checksum")))
  {
    opaqueCheckSum = val;
  }

  if ((val = openOpaque->Get("mgm.blockchecksum")))
  {
    opaqueBlockCheckSum = val;
  }

  if ((val = openOpaque->Get("eos.injection")))
  {
    isInjection = true;
  }

  int caprc = 0;

  //.............................................................................
  // tpc src read can bypass capability checks
  //.............................................................................
  if ((tpcFlag != kTpcSrcRead) && (caprc = gCapabilityEngine.Extract(openOpaque, capOpaque)))
  {
    if (caprc == ENOKEY)
    {
      //.........................................................................
      // If we just miss the key, better stall the client
      //.........................................................................
      return gOFS.Stall(error, 10, "FST still misses the required capability key");
    }

    //...........................................................................
    // No capability - go away!
    //...........................................................................
    return gOFS.Emsg(epname, error, caprc, "open - capability illegal", Path.c_str());
  }
  else
  {
    if (tpcFlag == kTpcSrcRead)
    {
      //.........................................................................  
      // Grab the capability contents from the tpc key map
      //.........................................................................
      XrdSysMutexHelper tpcLock(gOFS.TpcMapMutex);
      if (gOFS.TpcMap[isRW][tpc_key].capability.length())
      {
        capOpaque = new XrdOucEnv(gOFS.TpcMap[isRW][tpc_key].capability.c_str());
      }
      else
      {
        return gOFS.Emsg(epname, error, EINVAL, "open - capability not found for tpc key %s", tpc_key.c_str());
      }
    }
    if (tpcFlag == kTpcSrcSetup)
    {
      //.........................................................................  
      // For a TPC setup we need to store the decoded capability contents
      //.........................................................................
      XrdSysMutexHelper tpcLock(gOFS.TpcMapMutex);
      gOFS.TpcMap[isRW][tpc_key].capability = capOpaque->Env(envlen);
    }
  }

  eos_info("capability=%s", capOpaque->Env(envlen));

  const char* hexfid = 0;
  const char* sfsid = 0;
  const char* slid = 0;
  const char* scid = 0;
  const char* smanager = 0;
  const char* sbookingsize = 0;
  const char* stargetsize = 0;
  bookingsize = 0;
  targetsize = 0;
  fileid = 0;
  fsid = 0;
  lid = 0;
  cid = 0;
  const char* secinfo = 0;

  if (!(hexfid = capOpaque->Get("mgm.fid")))
  {
    return gOFS.Emsg(epname, error, EINVAL, "open - no file id in capability", Path.c_str());
  }

  if (!(sfsid = capOpaque->Get("mgm.fsid")))
  {
    return gOFS.Emsg(epname, error, EINVAL, "open - no file system id in capability", Path.c_str());
  }

  if (!(secinfo = capOpaque->Get("mgm.sec")))
  {
    return gOFS.Emsg(epname, error, EINVAL, "open - no security information in capability", Path.c_str());
  }
  else
  {
    SecString = secinfo;
  }

  if ((val = capOpaque->Get("mgm.minsize")))
  {
    errno = 0;
    minsize = strtoull(val, 0, 10);

    if (errno)
    {
      eos_err("illegal minimum file size specified <%s>- restricting to 1 byte", val);
      minsize = 1;
    }
  }
  else
  {
    minsize = 0;
  }

  if ((val = capOpaque->Get("mgm.maxsize")))
  {
    errno = 0;
    maxsize = strtoull(val, 0, 10);

    if (errno)
    {
      eos_err("illegal maximum file size specified <%s>- restricting to 1 byte", val);
      maxsize = 1;
    }
  }
  else
  {
    maxsize = 0;
  }

  if ((val = openOpaque->Get("eos.pio.action")))
  {
    // figure out if this is a RAIN reconstruction
    XrdOucString action = val;
    if (action == "reconstruct")
    {
      haswrite = true;
      isReconstruction = true;
    }
  }

  //............................................................................
  // If we open a replica we have to take the right filesystem id and filesystem
  // prefix for that replica
  //............................................................................
  if (openOpaque->Get("mgm.replicaindex"))
  {
    XrdOucString replicafsidtag = "mgm.fsid";
    replicafsidtag += (int) atoi(openOpaque->Get("mgm.replicaindex"));

    if (capOpaque->Get(replicafsidtag.c_str()))
      sfsid = capOpaque->Get(replicafsidtag.c_str());
  }

  //............................................................................
  // Extract the local path prefix from the broadcasted configuration!
  //............................................................................
  eos::common::RWMutexReadLock lock(gOFS.Storage->fsMutex);
  fsid = atoi(sfsid ? sfsid : "0");

  if (fsid && gOFS.Storage->fileSystemsMap.count(fsid))
  {
    localPrefix = gOFS.Storage->fileSystemsMap[fsid]->GetPath().c_str();
  }

  //............................................................................
  // Attention: the localprefix implementation does not work for gateway machines
  // - this needs some modifications
  //............................................................................

  if (!localPrefix.length())
  {
    return gOFS.Emsg(epname, error, EINVAL,
                     "open - cannot determine the prefix path to use for the given filesystem id", Path.c_str());
  }

  if (!(slid = capOpaque->Get("mgm.lid")))
  {
    return gOFS.Emsg(epname, error, EINVAL, "open - no layout id in capability", Path.c_str());
  }

  if (!(scid = capOpaque->Get("mgm.cid")))
  {
    return gOFS.Emsg(epname, error, EINVAL, "open - no container id in capability", Path.c_str());
  }

  if (!(smanager = capOpaque->Get("mgm.manager")))
  {
    return gOFS.Emsg(epname, error, EINVAL, "open - no manager name in capability", Path.c_str());
  }

  RedirectManager = smanager;
  int dpos = RedirectManager.find(":");

  if (dpos != STR_NPOS)
    RedirectManager.erase(dpos);

  {
    // evt. update the shared hash manager entry
    XrdSysMutexHelper lock(eos::fst::Config::gConfig.Mutex);
    XrdOucString ConfigManager = eos::fst::Config::gConfig.Manager;
    if (ConfigManager != RedirectManager)
    {
      eos_warning("msg=\"MGM master seems to have changed - adjusting global config\" old-manager=\"%s\" new-manager=\"%s\"",
                  ConfigManager.c_str(), RedirectManager.c_str());
      eos::fst::Config::gConfig.Manager = RedirectManager;
    }
  }

  std::string RedirectTried = RedirectManager.c_str();
  RedirectTried += "?tried=+";
  RedirectTried += gOFS.mHostName;

  eos::common::FileId::FidPrefix2FullPath(hexfid, localPrefix.c_str(), fstPath);
  fileid = eos::common::FileId::Hex2Fid(hexfid);
  fsid = atoi(sfsid);
  lid = (unsigned long)atoi(slid);
  cid = strtoull(scid, 0, 10);

  //............................................................................
  // Check if this is an open for replication
  //............................................................................
  eos_info("Path=%s beginswith=%d", Path.c_str(), Path.beginswith("/replicate:"));

  if (Path.beginswith("/replicate:"))
  {
    bool isopenforwrite = false;
    gOFS.OpenFidMutex.Lock();

    if (gOFS.WOpenFid[fsid].count(fileid))
    {
      if (gOFS.WOpenFid[fsid][fileid] > 0)
      {
        isopenforwrite = true;
      }
    }

    gOFS.OpenFidMutex.UnLock();

    if (isopenforwrite)
    {
      eos_err("forbid to open replica - file %s is opened in RW mode", Path.c_str());
      return gOFS.Emsg(epname, error, ENOENT,
                       "open - cannot replicate: file is opened in RW mode", Path.c_str());
    }

    isReplication = true;
  }

  //............................................................................
  // Check if this is an open for HTTP
  //............................................................................
  if ((!isRW) && ((std::string(client->tident) == "http")))
  {
    bool isopenforwrite = false;
    gOFS.OpenFidMutex.Lock();

    if (gOFS.WOpenFid[fsid].count(fileid))
    {
      if (gOFS.WOpenFid[fsid][fileid] > 0)
      {
        isopenforwrite = true;
      }
    }

    gOFS.OpenFidMutex.UnLock();

    if (isopenforwrite)
    {
      eos_err("forbid to open replica for synchronization - file %s is opened in RW mode", Path.c_str());
      return gOFS.Emsg(epname, error, ETXTBSY,
                       "open - cannot synchronize this file: file is opened in RW mode", Path.c_str());
    }

  }

  if ((val = capOpaque->Get("mgm.logid")))
  {
    snprintf(logId, sizeof ( logId) - 1, "%s", val);
  }

  SetLogId(logId, vid, tident);
  eos_info("fstpath=%s", fstPath.c_str());

  //............................................................................
  // Get the layout object
  //............................................................................
  layOut = eos::fst::LayoutPlugin::GetLayoutObject(this, lid, client, &error,
                                                   fstPath.c_str(),
                                                   msDefaultTimeout, store_recovery);

  if (!layOut)
  {
    int envlen;
    eos_err("unable to handle layout for %s", capOpaque->Env(envlen));
    delete fMd;
    return gOFS.Emsg(epname, error, EINVAL, "open - illegal layout specified ",
                     capOpaque->Env(envlen));
  }

  layOut->SetLogId(logId, vid, tident);

  errno = 0;
  if ((retc = layOut->GetFileIo()->fileExists()))
  {
    //..........................................................................
    // We have to distinguish if an Exists call fails or return ENOENT, otherwise
    // we might trigger an automatic clean-up of a file !!!
    //..........................................................................
    if (errno != ENOENT)
    {
      delete fMd;
      return gOFS.Emsg(epname, error, EIO, "open - unable to check for existance of file ",
                       capOpaque->Env(envlen));
    }
    //..........................................................................
    // File does not exist, keep the create lfag
    //..........................................................................
    isCreation = true;
    openSize = 0;
    //..........................................................................
    // Used to indicate if a file was written in the meanwhile by someone else
    //..........................................................................
    updateStat.st_mtime = 0;
    // force the create flag
    open_mode |= SFS_O_CREAT;
    create_mode |= SFS_O_MKPTH;
    eos_debug("adding creation flag because of %d %d", retc, errno);
  }
  else
  {
    eos_debug("removing creation flag because of %d %d", retc, errno);
    // remove the creat flag
    if (open_mode & SFS_O_CREAT)
      open_mode -= SFS_O_CREAT;
  }

  //............................................................................
  // Capability access distinction
  //............................................................................
  if (isRW)
  {
    if (isCreation)
    {
<<<<<<< HEAD
      if (!capOpaque->Get("mgm.access") 
	  || ( (strcmp(capOpaque->Get("mgm.access"), "create")) &&
               (strcmp(capOpaque->Get("mgm.access"), "write")) &&
	       (strcmp(capOpaque->Get("mgm.access"), "update")) ) )
=======
      if (!capOpaque->Get("mgm.access")
          || ((strcmp(capOpaque->Get("mgm.access"), "create")) &&
          (strcmp(capOpaque->Get("mgm.access"), "write")) &&
          (strcmp(capOpaque->Get("mgm.access"), "update"))))
>>>>>>> e9f20629
      {
        return gOFS.Emsg(epname, 
                         error, 
                         EPERM, 
                         "open - capability does not allow to create/write/update this file", 
                         path);
      }
    }
    else
    {
<<<<<<< HEAD
      if (!capOpaque->Get("mgm.access") 
	  || ( (strcmp(capOpaque->Get("mgm.access"), "create")) &&
               (strcmp(capOpaque->Get("mgm.access"), "write")) &&
	       (strcmp(capOpaque->Get("mgm.access"), "update")) ) )
=======
      if (!capOpaque->Get("mgm.access")
          || ((strcmp(capOpaque->Get("mgm.access"), "create")) &&
          (strcmp(capOpaque->Get("mgm.access"), "write")) &&
          (strcmp(capOpaque->Get("mgm.access"), "update"))))
>>>>>>> e9f20629
      {
        return gOFS.Emsg(epname, 
                         error, 
                         EPERM, 
                         "open - capability does not allow to update/write/create this file", 
                         path);
      }
    }
  }
  else
  {
    if (!capOpaque->Get("mgm.access") 
        || ((strcmp(capOpaque->Get("mgm.access"), "read")) &&
        (strcmp(capOpaque->Get("mgm.access"), "create")) &&
        (strcmp(capOpaque->Get("mgm.access"), "write")) &&
        (strcmp(capOpaque->Get("mgm.access"), "update"))))

    {
      return gOFS.Emsg(epname, 
                       error, 
                       EPERM, 
                       "open - capability does not allow to read this file", 
                       path);
    }
  }

  //............................................................................
  // Bookingsize is only needed for file creation
  //............................................................................
  if (isRW && isCreation)
  {
    if (!(sbookingsize = capOpaque->Get("mgm.bookingsize")))
    {
      return gOFS.Emsg(epname, error, EINVAL, "open - no booking size in capability", Path.c_str());
    }
    else
    {
      bookingsize = strtoull(capOpaque->Get("mgm.bookingsize"), 0, 10);

      if (errno == ERANGE)
      {
        eos_err("invalid bookingsize in capability bookingsize=%s", sbookingsize);
        return gOFS.Emsg(epname, error, EINVAL, "open - invalid bookingsize in capability", Path.c_str());
      }
    }

    if ((stargetsize = capOpaque->Get("mgm.targetsize")))
    {
      targetsize = strtoull(capOpaque->Get("mgm.targetsize"), 0, 10);

      if (errno == ERANGE)
      {
        eos_err("invalid targetsize in capability targetsize=%s", stargetsize);
        return gOFS.Emsg(epname, error, EINVAL, "open - invalid targetsize in capability", Path.c_str());
      }
    }
  }

  //............................................................................
  // Check if the booking size violates the min/max-size criteria
  //............................................................................

  if (bookingsize && maxsize)
  {
    if (bookingsize > maxsize)
    {
      eos_err("invalid bookingsize specified - violates maximum file size criteria");
      return gOFS.Emsg(epname, error, ENOSPC, "open - bookingsize violates maximum allowed filesize", Path.c_str());
    }
  }

  if (bookingsize && minsize)
  {
    if (bookingsize < minsize)
    {
      eos_err("invalid bookingsize specified - violates minimum file size criteria");
      return gOFS.Emsg(epname, error, ENOSPC, "open - bookingsize violates minimum allowed filesize", Path.c_str());
    }
  }

  //............................................................................
  // Get the identity
  //............................................................................
  eos::common::Mapping::VirtualIdentity vid;
  eos::common::Mapping::Nobody(vid);

  if ((val = capOpaque->Get("mgm.ruid")))
  {
    vid.uid = atoi(val);
  }
  else
  {
    return gOFS.Emsg(epname, error, EINVAL, "open - sec ruid missing", Path.c_str());
  }

  if ((val = capOpaque->Get("mgm.rgid")))
  {
    vid.gid = atoi(val);
  }
  else
  {
    return gOFS.Emsg(epname, error, EINVAL, "open - sec rgid missing", Path.c_str());
  }

  if ((val = capOpaque->Get("mgm.uid")))
  {
    vid.uid_list.clear();
    vid.uid_list.push_back(atoi(val));
  }
  else
  {
    return gOFS.Emsg(epname, error, EINVAL, "open - sec uid missing", Path.c_str());
  }

  if ((val = capOpaque->Get("mgm.gid")))
  {
    vid.gid_list.clear();
    vid.gid_list.push_back(atoi(val));
  }
  else
  {
    return gOFS.Emsg(epname, error, EINVAL, "open - sec gid missing", Path.c_str());
  }

  SetLogId(logId, vid, tident);
  eos_info("fstpath=%s", fstPath.c_str());

  //............................................................................
  // Attach meta data
  //............................................................................
  fMd = gFmdDbMapHandler.GetFmd(fileid, fsid, vid.uid, vid.gid, lid, isRW);

  if ( (!fMd) || gOFS.Simulate_FMD_open_error )
  {
    if( !gOFS.Simulate_FMD_open_error )
    {
      // try to resync from the MGM and repair on the fly
      if (gFmdDbMapHandler.ResyncMgm(fsid, fileid, RedirectManager.c_str()))
      {
        eos_info("msg=\"resync ok\" fsid=%lu fid=%llx", (unsigned long) fsid, fileid);
        fMd = gFmdDbMapHandler.GetFmd(fileid, fsid, vid.uid, vid.gid, lid, isRW);
      }
      else
      {
        eos_err("msg=\"resync failed\" fsid=%lu fid=%llx", (unsigned long) fsid, fileid);
      }
    }
    if ( (!fMd) || gOFS.Simulate_FMD_open_error )
    {
      if ((!isRW) || (layOut->IsEntryServer() && (!isReplication)))
      {
        eos_crit("no fmd for fileid %llu on filesystem %lu", fileid, fsid);
        int ecode = 1094;
        eos_warning("rebouncing client since we failed to get the FMD record back to MGM %s:%d",
                    RedirectManager.c_str(), ecode);

        if (hasCreationMode)
        {
          // clean-up before re-bouncing
          dropall(fileid, path, RedirectManager.c_str());
        }
        return gOFS.Redirect(error, RedirectTried.c_str(), ecode);
      }
      else
      {
        eos_crit("no fmd for fileid %llu on filesystem %lu", fileid, (unsigned long long) fsid);
        return gOFS.Emsg(epname, error, ENOENT, "open - no FMD record found ");
      }
    }
  }

  //............................................................................
  // Call the checksum factory function with the selected layout
  //............................................................................

  if (isRW || (opaqueCheckSum != "ignore"))
  {
    checkSum = eos::fst::ChecksumPlugins::GetChecksumObject(lid);
    eos_debug("checksum requested %d %u", checkSum, lid);
  }

  //............................................................................
  // Save block xs opaque information for the OSS layer
  //............................................................................
  if (eos::common::LayoutId::GetBlockChecksum(lid) != eos::common::LayoutId::kNone)
  {
    if (opaqueBlockCheckSum != "ignore")
      hasBlockXs = true;
  }

  XrdOucString oss_opaque = "";
  oss_opaque += "&mgm.lid=";
  oss_opaque += slid;
  oss_opaque += "&mgm.bookingsize=";
  oss_opaque += static_cast<int> (bookingsize);
  
  //............................................................................
  // Open layout implementation
  //............................................................................
  eos_info("fstpath=%s open-mode=%x create-mode=%x layout-name=%s", fstPath.c_str(), open_mode, create_mode, layOut->GetName());
  int rc = layOut->Open(open_mode, create_mode, oss_opaque.c_str());

  if (isReplication && !isCreation)
  {
    // retrieve the current size to detect modification during replication
    layOut->Stat(&updateStat);
  }

  if ((!rc) && isCreation && bookingsize)
  {
    // ----------------------------------
    // check if the file system is full
    // ----------------------------------
    XrdSysMutexHelper(gOFS.Storage->fileSystemFullMapMutex);

    if (gOFS.Storage->fileSystemFullMap[fsid])
    {
      if (layOut->IsEntryServer() && (!isReplication))
      {
        writeErrorFlag = kOfsDiskFullError;
        layOut->Remove();
        int ecode = 1094;
        eos_warning("rebouncing client since we don't have enough space back to MGM %s:%d",
                    RedirectManager.c_str(), ecode);

	if (hasCreationMode)
	{
	  // clean-up before re-bouncing
	  dropall(fileid, path, RedirectManager.c_str());
	}

        return gOFS.Redirect(error, RedirectTried.c_str(), ecode);
      }

      writeErrorFlag = kOfsDiskFullError;
      return gOFS.Emsg("writeofs", error, ENOSPC, "create file - disk space (headroom) exceeded fn=",
                       capOpaque ? (capOpaque->Get("mgm.path") ? capOpaque->Get("mgm.path") : FName()) : FName());
    }

    rc = layOut->Fallocate(bookingsize);

    if (rc)
    {
      eos_crit("file allocation gave return code %d errno=%d for allocation of size=%llu",
               rc, errno, bookingsize);

      if (layOut->IsEntryServer() && (!isReplication))
      {
        layOut->Remove();
        int ecode = 1094;
        eos_warning("rebouncing client since we don't have enough space back to MGM %s:%d",
                    RedirectManager.c_str(), ecode);

	if (hasCreationMode) 
	{
	  // clean-up before re-bouncing
	  dropall(fileid, path, RedirectManager.c_str());
	}

        return gOFS.Redirect(error, RedirectTried.c_str(), ecode);
      }
      else
      {
        layOut->Remove();
        return gOFS.Emsg(epname, error, ENOSPC, "open - cannot allocate required space", Path.c_str());
      }
    }
  }

  eos_info("checksum=%llx entryserver=%d", (unsigned long long) checkSum, layOut->IsEntryServer());

  if (!isCreation)
  {
    //..........................................................................
    // Get the real size of the file, not the local stripe size!
    //..........................................................................
    struct stat statinfo;

    if ((retc = layOut->Stat(&statinfo)))
    {
      return gOFS.Emsg(epname, error, EIO, "open - cannot stat layout to determine file size", Path.c_str());
    }

    //........................................................................
    // We feed the layout size, not the physical on disk!
    //........................................................................
<<<<<<< HEAD
    eos_info("msg=\"layout size\": disk_size=%zu db_size= %llu",
             statinfo.st_size, fMd->fMd.size());
=======
    eos_info("msg=\"layout size\": disk_size=%lu db_size= %llu",
             statinfo.st_size, fMd->fMd.size);
>>>>>>> e9f20629

    if ((off_t) statinfo.st_size != (off_t) fMd->fMd.size())
    {
      // in a RAID-like layout if the header is corrupted there is no way to know
      // the size of the initial file, therefore we take the value from the DB
      if (!isReconstruction)
      {
      openSize = fMd->fMd.size();
      }
      else
      {
        openSize = statinfo.st_size;
      }
    }
    else
    {
      openSize = statinfo.st_size;
    }

    if (checkSum && isRW)
    {
      //........................................................................
      // Preset with the last known checksum
      //........................................................................
      eos_info("msg=\"reset init\" file-xs=%s", fMd->fMd.checksum().c_str());
      checkSum->ResetInit(0, openSize, fMd->fMd.checksum().c_str());
    }
  }

  //.......................................................................................................
  // if we are not the entry server for ReedS & RaidDP layouts we disable the checksum object now for write
  // if we read we don't check checksums at all since we have block and parity checking
  //.......................................................................................................
  if (((eos::common::LayoutId::GetLayoutType(lid) == eos::common::LayoutId::kRaidDP) ||
      (eos::common::LayoutId::GetLayoutType(lid) == eos::common::LayoutId::kRaid6) ||
      (eos::common::LayoutId::GetLayoutType(lid) == eos::common::LayoutId::kArchive)) &&
      ((!isRW) || (!layOut->IsEntryServer())))
  {
    //........................................................................
    // This case we need to exclude!
    //........................................................................
    if (checkSum)
    {
      delete checkSum;
      checkSum = 0;
    }
  }

  std::string filecxerror = "0";

  if (!rc)
  {
    //........................................................................
    // Set the eos lfn as extended attribute
    //........................................................................
    std::unique_ptr<FileIo> io(FileIoPluginHelper::GetIoObject(layOut->GetLocalReplicaPath()));
    if (isRW)
    {
      if (Path.beginswith("/replicate:"))
      {
        if (capOpaque->Get("mgm.path"))
        {
          XrdOucString unsealedpath = capOpaque->Get("mgm.path");
          XrdOucString sealedpath = path;
          if (io->attrSet(std::string("user.eos.lfn"), std::string(unsealedpath.c_str())))
          {
            eos_err("unable to set extended attribute <eos.lfn> errno=%d", errno);
          }
        }
        else
        {
          eos_err("no lfn in replication capability");
        }
      }
      else
      {
        if (io->attrSet(std::string("user.eos.lfn"), std::string(Path.c_str())))
        {
          eos_err("unable to set extended attribute <eos.lfn> errno=%d", errno);
        }
      }
    }

    //........................................................................
    // Try to get error if the file has a scan error
    io->attrGet("user.filecxerror", filecxerror);
  }

  if ((!isRW) && (filecxerror == "1"))
  {
    //..........................................................................
    // If we have a replica layout
    //..........................................................................
    if (eos::common::LayoutId::GetLayoutType(lid) == eos::common::LayoutId::kReplica)
    {
      //........................................................................
      // There was a checksum error during the last scan
      //........................................................................
      eos_err("open of %s failed - replica has a checksum mismatch", Path.c_str());
      return gOFS.Emsg(epname, error, EIO, "open - replica has a checksum mismatch", Path.c_str());
    }
  }

  if (!rc)
  {
    opened = true;
    gOFS.OpenFidMutex.Lock();

    if (isRW)
    {
      gOFS.WOpenFid[fsid][fileid]++;
    }
    else
    {
      gOFS.ROpenFid[fsid][fileid]++;
    }

    gOFS.OpenFidMutex.UnLock();
  }
  else
  {
    //..........................................................................
    // If we have local errors in open we don't disable a filesystem -
    // this is done by the Scrub thread if necessary!
    //..........................................................................

    //..........................................................................
    // In any case we just redirect back to the manager if we are the 1st entry
    // point of the client
    //..........................................................................
    if (layOut->IsEntryServer() && (!isReplication))
    {
      int ecode = 1094;
      rc = SFS_REDIRECT;
      eos_warning("rebouncing client after open error back to MGM %s:%d", RedirectManager.c_str(), ecode);

      if (hasCreationMode)
      {
        // clean-up before re-bouncing
        dropall(fileid, path, RedirectManager.c_str());
      }

      return gOFS.Redirect(error, RedirectTried.c_str(), ecode);
    }
    else
    {
      eos_warning("opening %s failed", Path.c_str());
      return gOFS.Emsg(epname, error, EIO, "open", Path.c_str());
    }
  }

  if (rc == SFS_OK)
  {
    //..........................................................................
    // Tag this transaction as open
    //..........................................................................
    if (isRW)
    {
      if (!gOFS.Storage->OpenTransaction(fsid, fileid))
      {
        eos_crit("cannot open transaction for fsid=%u fid=%llu", fsid, fileid);
      }
    }
  }

  eos_debug("open finished");
  return rc;
}


//------------------------------------------------------------------------------
// Compute total time to serve read requests
//------------------------------------------------------------------------------
void
XrdFstOfsFile::AddReadTime ()
{
  unsigned long mus = (lrTime.tv_sec - cTime.tv_sec) * 1000000 +
                      (lrTime.tv_usec - cTime.tv_usec);
  rTime.tv_sec += (mus / 1000000);
  rTime.tv_usec += (mus % 1000000);
}


//------------------------------------------------------------------------------
// Compute total time to serve readV requests
//------------------------------------------------------------------------------
void
XrdFstOfsFile::AddReadVTime ()
{
  unsigned long mus = (lrvTime.tv_sec - cTime.tv_sec) * 1000000 +
                      (lrvTime.tv_usec - cTime.tv_usec);
  rvTime.tv_sec += (mus / 1000000);
  rvTime.tv_usec += (mus % 1000000);
}


//------------------------------------------------------------------------------
// Compute total time to serve write requests
//------------------------------------------------------------------------------
void
XrdFstOfsFile::AddWriteTime ()
{
  unsigned long mus = ((lwTime.tv_sec - cTime.tv_sec) * 1000000) +
    lwTime.tv_usec - cTime.tv_usec;
  wTime.tv_sec += (mus / 1000000);
  wTime.tv_usec += (mus % 1000000);
}


//------------------------------------------------------------------------------
//
//------------------------------------------------------------------------------

void
XrdFstOfsFile::MakeReportEnv (XrdOucString & reportString)
{
  // Compute avg, min, max, sigma for read and written bytes
  unsigned long long rmin, rmax, rsum;
  unsigned long long rvmin, rvmax, rvsum; // readv bytes
  unsigned long long rsmin, rsmax, rssum; // read single bytes
  unsigned long rcmin, rcmax, rcsum;      // readv count 
  unsigned long long wmin, wmax, wsum;
  double rsigma, rvsigma, rssigma, rcsigma, wsigma;
 
  {
    XrdSysMutexHelper vecLock(vecMutex);
    ComputeStatistics(rvec, rmin, rmax, rsum, rsigma);
    ComputeStatistics(wvec, wmin, wmax, wsum, wsigma);
    ComputeStatistics(monReadvBytes, rvmin, rvmax, rvsum, rvsigma);
    ComputeStatistics(monReadSingleBytes, rsmin, rsmax, rssum, rssigma);
    ComputeStatistics(monReadvCount, rcmin, rcmax, rcsum, rcsigma);

    char report[16384];
<<<<<<< HEAD
    snprintf(report, sizeof ( report) - 1,
             "log=%s&path=%s&ruid=%u&rgid=%u&td=%s&"
             "host=%s&lid=%lu&fid=%llu&fsid=%lu&"
             "ots=%lu&otms=%lu&"
             "cts=%lu&ctms=%lu&"
             "nrc=%lu&nwc=%lu&"
             "rb=%llu&rb_min=%llu&rb_max=%llu&rb_sigma=%.02f&"
             "rv_op=%llu&rvb_min=%llu&rvb_max=%llu&rvb_sum=%llu&rvb_sigma=%.02f&"
             "rs_op=%llu&rsb_min=%llu&rsb_max=%llu&rsb_sum=%llu&rsb_sigma=%.02f&"
             "rc_min=%lu&rc_max=%lu&rc_sum=%lu&rc_sigma=%.02f&"
             "wb=%llu&wb_min=%llu&wb_max=%llu&wb_sigma=%.02f&"
             "sfwdb=%llu&sbwdb=%llu&sxlfwdb=%llu&sxlbwdb=%llu"
             "nfwds=%lu&nbwds=%lu&nxlfwds=%lu&nxlbwds=%lu&"
             "rt=%.02f&rvt=%.02f&wt=%.02f&osize=%llu&csize=%llu&%s"
             , this->logId, Path.c_str(), this->vid.uid, this->vid.gid, tIdent.c_str()
             , gOFS.mHostName, lid, fileid, fsid
             , openTime.tv_sec, (unsigned long) openTime.tv_usec / 1000
             , closeTime.tv_sec, (unsigned long) closeTime.tv_usec / 1000
             , rCalls, wCalls
             , rsum, rmin, rmax, rsigma
             , (unsigned long long)monReadvBytes.size(), rvmin, rvmax, rvsum, rvsigma
             , (unsigned long long)monReadSingleBytes.size(), rsmin, rsmax, rssum, rssigma
             , rcmin, rcmax, rcsum, rcsigma
=======

    if (rmin == 0xffffffff)
      rmin = 0;

    if (wmin == 0xffffffff)
      wmin = 0;

    snprintf(report, sizeof ( report) - 1, "log=%s&path=%s&ruid=%u&rgid=%u&td=%s&host=%s&"
             "lid=%lu&fid=%llu&fsid=%lu&ots=%lu&otms=%lu&cts=%lu&ctms=%lu&rb=%llu&"
             "rb_min=%llu&rb_max=%llu&rb_sigma=%.02f&wb=%llu&wb_min=%llu&wb_max=%llu&"
             "wb_sigma=%.02f&sfwdb=%llu&sbwdb=%llu&sxlfwdb=%llu&sxlbwdb=%llu&nrc=%lu&nwc=%lu&nfwds=%lu&nbwds=%lu&nxlfwds=%lu&nxlbwds=%lu&rt=%.02f&wt=%.02f&"
             "osize=%llu&csize=%llu&%s"
             , this->logId
             , Path.c_str()
             , this->vid.uid
             , this->vid.gid
             , tIdent.c_str()
             , hostName.c_str()
             , lid, fileid
             , fsid
             , openTime.tv_sec
             , (unsigned long) openTime.tv_usec / 1000
             , closeTime.tv_sec
             , (unsigned long) closeTime.tv_usec / 1000
             , rsum
             , rmin
             , rmax
             , rsigma
>>>>>>> e9f20629
             , wsum
             , wmin
             , wmax
             , wsigma
             , sFwdBytes
             , sBwdBytes
             , sXlFwdBytes
             , sXlBwdBytes
             , nFwdSeeks
             , nBwdSeeks
             , nXlFwdSeeks
             , nXlBwdSeeks
             , ((rTime.tv_sec * 1000.0) + (rTime.tv_usec / 1000.0))
             , ((rvTime.tv_sec * 1000.0) + (rvTime.tv_usec / 1000.0))
             , ((wTime.tv_sec * 1000.0) + (wTime.tv_usec / 1000.0))
             , (unsigned long long) openSize
             , (unsigned long long) closeSize
             , eos::common::SecEntity::ToEnv(SecString.c_str(),
                                             ((tpcFlag == kTpcDstSetup) ||
                                             (tpcFlag == kTpcSrcRead)) ? "tpc" : 0).c_str());
    reportString = report;
  }
}


//------------------------------------------------------------------------------
//
//------------------------------------------------------------------------------

int
XrdFstOfsFile::modified ()
{
  int rc = 0;
  bool fileExists = true;

  struct stat statinfo;
  if (layOut)
  {
    if ((layOut->Stat(&statinfo)))
      fileExists = false;
  }
  else
  {
    if ((XrdOfsOss->Stat(fstPath.c_str(), &statinfo)))
    {
      fileExists = false;
    }
  }

  // ---------------------------------------------------------------------------
  // check if the file could have been changed in the meanwhile ...
  // ---------------------------------------------------------------------------
  if (fileExists && isReplication && (!isRW))
  {
    // -------------------------------------------------------------------------
    gOFS.OpenFidMutex.Lock();
    if (gOFS.WOpenFid[fsid].count(fileid))
    {
      if (gOFS.WOpenFid[fsid][fileid] > 0)
      {
        eos_err("file is now open for writing -"
                " discarding replication [wopen=%d]",
                gOFS.WOpenFid[fsid][fileid]);

        gOFS.Emsg("closeofs",
                  error,
                  EIO,
                  "guarantee correctness - "
                  "file has been opened for writing during replication",
                  Path.c_str());

        rc = SFS_ERROR;
      }
    }
    gOFS.OpenFidMutex.UnLock();
    // -------------------------------------------------------------------------

    if ((statinfo.st_mtime != updateStat.st_mtime))
    {
      eos_err("file has been modified during replication");
      rc = SFS_ERROR;
      gOFS.Emsg("closeofs", error, EIO, "guarantee correctness -"
                "file has been modified during replication", Path.c_str());
    }
  }
  return rc;
}

int
XrdFstOfsFile::closeofs ()
{
  int rc = 0;
  rc |= XrdOfsFile::close();
  return rc;
}


//------------------------------------------------------------------------------
//
//------------------------------------------------------------------------------

int
XrdFstOfsFile::LayoutReadCB (eos::fst::CheckSum::ReadCallBack::callback_data_t* cbd)
{
  return ((Layout*) cbd->caller)->Read(cbd->offset, cbd->buffer, cbd->size);
}

int
XrdFstOfsFile::FileIoReadCB (eos::fst::CheckSum::ReadCallBack::callback_data_t* cbd)
{
  return ((FileIo*) cbd->caller)->fileRead(cbd->offset, cbd->buffer, cbd->size);
}

//------------------------------------------------------------------------------
//
//------------------------------------------------------------------------------

bool
XrdFstOfsFile::verifychecksum ()
{
  bool checksumerror = false;
  int checksumlen = 0;

  //............................................................................
  // Deal with checksums
  //............................................................................
  if (checkSum)
  {
    checkSum->Finalize();

    if (checkSum->NeedsRecalculation())
    {
      if ((!isRW) && ((sFwdBytes + sBwdBytes)
          || (checkSum->GetMaxOffset() != openSize)))
      {
        //......................................................................
        // we don't rescan files if they are read non-sequential or only partially
        //......................................................................
        eos_debug("info=\"skipping checksum (re-scan) "
                  "for non-sequential reading ...\"");
        //......................................................................
        // remove the checksum object
        //......................................................................
        delete checkSum;
        checkSum = 0;
        return false;
      }
    }
    else
    {
      eos_debug("isrw=%d max-offset=%lld opensize=%lld", isRW, checkSum->GetMaxOffset(), openSize);
      if (((!isRW) && (checkSum->GetMaxOffset() != openSize)))
      {
        eos_debug("info=\"skipping checksum (re-scan) for access without any IO or "
                  "partial sequential read IO from the beginning...\"");
        delete checkSum;
        checkSum = 0;
        return false;
      }
      if ((isRW) && checkSum->GetMaxOffset() && (checkSum->GetMaxOffset() < openSize))
      {
        // if there was a write which was not extending the file the checksum is dirty!
        checkSum->SetDirty();
      }
    }

    //............................................................................
    // if a checksum is not completely computed
    //............................................................................
    if (checkSum->NeedsRecalculation())
    {
      unsigned long long scansize = 0;
      float scantime = 0; // is ms

      if (!XrdOfsFile::fctl(SFS_FCTL_GETFD, 0, error))
      {
        // not needed anymore
        // int fd = error.getErrInfo();

        //......................................................................
        // rescan the file
        //......................................................................
        eos::fst::CheckSum::ReadCallBack::callback_data_t cbd;
        cbd.caller = (void*) layOut;
        eos::fst::CheckSum::ReadCallBack cb(LayoutReadCB, cbd);

        if (checkSum->ScanFile(cb, scansize, scantime))
        {
          XrdOucString sizestring;
          eos_info("info=\"rescanned checksum\" size=%s time=%.02f ms rate=%.02f MB/s %x",
                   eos::common::StringConversion::GetReadableSizeString(sizestring, scansize, "B"),
                   scantime,
                   1.0 * scansize / 1000 / (scantime ? scantime : 99999999999999LL),
                   checkSum->GetHexChecksum());
        }
        else
        {
          eos_err("Rescanning of checksum failed");
        }
      }
      else
      {
        eos_err("Couldn't get file descriptor");
      }
    }
    else
    {
      //........................................................................
      // This was prefect streaming I/O
      //........................................................................
      if ((!isRW) && (checkSum->GetMaxOffset() != openSize))
      {
        eos_info("info=\"skipping checksum (re-scan) since file was not read completely %llu %llu...\"",
                 checkSum->GetMaxOffset(), openSize);
        //......................................................................
        // Remove the checksum object
        //......................................................................
        delete checkSum;
        checkSum = 0;
        return false;
      }
    }

    if (isRW)
    {
      eos_info("(write) checksum type: %s checksum hex: %s requested-checksum hex: %s",
               checkSum->GetName(),
               checkSum->GetHexChecksum(),
               openOpaque->Get("mgm.checksum") ? openOpaque->Get("mgm.checksum") : "-none-");

      //........................................................................
      // Check if the check sum for the file was given at upload time
      //........................................................................
      if (openOpaque->Get("mgm.checksum"))
      {
        XrdOucString opaqueChecksum = openOpaque->Get("mgm.checksum");
        XrdOucString hexChecksum = checkSum->GetHexChecksum();

        if (opaqueChecksum != hexChecksum)
        {
          eos_err("requested checksum %s does not match checksum %s of uploaded"
                  " file", opaqueChecksum.c_str(), hexChecksum.c_str());
          delete checkSum;
          checkSum = 0;
          return true;
        }
      }

      checkSum->GetBinChecksum(checksumlen);
      //............................................................................
      // Copy checksum into meta data
      //............................................................................
      fMd->fMd.set_checksum(checkSum->GetHexChecksum());

      if (haswrite)
      {
        //............................................................................
        // If we have no write, we don't set this attributes (xrd3cp!)
        // set the eos checksum extended attributes
        //............................................................................

        std::unique_ptr<eos::fst::FileIo> io(eos::fst::FileIoPluginHelper::GetIoObject(fstPath.c_str()));
        if (((eos::common::LayoutId::GetLayoutType(lid) == eos::common::LayoutId::kPlain) ||
            (eos::common::LayoutId::GetLayoutType(lid) == eos::common::LayoutId::kReplica)))
        {
          //............................................................................
          // Don't put file checksum tags for complex layouts like raid6,readdp, archive
          //............................................................................

          if (io->attrSet(std::string("user.eos.checksumtype"), std::string(checkSum->GetName())))
          {
            eos_err("unable to set extended attribute <eos.checksumtype> errno=%d", errno);
          }

          if (io->attrSet("user.eos.checksum", checkSum->GetBinChecksum(checksumlen), checksumlen))
          {
            eos_err("unable to set extended attribute <eos.checksum> errno=%d", errno);
          }
        }
        //............................................................................
        // Reset any tagged error
        //............................................................................
        if (io->attrSet("user.eos.filecxerror", "0"))
        {
          eos_err("unable to set extended attribute <eos.filecxerror> errno=%d", errno);
        }

        if (io->attrSet("user.eos.blockcxerror", "0"))
        {
          eos_err("unable to set extended attribute <eos.blockcxerror> errno=%d", errno);
        }
      }
    }
    else
    {
      //............................................................................
      // This is a read with checksum check, compare with fMD
      //............................................................................
      bool isopenforwrite = false;

      // if the file is currently open to be written we don't check checksums!
      gOFS.OpenFidMutex.Lock();
      if (gOFS.WOpenFid[fsid].count(fileid))
      {
        if (gOFS.WOpenFid[fsid][fileid] > 0)
        {
          isopenforwrite = true;
        }
      }
      gOFS.OpenFidMutex.UnLock();

      if (isopenforwrite)
      {
        eos_info("(read)  disabling checksum check: file is currently written");
        return false;
      }

      eos_info("(read)  checksum type: %s checksum hex: %s fmd-checksum: %s",
               checkSum->GetName(),
               checkSum->GetHexChecksum(),
               fMd->fMd.checksum().c_str());
      std::string calculatedchecksum = checkSum->GetHexChecksum();

      if (calculatedchecksum != fMd->fMd.checksum().c_str())
      {
        checksumerror = true;
      }
    }
  }

  return checksumerror;
}


//------------------------------------------------------------------------------
//
//------------------------------------------------------------------------------

int
XrdFstOfsFile::close ()
{
  EPNAME("close");
  int rc = 0; // return code
  int brc = 0; // return code before 'close' has been called
  bool checksumerror = false;
  bool targetsizeerror = false;
  bool committed = false;
  bool minimumsizeerror = false;
  bool consistencyerror = false;

  // Any close on a file opened in TPC mode invalidates tpc keys
  if (TpcKey.length())
  {
    {
      XrdSysMutexHelper tpcLock(gOFS.TpcMapMutex);
      if (gOFS.TpcMap[isRW].count(TpcKey.c_str()))
      {
        eos_info("msg=\"remove tpc key\" key=%s", TpcKey.c_str());
        gOFS.TpcMap[isRW].erase(TpcKey.c_str());
        gOFS.TpcMap[isRW].resize(0);
      }
    }

    if (!mTpcThreadStatus)
    {
      int retc = XrdSysThread::Join(mTpcThread, NULL);
      eos_debug("TPC job join returned %i", retc);
    }
    else
      eos_warning("TPC job was never started successfully");
  }

  // We enter the close logic only once since there can be an explicit close or
  // a close via the destructor
  if (opened && (!closed) && fMd)
  {
    // Check if the file close comes from a client disconnect e.g. the destructor
    XrdOucString hexstring = "";
    eos::common::FileId::Fid2Hex(fMd->fMd.fid(), hexstring);
    XrdOucErrInfo error;
    XrdOucString capOpaqueString = "/?mgm.pcmd=drop";
    XrdOucString OpaqueString = "";
    OpaqueString += "&mgm.fsid=";
    OpaqueString += (int) fMd->fMd.fsid();
    OpaqueString += "&mgm.fid=";
    OpaqueString += hexstring;
    XrdOucEnv Opaque(OpaqueString.c_str());
    capOpaqueString += OpaqueString;

    if ((viaDelete || writeDelete || remoteDelete) && (isCreation || IsChunkedUpload()))
    {
      // It is closed by the constructor e.g. no proper close
      // or the specified checksum does not match the computed one
      if (viaDelete)
      {
        eos_info("msg=\"(unpersist): deleting file\" reason=\"client disconnect\""
                 "  fsid=%u fxid=%08x on fsid=%u", fMd->fMd.fsid(), fMd->fMd.fid());
      }

      if (writeDelete)
      {
        eos_info("msg=\"(unpersist): deleting file\" reason=\"write/policy error\""
                 " fsid=%u fxid=%08x on fsid=%u", fMd->fMd.fsid(), fMd->fMd.fid());
      }

      if (remoteDelete)
      {
        eos_info("msg=\"(unpersist): deleting file\" reason=\"remote deletion\""
                 " fsid=%u fxid=%08x on fsid=%u", fMd->fMd.fsid(), fMd->fMd.fid());
      }

      // Delete the file - set the file to be deleted
      deleteOnClose = true;
      layOut->Remove();

      // Delete the replica in the MGM
      int rc = gOFS.CallManager(&error, capOpaque->Get("mgm.path"),
                                capOpaque->Get("mgm.manager"), capOpaqueString);

      if (rc)
      {
        eos_warning("(unpersist): unable to drop file id %s fsid %u at manager %s",
                    hexstring.c_str(), fMd->fMd.fid(), capOpaque->Get("mgm.manager"));
      }
    }
    else
    {
      // Check if this was a newly created file
      if (isCreation)
      {
        // If we had space allocation we have to truncate the allocated space to
        // the real size of the file
        if ((strcmp(layOut->GetName(), "raiddp") == 0) ||
            (strcmp(layOut->GetName(), "raid6") == 0) ||
            (strcmp(layOut->GetName(), "archive") == 0))
        {
          // the entry server has to truncate only if this is not a recovery action
          if (layOut->IsEntryServer() && !store_recovery)
          {
            eos_info("msg=\"truncate RAIN layout\" truncate-offset=%llu",
                     (unsigned long long) maxOffsetWritten);
            layOut->Truncate(maxOffsetWritten);
          }
        }
        else
        {
          if ((long long) maxOffsetWritten > (long long) openSize)
          {
            // Check if we have to deallocate something for this file transaction
            if ((bookingsize) && (bookingsize > (long long) maxOffsetWritten))
            {
              eos_info("deallocationg %llu bytes", bookingsize - maxOffsetWritten);
              layOut->Truncate(maxOffsetWritten);
              // We have evt. to deallocate blocks which have not been written
              layOut->Fdeallocate(maxOffsetWritten, bookingsize);
            }
          }
        }
      }

      eos_info("calling verifychecksum");
      checksumerror = verifychecksum();
      targetsizeerror = (targetsize) ? (targetsize != (off_t) maxOffsetWritten) : false;

      if (isCreation)
      {
        // Check that the minimum file size policy is met!
        minimumsizeerror = (minsize) ? ((off_t) maxOffsetWritten < minsize) : false;

        if (minimumsizeerror)
        {
          eos_warning("written file %s is smaller than required minimum file size=%llu written=%llu",
                      Path.c_str(), minsize, maxOffsetWritten);
        }
      }

      if ((eos::common::LayoutId::GetLayoutType(layOut->GetLayoutId()) == eos::common::LayoutId::kRaidDP) ||
          (eos::common::LayoutId::GetLayoutType(layOut->GetLayoutId()) == eos::common::LayoutId::kRaid6) ||
          (eos::common::LayoutId::GetLayoutType(layOut->GetLayoutId()) == eos::common::LayoutId::kArchive))
      {
        // For RAID-like layouts don't do this check
        targetsizeerror = false;
        minimumsizeerror = false;
      }

      eos_debug("checksumerror = %i, targetsizerror= %i,"
                "maxOffsetWritten = %zu, targetsize = %lli",
                checksumerror, targetsizeerror, maxOffsetWritten, targetsize);

      // ---- add error simulation for checksum errors on read
      if ((!isRW) && gOFS.Simulate_XS_read_error)
      {
        checksumerror = true;
        eos_warning("simlating checksum errors on read");
      }

      // ---- add error simulation for checksum errors on write
      if (isRW && gOFS.Simulate_XS_write_error)
      {
        checksumerror = true;
        eos_warning("simlating checksum errors on write");
      }

      if (isRW && (checksumerror || targetsizeerror || minimumsizeerror))
      {
        // We have a checksum error if the checksum was preset and does not match!
        // We have a target size error, if the target size was preset and does not match!
        // Set the file to be deleted
        deleteOnClose = true;
        layOut->Remove();

        // Delete the replica in the MGM
        int rc = gOFS.CallManager(&error, capOpaque->Get("mgm.path"),
                                  capOpaque->Get("mgm.manager"), capOpaqueString);

        if (rc)
        {
          eos_warning("(unpersist): unable to drop file id %s fsid %u at manager %s",
                      hexstring.c_str(), fMd->fMd.fid(), capOpaque->Get("mgm.manager"));
        }
      }
      // Store the entry server information before closing the layout
      bool isEntryServer = false;

      if (layOut->IsEntryServer())
        isEntryServer = true;

      // First we assume that, if we have writes, we update it
      closeSize = openSize;

      if ((!checksumerror) && (haswrite || isCreation || commitReconstruction) &&
          (!minimumsizeerror) && (!isReconstruction || !hasReadError))
      {
        // Commit meta data
        struct stat statinfo;

        if ((rc = layOut->Stat(&statinfo)))
        {
          rc = gOFS.Emsg(epname, this->error, EIO, "close - cannot stat closed layout"
                         " to determine file size", Path.c_str());
        }

        if (!rc)
        {
          if ((statinfo.st_size == 0) || haswrite)
          {
            // Update size
            closeSize = statinfo.st_size;
            fMd->fMd.set_size(statinfo.st_size);
            fMd->fMd.set_disksize(statinfo.st_size);
            fMd->fMd.set_mgmsize(0xfffffffffff1ULL); // now again undefined
            fMd->fMd.set_mgmchecksum(""); // now again empty
            fMd->fMd.set_layouterror(0); // reset layout errors
            fMd->fMd.set_locations(""); // reset locations
            fMd->fMd.set_filecxerror(0);
            fMd->fMd.set_blockcxerror(0);
            fMd->fMd.set_locations(""); // reset locations
            fMd->fMd.set_filecxerror(0);
            fMd->fMd.set_blockcxerror(0);
            fMd->fMd.set_mtime(statinfo.st_mtime);
#ifdef __APPLE__
            fMd->fMd.set_mtime_ns(0);
#else
            fMd->fMd.set_mtime_ns(statinfo.st_mtim.tv_nsec);
#endif
            // Set the container id
            fMd->fMd.set_cid(cid);

            // For replicat's set the original uid/gid/lid values
            if (capOpaque->Get("mgm.source.lid"))
              fMd->fMd.set_lid(strtoul(capOpaque->Get("mgm.source.lid"), 0, 10));

            if (capOpaque->Get("mgm.source.ruid"))
              fMd->fMd.set_uid(atoi(capOpaque->Get("mgm.source.ruid")));

            if (capOpaque->Get("mgm.source.rgid"))
              fMd->fMd.set_gid(atoi(capOpaque->Get("mgm.source.rgid")));

            // Commit local
            if (!gFmdDbMapHandler.Commit(fMd))
              rc = gOFS.Emsg(epname, this->error, EIO, "close - unable to commit meta data",
                             Path.c_str());

            // Commit to central mgm cache
            int envlen = 0;
            XrdOucString capOpaqueFile = "";
            XrdOucString mTimeString = "";
            capOpaqueFile += "/?";
            capOpaqueFile += capOpaque->Env(envlen);
            capOpaqueFile += "&mgm.pcmd=commit";
            capOpaqueFile += "&mgm.size=";
            char filesize[1024];
            sprintf(filesize, "%" PRIu64 "", fMd->fMd.size());
            capOpaqueFile += filesize;

            if (checkSum)
            {
              capOpaqueFile += "&mgm.checksum=";
              capOpaqueFile += checkSum->GetHexChecksum();
            }

	    capOpaqueFile += "&mgm.mtime=";
	    capOpaqueFile += eos::common::StringConversion::GetSizeString(mTimeString, (mForcedMtime!=1) ? mForcedMtime : (unsigned long long) fMd->fMd.mtime());
	    capOpaqueFile += "&mgm.mtime_ns=";
	    capOpaqueFile += eos::common::StringConversion::GetSizeString(mTimeString, (mForcedMtime!=1) ? mForcedMtime_ms : (unsigned long long) fMd->fMd.mtime_ns());

            if (haswrite)
            {
              capOpaqueFile += "&mgm.modified=1";
            }

<<<<<<< HEAD
	    capOpaqueFile += "&mgm.add.fsid=";
            capOpaqueFile += (int) fMd->fMd.fsid();
=======
            capOpaqueFile += "&mgm.add.fsid=";
            capOpaqueFile += (int) fMd->fMd.fsid;
>>>>>>> e9f20629

            // If <drainfsid> is set, we can issue a drop replica
            if (capOpaque->Get("mgm.drainfsid"))
            {
              capOpaqueFile += "&mgm.drop.fsid=";
              capOpaqueFile += capOpaque->Get("mgm.drainfsid");
            }

            if (isReconstruction)
            {
              // Indicate that this is a commit of a RAIN reconstruction
              capOpaqueFile += "&mgm.reconstruction=1";
              if (!hasReadError && openOpaque->Get("eos.pio.recfs"))
              {
                capOpaqueFile += "&mgm.drop.fsid=";
                capOpaqueFile += openOpaque->Get("eos.pio.recfs");
                commitReconstruction = true;
              }
            }
            else
            {
              if (isEntryServer && !isReplication && !isInjection)
              {
                // The entry server commits size and checksum
                capOpaqueFile += "&mgm.commit.size=1&mgm.commit.checksum=1";
              }
              else
              {
                capOpaqueFile += "&mgm.replication=1";
              }
            }

            // The log ID to the commit
            capOpaqueFile += "&mgm.logid=";
            capOpaqueFile += logId;

            // Evt. tag as an OC-Chunk commit
            if (isOCchunk)
            {
              // Add the chunk information
              int envlen;
              capOpaqueFile += eos::common::OwnCloud::FilterOcQuery(openOpaque->Env(envlen));
            }

            rc = gOFS.CallManager(&error, capOpaque->Get("mgm.path"),
                                  capOpaque->Get("mgm.manager"), capOpaqueFile);

            if (rc)
            {
              if ((rc == -EIDRM) || (rc == -EBADE) || (rc == -EBADR))
              {
                if (!gOFS.Storage->CloseTransaction(fsid, fileid))
                  eos_crit("cannot close transaction for fsid=%u fid=%llu", fsid, fileid);

                if (rc == -EIDRM)
                {
                  // This file has been deleted in the meanwhile ... we can
                  // unlink that immedeatly
                  eos_info("info=\"unlinking fid=%08x path=%s - "
                           "file has been already unlinked from the namespace\"",
                           fMd->fMd.fid(), Path.c_str());
                }

                if (rc == -EBADE)
                {
                  eos_err("info=\"unlinking fid=%08x path=%s - "
                          "file size of replica does not match reference\"",
<<<<<<< HEAD
                          fMd->fMd.fid(), Path.c_str());
=======
                          fMd->fMd.fid, Path.c_str());
>>>>>>> e9f20629
                  consistencyerror = true;
                }

                if (rc == -EBADR)
                {
                  eos_err("info=\"unlinking fid=%08x path=%s - "
                          "checksum of replica does not match reference\"",
<<<<<<< HEAD
                          fMd->fMd.fid(), Path.c_str());
		  consistencyerror = true;
=======
                          fMd->fMd.fid, Path.c_str());
                  consistencyerror = true;
>>>>>>> e9f20629
                }

                deleteOnClose = true;
              }
              else
              {
                eos_crit("commit returned an uncatched error msg=%s [probably timeout]"
                         " - closing transaction to keep the file save", error.getErrText());

                if (isRW)
                  gOFS.Storage->CloseTransaction(fsid, fileid);
              }
            }
            else
            {
              committed = true;
            }
          }
        }
      }
    }

    if (isRW && (rc == SFS_OK))
      gOFS.Storage->CloseTransaction(fsid, fileid);

    //--------------------------------------------------------------------------
    // Recompute our ETag
    //--------------------------------------------------------------------------
    {
      // If there is a checksum we use the checksum, otherwise we return inode+mtime
      if (checkSum)
      {
        if (strcmp(checkSum->GetName(), "md5"))
        {
          // use inode + checksum
          char setag[256];
          snprintf(setag, sizeof (setag) - 1, "\"%llu:%s\"", eos::common::FileId::FidToInode((unsigned long long) fMd->fMd.fid()), fMd->fMd.checksum().c_str());
          ETag = setag;
        }
        else
        {
          // use checksum, S3 wants the pure MD5
          char setag[256];
          snprintf(setag, sizeof (setag) - 1, "\"%s\"", fMd->fMd.checksum().c_str());
          ETag = setag;
        }
      }
      else
      {
        // use inode + mtime
        char setag[256];
        snprintf(setag, sizeof (setag) - 1, "\"%llu:%llu\"", eos::common::FileId::FidToInode((unsigned long long) fMd->fMd.fid()), (unsigned long long) fMd->fMd.mtime());
        ETag = setag;
      }
    }

    int closerc = 0; // return of the close
    brc = rc; // return before the close

    if (layOut)
    {
      rc |= modified();
      closerc = layOut->Close();
      rc |= closerc;
    }
    else
    {
      rc |= modified();
      rc |= closeofs();
    }

    closed = true;

    if (closerc || (isReconstruction && hasReadError))
    {
      // For RAIN layouts if there is an error on close when writing then we
      // delete the whole file. If we do RAIN reconstruction we cleanup this
      // local replica which was not commited.
      if ((eos::common::LayoutId::GetLayoutType(layOut->GetLayoutId()) == eos::common::LayoutId::kRaidDP) ||
          (eos::common::LayoutId::GetLayoutType(layOut->GetLayoutId()) == eos::common::LayoutId::kRaid6) ||
          (eos::common::LayoutId::GetLayoutType(layOut->GetLayoutId()) == eos::common::LayoutId::kArchive))
      {
        deleteOnClose = true;
      }
      else
      {
        // Some (remote) replica didn't make it through ... trigger an auto-repair
        if (!deleteOnClose)
          repairOnClose = true;
      }
    }

    gOFS.OpenFidMutex.Lock();

    if (isRW)
      gOFS.WOpenFid[fMd->fMd.fsid()][fMd->fMd.fid()]--;
    else
      gOFS.ROpenFid[fMd->fMd.fsid()][fMd->fMd.fid()]--;

    if (gOFS.WOpenFid[fMd->fMd.fsid()][fMd->fMd.fid()] <= 0)
    {
      // If this was a write of the last writer we had the lock and we release it
      gOFS.WOpenFid[fMd->fMd.fsid()].erase(fMd->fMd.fid());
      gOFS.WOpenFid[fMd->fMd.fsid()].resize(0);
    }

    if (gOFS.ROpenFid[fMd->fMd.fsid()][fMd->fMd.fid()] <= 0)
    {
      gOFS.ROpenFid[fMd->fMd.fsid()].erase(fMd->fMd.fid());
      gOFS.ROpenFid[fMd->fMd.fsid()].resize(0);
    }

    gOFS.OpenFidMutex.UnLock();
    gettimeofday(&closeTime, &tz);

    if (!deleteOnClose)
    {
      // Prepare a report and add to the report queue
      if ((tpcFlag != kTpcSrcSetup) && (tpcFlag != kTpcSrcCanDo))
      {
        // We don't want a report for the source tpc setup or can do open
        XrdOucString reportString = "";
        MakeReportEnv(reportString);
        gOFS.ReportQueueMutex.Lock();
        gOFS.ReportQueue.push(reportString);
        gOFS.ReportQueueMutex.UnLock();
      }
      if (isRW)
      {
        // Store in the WrittenFilesQueue
        gOFS.WrittenFilesQueueMutex.Lock();
        gOFS.WrittenFilesQueue.push(fMd->fMd);
        gOFS.WrittenFilesQueueMutex.UnLock();
      }
    }

    // Check if the target filesystem has been put into some non-operational mode
    // in the meanwhile, it makes no sense to try to commit in this case
    {
      eos::common::RWMutexReadLock lock(gOFS.Storage->fsMutex);
      if (gOFS.Storage->fileSystemsMap.count(fsid) && gOFS.Storage->fileSystemsMap[fsid]->GetConfigStatus() <
          eos::common::FileSystem::kDrain)
      {

        eos_notice("msg=\"failing transfer because filesystem has non-operational state\" path=%s state=%s", Path.c_str(), eos::common::FileSystem::GetConfigStatusAsString(gOFS.Storage->fileSystemsMap[fsid]->GetConfigStatus()));
        deleteOnClose = true;
      }
    }

    if (deleteOnClose && (isInjection || isCreation || IsChunkedUpload()))
    {
      eos_info("info=\"deleting on close\" fn=%s fstpath=%s",
               capOpaque->Get("mgm.path"), fstPath.c_str());
      int retc = gOFS._rem(Path.c_str(), error, 0, capOpaque, fstPath.c_str(),
                           fileid, fsid, true);

      if (retc)
      {
        eos_debug("<rem> returned retc=%d", retc);
      }

      if (committed)
      {
        // If we committed the replica and an error happened remote, we have
        // to unlink it again
        XrdOucString hexstring = "";
        eos::common::FileId::Fid2Hex(fileid, hexstring);
        XrdOucErrInfo error;
        XrdOucString capOpaqueString = "/?mgm.pcmd=drop";
        XrdOucString OpaqueString = "";
        OpaqueString += "&mgm.fsid=";
        OpaqueString += (int) fsid;
        OpaqueString += "&mgm.fid=";
        OpaqueString += hexstring;

        // If deleteOnClose at the gateway then we drop all replicas
        if (layOut->IsEntryServer())
        {
          OpaqueString += "&mgm.dropall=1";
        }

        XrdOucEnv Opaque(OpaqueString.c_str());
        capOpaqueString += OpaqueString;
        // Delete the replica in the MGM
        int rcode = gOFS.CallManager(&error, capOpaque->Get("mgm.path"),
                                     capOpaque->Get("mgm.manager"), capOpaqueString);

        if (rcode && (rcode != -EIDRM))
        {
          eos_warning("(unpersist): unable to drop file id %s fsid %u at manager %s",
                      hexstring.c_str(), fileid, capOpaque->Get("mgm.manager"));
        }

        eos_info("info=\"removing on manager\" manager=%s fid=%llu fsid=%d fn=%s fstpath=%s rc=%d",
                 capOpaque->Get("mgm.manager"), (unsigned long long) fileid,
                 (int) fsid, capOpaque->Get("mgm.path"), fstPath.c_str(), rcode);
      }

      rc = SFS_ERROR;

      if (minimumsizeerror)
      {
        // Minimum size criteria not fullfilled
        gOFS.Emsg(epname, this->error, EIO, "store file - file has been cleaned "
                  "because it is smaller than the required minimum file size"
                  " in that directory", Path.c_str());
        eos_warning("info=\"deleting on close\" fn=%s fstpath=%s reason="
                    "\"minimum file size criteria\"", capOpaque->Get("mgm.path"),
                    fstPath.c_str());
      }
      else
      {
        if (checksumerror)
        {
          // Checksum error
          gOFS.Emsg(epname, this->error, EIO, "store file - file has been cleaned "
                    "because of a checksum error ", Path.c_str());
          eos_warning("info=\"deleting on close\" fn=%s fstpath=%s reason="
                      "\"checksum error\"", capOpaque->Get("mgm.path"), fstPath.c_str());
        }
        else
        {
          if (writeErrorFlag == kOfsSimulatedIoError)
          {
            // Simulated write error
            gOFS.Emsg(epname, this->error, EIO, "store file - file has been cleaned "
                      "because of a simulated IO error ", Path.c_str());
            eos_warning("info=\"deleting on close\" fn=%s fstpath=%s reason="
                        "\"simulated IO error\"", capOpaque->Get("mgm.path"), fstPath.c_str());
          }
          else
          {
            if (writeErrorFlag == kOfsMaxSizeError)
            {
              // Maximum size criteria not fullfilled
              gOFS.Emsg(epname, this->error, EIO, "store file - file has been cleaned "
                        "because you exceeded the maximum file size settings for "
                        "this namespace branch", Path.c_str());
              eos_warning("info=\"deleting on close\" fn=%s fstpath=%s reason="
                          "\"maximum file size criteria\"", capOpaque->Get("mgm.path"),
                          fstPath.c_str());
            }
            else
            {
              if (writeErrorFlag == kOfsDiskFullError)
              {
                // Disk full detected during write
                gOFS.Emsg(epname, this->error, EIO, "store file - file has been cleaned"
                          " because the target disk filesystem got full and you "
                          "didn't use reservation", Path.c_str());
                eos_warning("info=\"deleting on close\" fn=%s fstpath=%s reason="
                            "\"filesystem full\"", capOpaque->Get("mgm.path"), fstPath.c_str());
              }
              else
              {
                if (writeErrorFlag == kOfsIoError)
                {
                  // Generic IO error on the underlying device
                  gOFS.Emsg(epname, this->error, EIO, "store file - file has been cleaned because"
                            " of an IO error during a write operation", Path.c_str());
                  eos_crit("info=\"deleting on close\" fn=%s fstpath=%s reason="
                           "\"write IO error\"", capOpaque->Get("mgm.path"), fstPath.c_str());
                }
                else
                {
                  // Target size is different from the uploaded file size
                  if (targetsizeerror)
                  {
                    gOFS.Emsg(epname, this->error, EIO, "store file - file has been "
                              "cleaned because the stored file does not match "
                              "the provided targetsize", Path.c_str());
                    eos_crit("info=\"deleting on close\" fn=%s fstpath=%s reason="
                             "\"target size mismatch\"", capOpaque->Get("mgm.path"), fstPath.c_str());
                  }
                  else
                  {
                    if (consistencyerror)
                    {
                      gOFS.Emsg(epname, this->error, EIO, "store file - file has been "
                                "cleaned because the stored file does not match "
                                "the reference meta-data size/checksum", Path.c_str());
                      eos_crit("info=\"deleting on close\" fn=%s fstpath=%s reason="
                               "\"meta-data size/checksum mismatch\"", capOpaque->Get("mgm.path"), fstPath.c_str());
                    }
                    else
                    {
                      // Client has disconnected and file is cleaned-up
                      gOFS.Emsg(epname, this->error, EIO, "store file - file has been "
                                "cleaned because of a client disconnect", Path.c_str());
                      eos_crit("info=\"deleting on close\" fn=%s fstpath=%s "
                               "reason=\"client disconnect\"", capOpaque->Get("mgm.path"),
                               fstPath.c_str());
                    }
                  }
                }
              }
            }
          }
        }
      }
    }
    else
    {
      if (checksumerror)
      {
        // Checksum error detected
        rc = SFS_ERROR;
        gOFS.Emsg(epname, this->error, EIO, "verify checksum - checksum error for file fn=",
                  capOpaque->Get("mgm.path"));
        int envlen = 0;
        eos_crit("file-xs error file=%s", capOpaque->Env(envlen));
      }
    }

    if ((!isOCchunk) && repairOnClose)
    {
      // Do an upcall to the MGM and ask to adjust the replica of the uploaded file
      XrdOucString OpaqueString = "/?mgm.pcmd=adjustreplica&mgm.path=";
      OpaqueString += capOpaque->Get("mgm.path");
      eos_info("info=\"repair on close\" path=%s", capOpaque->Get("mgm.path"));

      if (gOFS.CallManager(&error, capOpaque->Get("mgm.path"), capOpaque->Get("mgm.manager"), OpaqueString))
      {
        eos_err("failed to execute 'adjustreplica' for path=%s", capOpaque->Get("mgm.path"));
        gOFS.Emsg(epname, error, EIO, "create all replicas - uploaded file is "
                  "at risk - only one replica has been successfully stored for fn=",
                  capOpaque->Get("mgm.path"));
      }
      else
      {
        if (!brc)
        {
          // Reset the return code and clean error message
          rc = 0;
          gOFS.Emsg(epname, error, 0, "no error");
        }
      }

      eos_warning("executed 'adjustreplica' for path=%s - file is at low risk "
                  "due to missing replica's", capOpaque->Get("mgm.path"));
    }
  }

  if (!rc && eventOnClose && layOut->IsEntryServer())
  {
    //trigger an MGM event if asked from the entry point
    XrdOucString capOpaqueFile = "";
    XrdOucString eventType = "";
    capOpaqueFile += "/?";
    int envlen = 0;
    capOpaqueFile += capOpaque->Env(envlen);
    capOpaqueFile += "&mgm.pcmd=event";

    if (isRW)
    {
      capOpaqueFile += "&mgm.event=closew";
      eventType = "closew";
    }
    else
    {
      capOpaqueFile += "&mgm.event=closer";
      eventType = "closer";
    }

    // The log ID to the commit
    capOpaqueFile += "&mgm.logid=";
    capOpaqueFile += logId;

    if (eventWorkflow.length())
    {
      capOpaqueFile += "&mgm.workflow=";
      capOpaqueFile += eventWorkflow.c_str();
    }

    eos_info("msg=\"notify\" event=\"%s\" workflow=\"%s\"", eventType.c_str(), eventWorkflow.c_str());
    rc = gOFS.CallManager(&error, capOpaque->Get("mgm.path"),
                          capOpaque->Get("mgm.manager"), capOpaqueFile);
  }
  eos_info("Return code rc=%i.", rc);

  return rc;
}


//------------------------------------------------------------------------------
// Low level read function
//------------------------------------------------------------------------------

XrdSfsXferSize
XrdFstOfsFile::readofs (XrdSfsFileOffset fileOffset,
                        char* buffer,
                        XrdSfsXferSize buffer_size)
{
  gettimeofday(&cTime, &tz);
  rCalls++;

  int rc = XrdOfsFile::read(fileOffset, buffer, buffer_size);
  eos_debug("read %llu %llu %i rc=%d", this, fileOffset, buffer_size, rc);

  if (gOFS.Simulate_IO_read_error)
  {
    return gOFS.Emsg("readofs", error, EIO, "read file - simulated IO error fn=",
                     capOpaque ? (capOpaque->Get("mgm.path") ?
                     capOpaque->Get("mgm.path") : FName()) : FName());
  }

  // Account seeks for monitoring
  if (rOffset != static_cast<unsigned long long> (fileOffset))
  {
    if (rOffset < static_cast<unsigned long long> (fileOffset))
    {
      nFwdSeeks++;
      sFwdBytes += (fileOffset - rOffset);
    }
    else
    {
      nBwdSeeks++;
      sBwdBytes += (rOffset - fileOffset);
    }
    if ((rOffset + (EOS_FSTOFS_LARGE_SEEKS)) < (static_cast<unsigned long long> (fileOffset)))
    {
      sXlFwdBytes += (fileOffset - rOffset);
      nXlFwdSeeks++;
    }
    if ((static_cast<unsigned long long> (rOffset) > (EOS_FSTOFS_LARGE_SEEKS)) &&
        (rOffset - (EOS_FSTOFS_LARGE_SEEKS)) > (static_cast<unsigned long long> (fileOffset)))
    {
      sXlBwdBytes += (rOffset - fileOffset);
      nXlBwdSeeks++;
    }
  }

  if (rc > 0)
  {
    XrdSysMutexHelper vecLock(vecMutex);
    rvec.push_back(rc);
    rOffset = fileOffset + rc;
  }

  gettimeofday(&lrTime, &tz);
  AddReadTime();
  return rc;
}


//------------------------------------------------------------------------------
//
//------------------------------------------------------------------------------

int
XrdFstOfsFile::read (XrdSfsFileOffset fileOffset,
                     XrdSfsXferSize amount)
{
  //  EPNAME("read");
  int rc = XrdOfsFile::read(fileOffset, amount);
  eos_debug("rc=%d offset=%lu size=%llu", rc, fileOffset, amount);
  return rc;
}


//------------------------------------------------------------------------------
// OFS layer read entry point
//------------------------------------------------------------------------------

XrdSfsXferSize
XrdFstOfsFile::read (XrdSfsFileOffset fileOffset,
                     char* buffer,
                     XrdSfsXferSize buffer_size)
{
  eos_debug("fileOffset=%lli, buffer_size=%i", fileOffset, buffer_size);

  if (tpcFlag == kTpcSrcRead)
  {
    if (!(rCalls % 10))
    {
      // for TPC reads we check every 10th read call if the TPC has been
      // interrupted from the client e.g. the TPC KEY has been deleted
      if (!TpcValid())
      {
        eos_err("msg=\"tcp interrupted by control-c - cancel tcp read\" key=%s",
                TpcKey.c_str());
        return gOFS.Emsg("read", error, EINTR, "read - tpc transfer interrupted"
                         " by client disconnect", FName());
      }
    }
  }
  
  int rc = layOut->Read(fileOffset, buffer, buffer_size);
  eos_debug("layout read %d checkSum %d", rc, checkSum);

  if ((rc > 0) && (checkSum))
  {
    XrdSysMutexHelper cLock(ChecksumMutex);
    checkSum->Add(buffer, static_cast<size_t> (rc),
                  static_cast<off_t> (fileOffset));
  }

  if (rc > 0)
  {
    XrdSysMutexHelper vecLock(vecMutex);
    rvec.push_back(rc);
    rOffset = fileOffset + rc;
  }

  gettimeofday(&lrTime, &tz);
  AddReadTime();

  if (rc < 0)
  {
    // Here we might take some other action
    int envlen = 0;
    eos_crit("block-read error=%d offset=%llu len=%llu file=%s",
             error.getErrInfo(),
             static_cast<unsigned long long> (fileOffset),
             static_cast<unsigned long long> (buffer_size),
             FName(), capOpaque ? capOpaque->Env(envlen) : FName());
    hasReadError = true; // used to understand if a reconstruction of a RAIN file worked
  }

  eos_debug("rc=%d offset=%lu size=%llu", rc, fileOffset,
            static_cast<unsigned long long> (buffer_size));

  if ((fileOffset + buffer_size) >= openSize)
  {
    if (checkSum)
    {
      if (!checkSum->NeedsRecalculation())
      {
        // If this is the last read of sequential reading, we can verify the checksum now
        if (verifychecksum())
          return gOFS.Emsg("read", error, EIO, "read file - wrong file checksum fn=", FName());
      }
    }
  }

  return rc;
}


//------------------------------------------------------------------------------
// Vector read - low level ofs method which is called from one of the
// layout plugins
//------------------------------------------------------------------------------
XrdSfsXferSize
XrdFstOfsFile::readvofs(XrdOucIOVec* readV,
                        uint32_t readCount)
{
  eos_debug("read count=%i", readCount);
  gettimeofday(&cTime, &tz);
  XrdSfsXferSize sz = XrdOfsFile::readv(readV, readCount);
  gettimeofday(&lrvTime, &tz);
  AddReadVTime();

  // Collect monitoring info
  {
    XrdSysMutexHelper scope_lock(vecMutex);

    for (uint32_t i = 0; i < readCount; ++i)
      monReadSingleBytes.push_back(readV[i].size);
   
    monReadvBytes.push_back(sz);
    monReadvCount.push_back(readCount);
  }

  return sz;
}

  
//------------------------------------------------------------------------------
// Vector read - OFS interface method
//------------------------------------------------------------------------------
XrdSfsXferSize
XrdFstOfsFile::readv(XrdOucIOVec* readV,
                     int readCount)
{
  eos_debug("read count=%i", readCount);
    
  // Copy the XrdOucIOVec structure to XrdCl::ChunkList
  uint32_t total_read = 0;
  XrdCl::ChunkList chunkList;
  chunkList.reserve(readCount);

  for (int i = 0; i < readCount; ++i)
  {
    total_read += (uint32_t)readV[i].size;
    chunkList.push_back(XrdCl::ChunkInfo((uint64_t)readV[i].offset,
                                         (uint32_t)readV[i].size,
                                         (void*)readV[i].data));
  }
  
  return layOut->ReadV(chunkList, total_read);
}


//------------------------------------------------------------------------------
// Read AIO
//------------------------------------------------------------------------------

int
XrdFstOfsFile::read (XrdSfsAio * aioparm)
{
  return SFS_ERROR;
}


//------------------------------------------------------------------------------
// Low level write function
//------------------------------------------------------------------------------

XrdSfsXferSize
XrdFstOfsFile::writeofs (XrdSfsFileOffset fileOffset,
                         const char* buffer,
                         XrdSfsXferSize buffer_size)
{
  if (gOFS.Simulate_IO_write_error)
  {
    writeErrorFlag = kOfsSimulatedIoError;
    return gOFS.Emsg("writeofs", error, EIO, "write file - simulated IO error fn=",
                     capOpaque ? (capOpaque->Get("mgm.path") ?
                     capOpaque->Get("mgm.path") : FName()) : FName());
  }

  if (fsid)
  {
    if (targetsize && (targetsize == bookingsize))
    {
      // Space has been successfully pre-allocated, let client write
    }
    else
    {
      // Check if the file system is full
      bool isfull = false;
      {
	XrdSysMutexHelper(gOFS.Storage->fileSystemFullMapMutex);
	isfull = gOFS.Storage->fileSystemFullMap[fsid];
      }

      if (isfull)
      {
        writeErrorFlag = kOfsDiskFullError;
        return gOFS.Emsg("writeofs", error, ENOSPC, "write file - disk space "
                         "(headroom) exceeded fn=", capOpaque ?
                         (capOpaque->Get("mgm.path") ? capOpaque->Get("mgm.path") :
                         FName()) : FName());
      }
    }
  }

  if (maxsize)
  {
    // Check that the user didn't exceed the maximum file size policy
    if ((fileOffset + buffer_size) > maxsize)
    {
      writeErrorFlag = kOfsMaxSizeError;
      return gOFS.Emsg("writeofs", error, ENOSPC, "write file - your file "
                       "exceeds the maximum file size setting of bytes<=",
                       capOpaque ? (capOpaque->Get("mgm.maxsize") ?
                       capOpaque->Get("mgm.maxsize") : "<undef>") : "undef");
    }
  }

  gettimeofday(&cTime, &tz);
  wCalls++;
  
  int rc = XrdOfsFile::write(fileOffset, buffer, buffer_size);

  if (rc != buffer_size)
  {
    // Tag an io error
    writeErrorFlag = kOfsIoError;
  };

  // Account seeks for monitoring
  if (wOffset != static_cast<unsigned long long> (fileOffset))
  {
    if (wOffset < static_cast<unsigned long long> (fileOffset))
    {
      nFwdSeeks++;
      sFwdBytes += (fileOffset - wOffset);
    }
    else
    {
      nBwdSeeks++;
      sBwdBytes += (wOffset - fileOffset);
    }
    if ((wOffset + (EOS_FSTOFS_LARGE_SEEKS)) < (static_cast<unsigned long long> (fileOffset)))
    {
      sXlFwdBytes += (fileOffset - wOffset);
      nXlFwdSeeks++;
    }
    if ((static_cast<unsigned long long> (wOffset) > (EOS_FSTOFS_LARGE_SEEKS)) &&
        (wOffset - (EOS_FSTOFS_LARGE_SEEKS)) > (static_cast<unsigned long long> (fileOffset)))
    {
      sXlBwdBytes += (wOffset - fileOffset);
      nXlBwdSeeks++;
    }
  }

  if (rc > 0)
  {
    XrdSysMutexHelper(vecMutex);
    wvec.push_back(rc);
    wOffset = fileOffset + rc;    
  }

  gettimeofday(&lwTime, &tz);
  AddWriteTime();
  return rc;
}


//------------------------------------------------------------------------------
// OFS layer write entry point
//------------------------------------------------------------------------------

XrdSfsXferSize
XrdFstOfsFile::write (XrdSfsFileOffset fileOffset,
                      const char* buffer,
                      XrdSfsXferSize buffer_size)
{
  int rc = layOut->Write(fileOffset, const_cast<char*> (buffer), buffer_size);

  if ((rc < 0) && isCreation && (error.getErrInfo() == EREMOTEIO))
  {
    if (eos::common::LayoutId::GetLayoutType(lid) == eos::common::LayoutId::kReplica)
    {
      // If we see a remote IO error, we don't fail, we just call a repair
      // action afterwards (only for replica layouts!)
      repairOnClose = true;
      rc = buffer_size;
    }
  }

  // Evt. add checksum
  if ((rc > 0) && (checkSum))
  {
    XrdSysMutexHelper cLock(ChecksumMutex);
    checkSum->Add(buffer,
                  static_cast<size_t> (rc),
                  static_cast<off_t> (fileOffset));
  }

  if (rc > 0)
  {
    if (static_cast<unsigned long long> (fileOffset + buffer_size) >
        static_cast<unsigned long long> (maxOffsetWritten))
      maxOffsetWritten = (fileOffset + buffer_size);
  }

  haswrite = true;
  eos_debug("rc=%d offset=%lu size=%lu", rc, fileOffset,
            static_cast<unsigned long> (buffer_size));

  /* THIS SEEMS REDUNDANT ?!
  if (rc < 0)
  {
    int envlen = 0;
    std::string exclusiontag = "";
    if (hasWriteError)
      exclusiontag = " [NB]";

    eos_crit("block-write error=%d offset=%llu len=%llu file=%s%s",
             error.getErrInfo(),
             static_cast<unsigned long long> (fileOffset),
             static_cast<unsigned long long> (buffer_size),
             FName(),
             capOpaque ? capOpaque->Env(envlen) : FName(),
             exclusiontag.c_str());
    hasWriteError = true;

  }
  */

  if (rc < 0)
  {
    int envlen = 0;
    // Set the deletion flag for write errors
    writeDelete = true;
    XrdOucString errdetail;

    if (isCreation)
    {
      XrdOucString newerr;
      // Add to the error message that this file has been removed after the error,
      // which happens for creations
      newerr = error.getErrText();

      if (writeErrorFlag == kOfsSimulatedIoError)
      {
        // Simulated IO error
        errdetail += " => file has been removed because of a simulated IO error";
      }
      else
      {
        if (writeErrorFlag == kOfsDiskFullError)
        {
          // Disk full error
          errdetail += " => file has been removed because the target filesystem  was full";
        }
        else
        {
          if (writeErrorFlag == kOfsMaxSizeError)
          {
            // Maximum file size error
            errdetail += " => file has been removed because the maximum target "
<<<<<<< HEAD
                         "filesize defined for that subtree was exceeded (maxsize=";
=======
                    "filesize defined for that subtree was exceeded (maxsize=";
>>>>>>> e9f20629
            char smaxsize[16];
            snprintf(smaxsize, sizeof ( smaxsize) - 1, "%llu", (unsigned long long) maxsize);
            errdetail += smaxsize;
            errdetail += " bytes)";
          }
          else
          {
            if (writeErrorFlag == kOfsIoError)
            {
              // Generic IO error
              errdetail += " => file has been removed due to an IO error on the target filesystem";
            }
            else
            {
              errdetail += " => file has been removed due to an IO error (unspecified)";
            }
          }
        }
      }

      newerr += errdetail.c_str();
      error.setErrInfo(error.getErrInfo(), newerr.c_str());
    }

    eos_err("block-write error=%d offset=%llu len=%llu file=%s error=\"%s\"",
            error.getErrInfo(),
            (unsigned long long) fileOffset,
            (unsigned long long) buffer_size, FName(),
            capOpaque ? capOpaque->Env(envlen) : FName(),
            errdetail.c_str());
  }

  return rc;
}


//------------------------------------------------------------------------------
// Write AIO
//------------------------------------------------------------------------------

int
XrdFstOfsFile::write (XrdSfsAio * aioparm)
{
  return SFS_ERROR;
}


//------------------------------------------------------------------------------
// Sync OFS
//------------------------------------------------------------------------------

int
XrdFstOfsFile::syncofs ()
{
  return XrdOfsFile::sync();
}


//------------------------------------------------------------------------------
// Verify if a TPC key is still valid
//------------------------------------------------------------------------------

bool
XrdFstOfsFile::TpcValid ()
{
  XrdSysMutexHelper scope_lock(gOFS.TpcMapMutex);

<<<<<<< HEAD
  if (TpcKey.length() &&  gOFS.TpcMap[isRW].count(TpcKey.c_str()))
=======
  if (TpcKey.length() && gOFS.TpcMap[isRW].count(TpcKey.c_str()))
>>>>>>> e9f20629
    return true;

  return false;
}

//------------------------------------------------------------------------------
// Sync file
//------------------------------------------------------------------------------

int
XrdFstOfsFile::sync ()
{
  static const int cbWaitTime = 1800;

  // TPC transfer
  if (tpcFlag == kTpcDstSetup)
  {
    int tpc_state = GetTpcState();

    if (tpc_state == kTpcIdle)
    {
      eos_info("msg=\"tpc enabled - 1st sync\"");
      SetTpcState(kTpcEnabled);
      return SFS_OK;
    }
    else if (tpc_state == kTpcRun)
    {
      eos_info("msg=\"tpc already running - >2nd sync\"");
      error.setErrCode(cbWaitTime);
      return SFS_STARTED;
    }
    else if (tpc_state == kTpcDone)
    {
      eos_info("msg=\"tpc already finisehd - >2nd sync\"");
      return SFS_OK;
    }
    else if (tpc_state == kTpcEnabled)
    {
      SetTpcState(kTpcRun);

      if (mTpcInfo.SetCB(&error))
      {
        eos_err("Failed while setting TPC callback");
        return SFS_ERROR;
      }
      else
      {
        error.setErrCode(cbWaitTime);
        mTpcThreadStatus = XrdSysThread::Run(&mTpcThread, XrdFstOfsFile::StartDoTpcTransfer,
                                             static_cast<void*> (this), XRDSYSTHREAD_HOLD,
                                             "TPC Transfer Thread");
        error.setErrCode(cbWaitTime);
        return SFS_STARTED;
      }
    }
    else
    {
      eos_err("msg=\"unknown tpc state\"");
      return SFS_ERROR;
    }
  }
  else
  {
    // Standard file sync
    return layOut->Sync();
  }
}


//------------------------------------------------------------------------------
// Sync
//------------------------------------------------------------------------------

int
XrdFstOfsFile::sync (XrdSfsAio * aiop)
{
  return layOut->Sync();
}


//----------------------------------------------------------------------------
// Static method used to start an asynchronous thread which is doing the TPC
// transfer
//----------------------------------------------------------------------------

void*
XrdFstOfsFile::StartDoTpcTransfer (void* arg)
{
  return reinterpret_cast<XrdFstOfsFile*> (arg)->DoTpcTransfer();
}


//------------------------------------------------------------------------------
// Run method for the thread doing the TPC transfer
//------------------------------------------------------------------------------

void*
XrdFstOfsFile::DoTpcTransfer ()
{
  eos_info("msg=\"tpc now running - 2nd sync\"");
  std::string src_url = "";
  std::string src_cgi = "";

  // The sync initiates the third party copy
  if (!TpcValid())
  {
    eos_err("msg=\"tpc session invalidated during sync\"");
    error.setErrInfo(ECONNABORTED, "sync - TPC session has been closed by disconnect");
    SetTpcState(kTpcDone);
    mTpcInfo.Reply(SFS_ERROR, ECONNABORTED, "TPC session closed by diconnect");
    return 0;
  }

  {
    XrdSysMutexHelper tpcLock(gOFS.TpcMapMutex);
    // Construct the source URL
    src_url = "root://";
    src_url += gOFS.TpcMap[isRW][TpcKey.c_str()].src;
    src_url += "/";
    src_url += gOFS.TpcMap[isRW][TpcKey.c_str()].lfn;

    // Construct the source CGI
    src_cgi = "tpc.key=";
    src_cgi += TpcKey.c_str();
    src_cgi += "&tpc.org=";
    src_cgi += gOFS.TpcMap[isRW][TpcKey.c_str()].org;
  }

  XrdIo tpcIO(src_url.c_str());

  eos_info("sync-url=%s sync-cgi=%s", src_url.c_str(), src_cgi.c_str());

  if (tpcIO.fileOpen(0, 0, src_cgi.c_str(), 10))
  {
    XrdOucString msg = "sync - TPC open failed for url=";
    msg += src_url.c_str();
    msg += " cgi=";
    msg += src_cgi.c_str();
    error.setErrInfo(EFAULT, msg.c_str());
    SetTpcState(kTpcDone);
    mTpcInfo.Reply(SFS_ERROR, EFAULT, "TPC open failed");
    return 0;
  }

  if (!TpcValid())
  {
    eos_err("msg=\"tpc session invalidated during sync\"");
    error.setErrInfo(ECONNABORTED, "sync - TPC session has been closed by disconnect");
    SetTpcState(kTpcDone);
    mTpcInfo.Reply(SFS_ERROR, ECONNABORTED, "TPC session closed by disconnect");
    return 0;
  }

  int64_t rbytes = 0;
  int64_t wbytes = 0;
  off_t offset = 0;
  auto_ptr < std::vector<char> > buffer(
                                        new std::vector<char>(ReadaheadBlock::sDefaultBlocksize));
  eos_info("msg=\"tpc pull\" ");

  do
  {
    // Read the remote file in chunks and check after each chunk if the TPC
    // has been aborted already
    rbytes = tpcIO.fileRead(offset, &((*buffer)[0]), ReadaheadBlock::sDefaultBlocksize, 30);
    eos_debug("msg=\"tpc read\" rbytes=%llu request=%llu",
              rbytes, ReadaheadBlock::sDefaultBlocksize);

    if (rbytes == -1)
    {
      SetTpcState(kTpcDone);
      eos_err("msg=\"tpc transfer terminated - remote read failed\"");
      error.setErrInfo(EIO, "sync - TPC remote read failed");
      mTpcInfo.Reply(SFS_ERROR, EIO, "TPC remote read failed");
      return 0;
    }

    if (rbytes > 0)
    {
      // Write the buffer out through the local object
      wbytes = write(offset, &((*buffer)[0]), rbytes);
      eos_debug("msg=\"tpc write\" wbytes=%llu", wbytes);

      if (rbytes != wbytes)
      {
        SetTpcState(kTpcDone);
        eos_err("msg=\"tpc transfer terminated - local write failed\"");
        error.setErrInfo(EIO, "sync - tpc local write failed");
        mTpcInfo.Reply(SFS_ERROR, EIO, "TPC local write failed");
        return 0;
      }

      offset += rbytes;
    }

    // Check validity of the TPC key
    if (!TpcValid())
    {
      SetTpcState(kTpcDone);
      eos_err("msg=\"tpc transfer invalidated during sync\"");
      error.setErrInfo(ECONNABORTED, "sync - TPC session has been closed by disconnect");
      mTpcInfo.Reply(SFS_ERROR, ECONNABORTED, "TPC session closed by diconnect");
      return 0;
    }
  }
  while (rbytes > 0);

  // Close the remote file
  eos_debug("Close remote file and exit");
  XrdCl::XRootDStatus st = tpcIO.fileClose();
  mTpcInfo.Reply(SFS_OK, 0, "");
  return 0;
}


//------------------------------------------------------------------------------
//
//------------------------------------------------------------------------------

int
XrdFstOfsFile::truncateofs (XrdSfsFileOffset fileOffset)
{
  if (fileOffset == EOS_FST_NOCHECKSUM_FLAG_VIA_TRUNCATE_LEN)
  {
    eos_warning("No checksum flag for file %s indicated", fstPath.c_str());
    // this truncate offset indicates to disable the checksum computation for this file
    disableChecksum(false);
    return SFS_OK;
  }

  // truncation moves the max offset written
  eos_debug("value=%llu", (unsigned long long) fileOffset);
  maxOffsetWritten = fileOffset;

  struct stat buf;
  // stat the current file size
  if (!::stat(fstPath.c_str(), &buf))
  {
    // if the file has the proper size we don't truncate
    if (buf.st_size == fileOffset)
      return SFS_OK;
  }
  return XrdOfsFile::truncate(fileOffset);
}


//------------------------------------------------------------------------------
//
//------------------------------------------------------------------------------

int
XrdFstOfsFile::truncate (XrdSfsFileOffset fileOffset)
{
  eos_info("openSize=%llu fileOffset=%llu ", openSize, fileOffset);

  if (fileOffset == EOS_FST_NOCHECKSUM_FLAG_VIA_TRUNCATE_LEN)
  {
    eos_warning("No checksum flag for file %s indicated", fstPath.c_str());
    // this truncate offset indicates to disable the checksum computation for this file
    disableChecksum(false);
    return SFS_OK;
  }

  if (fileOffset != openSize)
  {
    haswrite = true;

    if (checkSum)
    {
      if (fileOffset != checkSum->GetMaxOffset())
      {
        checkSum->Reset();
        checkSum->SetDirty();
      }
    }
  }

  return layOut->Truncate(fileOffset);
}


//------------------------------------------------------------------------------
// Stat file
//------------------------------------------------------------------------------

int
XrdFstOfsFile::stat (struct stat * buf)
{
  EPNAME("stat");
  int rc = SFS_OK;

  if (layOut)
  {
    if ((rc = layOut->Stat(buf)))
      rc = gOFS.Emsg(epname, error, EIO, "stat - cannot stat layout to determine"
                     " file size ", Path.c_str());
  }
  else
  {
    rc = gOFS.Emsg(epname, error, ENXIO, "stat - no layout to determine file size ",
                   Path.c_str());
  }

  // store the file id as inode number
  if (!rc)
    buf->st_ino = fileid << 28;

  // we store the mtime.ns time in st_dev ... sigh@Xrootd ...                                                                                                                                 
  unsigned long nsec = buf->st_mtim.tv_nsec;
  // mask for 10^9                                                                                                                                                                            
  nsec &= 0x7fffffff;
  // enable bit 32 as indicator                                                                                                                                                               
  nsec |= 0x80000000;
  // overwrite st_dev                                                                                                                                                                         
  buf->st_dev = nsec;

  eos_info("path=%s inode=%lu size=%lu mtime=%lu.%lu", Path.c_str(), fileid, (unsigned long) buf->st_size, buf->st_mtim.tv_sec, buf->st_dev&0x7ffffff);
  return rc;
}



//------------------------------------------------------------------------------
// Execute command on an open file object (version 1)
//------------------------------------------------------------------------------
int
XrdFstOfsFile::fctl(const int cmd,
                    int alen,
                    const char* args,
                    const XrdSecEntity* client)
{
  eos_debug("cmd=%i, args=%s", cmd, args);
  
  if (cmd == SFS_FCTL_SPEC1)
  {
    if (strncmp(args, "delete", alen) == 0)
    {
      eos_warning("setting deletion flag for file %s", fstPath.c_str());
      // This indicates to delete the file during the close operation
      viaDelete = true;
      return SFS_OK;
    }
  }
  
  error.setErrInfo(ENOTSUP, "fctl command not supported");
  return SFS_ERROR;
}


//------------------------------------------------------------------------------
//
//------------------------------------------------------------------------------

std::string
XrdFstOfsFile::GetFstPath ()
{
  std::string ret = fstPath.c_str();
  return ret;
}


//------------------------------------------------------------------------------
// Set the TPC state
//------------------------------------------------------------------------------

void
XrdFstOfsFile::SetTpcState (TpcState_t state)
{
  XrdSysMutexHelper scope_lock(mTpcStateMutex);
  mTpcState = state;
}


//----------------------------------------------------------------------------
//! Get the TPC state of the transfer
//----------------------------------------------------------------------------

XrdFstOfsFile::TpcState_t
XrdFstOfsFile::GetTpcState ()
{
  XrdSysMutexHelper scope_lock(mTpcStateMutex);
  return mTpcState;
}

//--------------------------------------------------------------------------
//! Disable the checksumming before close
//--------------------------------------------------------------------------

void
XrdFstOfsFile::disableChecksum (bool broadcast)
{
  if (checkSum)
  {
    eos::fst::CheckSum* tmpSum = checkSum;
    checkSum = 0;
    delete tmpSum;
    if (broadcast)
      layOut->Truncate(EOS_FST_NOCHECKSUM_FLAG_VIA_TRUNCATE_LEN);
  }
}

EOSFSTNAMESPACE_END
<|MERGE_RESOLUTION|>--- conflicted
+++ resolved
@@ -860,17 +860,10 @@
   {
     if (isCreation)
     {
-<<<<<<< HEAD
       if (!capOpaque->Get("mgm.access") 
 	  || ( (strcmp(capOpaque->Get("mgm.access"), "create")) &&
                (strcmp(capOpaque->Get("mgm.access"), "write")) &&
 	       (strcmp(capOpaque->Get("mgm.access"), "update")) ) )
-=======
-      if (!capOpaque->Get("mgm.access")
-          || ((strcmp(capOpaque->Get("mgm.access"), "create")) &&
-          (strcmp(capOpaque->Get("mgm.access"), "write")) &&
-          (strcmp(capOpaque->Get("mgm.access"), "update"))))
->>>>>>> e9f20629
       {
         return gOFS.Emsg(epname, 
                          error, 
@@ -881,17 +874,10 @@
     }
     else
     {
-<<<<<<< HEAD
       if (!capOpaque->Get("mgm.access") 
 	  || ( (strcmp(capOpaque->Get("mgm.access"), "create")) &&
                (strcmp(capOpaque->Get("mgm.access"), "write")) &&
 	       (strcmp(capOpaque->Get("mgm.access"), "update")) ) )
-=======
-      if (!capOpaque->Get("mgm.access")
-          || ((strcmp(capOpaque->Get("mgm.access"), "create")) &&
-          (strcmp(capOpaque->Get("mgm.access"), "write")) &&
-          (strcmp(capOpaque->Get("mgm.access"), "update"))))
->>>>>>> e9f20629
       {
         return gOFS.Emsg(epname, 
                          error, 
@@ -1178,13 +1164,8 @@
     //........................................................................
     // We feed the layout size, not the physical on disk!
     //........................................................................
-<<<<<<< HEAD
     eos_info("msg=\"layout size\": disk_size=%zu db_size= %llu",
              statinfo.st_size, fMd->fMd.size());
-=======
-    eos_info("msg=\"layout size\": disk_size=%lu db_size= %llu",
-             statinfo.st_size, fMd->fMd.size);
->>>>>>> e9f20629
 
     if ((off_t) statinfo.st_size != (off_t) fMd->fMd.size())
     {
@@ -1418,7 +1399,13 @@
     ComputeStatistics(monReadvCount, rcmin, rcmax, rcsum, rcsigma);
 
     char report[16384];
-<<<<<<< HEAD
+
+    if (rmin == 0xffffffff)
+      rmin = 0;
+
+    if (wmin == 0xffffffff)
+      wmin = 0;
+
     snprintf(report, sizeof ( report) - 1,
              "log=%s&path=%s&ruid=%u&rgid=%u&td=%s&"
              "host=%s&lid=%lu&fid=%llu&fsid=%lu&"
@@ -1442,36 +1429,6 @@
              , (unsigned long long)monReadvBytes.size(), rvmin, rvmax, rvsum, rvsigma
              , (unsigned long long)monReadSingleBytes.size(), rsmin, rsmax, rssum, rssigma
              , rcmin, rcmax, rcsum, rcsigma
-=======
-
-    if (rmin == 0xffffffff)
-      rmin = 0;
-
-    if (wmin == 0xffffffff)
-      wmin = 0;
-
-    snprintf(report, sizeof ( report) - 1, "log=%s&path=%s&ruid=%u&rgid=%u&td=%s&host=%s&"
-             "lid=%lu&fid=%llu&fsid=%lu&ots=%lu&otms=%lu&cts=%lu&ctms=%lu&rb=%llu&"
-             "rb_min=%llu&rb_max=%llu&rb_sigma=%.02f&wb=%llu&wb_min=%llu&wb_max=%llu&"
-             "wb_sigma=%.02f&sfwdb=%llu&sbwdb=%llu&sxlfwdb=%llu&sxlbwdb=%llu&nrc=%lu&nwc=%lu&nfwds=%lu&nbwds=%lu&nxlfwds=%lu&nxlbwds=%lu&rt=%.02f&wt=%.02f&"
-             "osize=%llu&csize=%llu&%s"
-             , this->logId
-             , Path.c_str()
-             , this->vid.uid
-             , this->vid.gid
-             , tIdent.c_str()
-             , hostName.c_str()
-             , lid, fileid
-             , fsid
-             , openTime.tv_sec
-             , (unsigned long) openTime.tv_usec / 1000
-             , closeTime.tv_sec
-             , (unsigned long) closeTime.tv_usec / 1000
-             , rsum
-             , rmin
-             , rmax
-             , rsigma
->>>>>>> e9f20629
              , wsum
              , wmin
              , wmax
@@ -2083,13 +2040,8 @@
               capOpaqueFile += "&mgm.modified=1";
             }
 
-<<<<<<< HEAD
 	    capOpaqueFile += "&mgm.add.fsid=";
             capOpaqueFile += (int) fMd->fMd.fsid();
-=======
-            capOpaqueFile += "&mgm.add.fsid=";
-            capOpaqueFile += (int) fMd->fMd.fsid;
->>>>>>> e9f20629
 
             // If <drainfsid> is set, we can issue a drop replica
             if (capOpaque->Get("mgm.drainfsid"))
@@ -2157,11 +2109,7 @@
                 {
                   eos_err("info=\"unlinking fid=%08x path=%s - "
                           "file size of replica does not match reference\"",
-<<<<<<< HEAD
                           fMd->fMd.fid(), Path.c_str());
-=======
-                          fMd->fMd.fid, Path.c_str());
->>>>>>> e9f20629
                   consistencyerror = true;
                 }
 
@@ -2169,13 +2117,8 @@
                 {
                   eos_err("info=\"unlinking fid=%08x path=%s - "
                           "checksum of replica does not match reference\"",
-<<<<<<< HEAD
                           fMd->fMd.fid(), Path.c_str());
 		  consistencyerror = true;
-=======
-                          fMd->fMd.fid, Path.c_str());
-                  consistencyerror = true;
->>>>>>> e9f20629
                 }
 
                 deleteOnClose = true;
@@ -2981,11 +2924,7 @@
           {
             // Maximum file size error
             errdetail += " => file has been removed because the maximum target "
-<<<<<<< HEAD
                          "filesize defined for that subtree was exceeded (maxsize=";
-=======
-                    "filesize defined for that subtree was exceeded (maxsize=";
->>>>>>> e9f20629
             char smaxsize[16];
             snprintf(smaxsize, sizeof ( smaxsize) - 1, "%llu", (unsigned long long) maxsize);
             errdetail += smaxsize;
@@ -3053,11 +2992,7 @@
 {
   XrdSysMutexHelper scope_lock(gOFS.TpcMapMutex);
 
-<<<<<<< HEAD
   if (TpcKey.length() &&  gOFS.TpcMap[isRW].count(TpcKey.c_str()))
-=======
-  if (TpcKey.length() && gOFS.TpcMap[isRW].count(TpcKey.c_str()))
->>>>>>> e9f20629
     return true;
 
   return false;
