--- conflicted
+++ resolved
@@ -52,25 +52,13 @@
 //------------------------------------------------------------------------------
 //! Abstract class modelling an IO plugin
 //------------------------------------------------------------------------------
-
-class FileIo : public eos::common::LogId {
+class FileIo : public eos::common::LogId
+{
 public:
 
   //----------------------------------------------------------------------------
   //! Constructor
-<<<<<<< HEAD
-  //----------------------------------------------------------------------------
-  FileIo () :
-  eos::common::LogId (),
-  mFilePath (""),
-  mLastUrl("")
-=======
-  //!
-  //! @param file original OFS file
-  //! @param client security entity
-  //!
-  //--------------------------------------------------------------------------
-
+  //----------------------------------------------------------------------------
   FileIo () :
   eos::common::LogId (),
   mFilePath (""),
@@ -78,7 +66,6 @@
   mType ("FileIo"),
   mLastErrMsg (""),
   mExternalStorage (false)
->>>>>>> fcacef68
   {
     //empty
   }
@@ -140,7 +127,19 @@
   //!
   //----------------------------------------------------------------------------
   virtual int64_t ReadV (XrdCl::ChunkList& chunkList,
-                         uint16_t timeout = 0) = 0;
+                         uint16_t timeout = 0)
+  {
+    int64_t ret = 0;
+    for(auto it = chunkList.begin(); it != chunkList.end(); it++)
+    {
+      auto r = Read(it->offset,(char*)it->buffer,it->length,timeout);
+      if( r<0 )
+        return -1;
+      else
+        ret += r;
+    }
+    return ret;
+  }
 
 
   //------------------------------------------------------------------------------
@@ -153,9 +152,11 @@
   //!
   //------------------------------------------------------------------------------
   virtual int64_t ReadVAsync (XrdCl::ChunkList& chunkList,
-                              uint16_t timeout = 0) = 0;
-
- 
+      uint16_t timeout = 0)
+  {
+    return ReadV( chunkList , timeout );
+  }
+
   //----------------------------------------------------------------------------
   //! Write to file - sync
   //!
@@ -207,11 +208,7 @@
                               const char* buffer,
                               XrdSfsXferSize length,
                               uint16_t timeout = 0) = 0;
-<<<<<<< HEAD
   
-=======
-
->>>>>>> fcacef68
 
   //----------------------------------------------------------------------------
   //! Truncate
@@ -276,7 +273,7 @@
   //! Sync file to disk
   //!
   //! @param timeout timeout value
-  //!
+  //!  
   //! @return 0 on success, -1 otherwise and error code is set
   //!
   //----------------------------------------------------------------------------
@@ -306,18 +303,13 @@
   //----------------------------------------------------------------------------
   virtual int Stat (struct stat* buf, uint16_t timeout = 0) = 0;
 
-<<<<<<< HEAD
   
   //----------------------------------------------------------------------------
   //! Get pointer to async meta handler object 
-=======
-  //--------------------------------------------------------------------------
-  //! Check for the existance of a file
-  //!
-  //! @param path to the file
-  //!
-  //! @return 0 on success, -1 otherwise and error code is set
-  //--------------------------------------------------------------------------
+  //!
+  //! @return pointer to async handler, NULL otherwise 
+  //!
+  //----------------------------------------------------------------------------
   virtual int Exists (const char* path) = 0;
 
   //--------------------------------------------------------------------------
@@ -328,14 +320,6 @@
   //! @return 0 on success, -1 otherwise and error code is set
   //--------------------------------------------------------------------------
   virtual int Delete (const char* path) = 0;
-
-  //--------------------------------------------------------------------------
-  //! Get pointer to async meta handler object
->>>>>>> fcacef68
-  //!
-  //! @return pointer to async handler, NULL otherwise
-  //!
-  //----------------------------------------------------------------------------
   virtual void* GetAsyncHandler () = 0;
 
 
@@ -351,7 +335,6 @@
   //--------------------------------------------------------------------------
   //! Get last used URL to current file
   //--------------------------------------------------------------------------
-
   const std::string&
   GetLastUrl ()
   {
@@ -359,10 +342,10 @@
   }
 
   //--------------------------------------------------------------------------
-  //! traversing filesystem/storage routines
-  //--------------------------------------------------------------------------
-
-  class FtsHandle {
+  //! Get last error message
+  //--------------------------------------------------------------------------
+  class FtsHandle
+  {
   protected:
     std::string mPath;
   public:
@@ -486,24 +469,23 @@
     return mType;
   }
 
+  //--------------------------------------------------------------------------
+  //! Get last error message
+  //--------------------------------------------------------------------------
+
+  const std::string&
+  GetLastErrMsg ()
+  {
+    return mLastErrMsg;
+  }
+
 protected:
   Attr mAttr;
   std::string mFilePath; ///< path to current physical file
-  std::string mLastUrl; ///< last used url if remote file
+  std::string mLastUrl;  ///< last used url if remote file
   std::string mType; ///< type
-  std::string mLastErrMsg; ///< last error message seen
+  std::string mLastErrMsg; ///< last error stored
   bool mExternalStorage; ///< indicates if this is an IO module to talk to an external storage system
-
-  //--------------------------------------------------------------------------
-  //! Get last error message
-  //--------------------------------------------------------------------------
-
-  const std::string&
-  GetLastErrMsg ()
-  {
-    return mLastErrMsg;
-  }
-
 };
 
 EOSFSTNAMESPACE_END
