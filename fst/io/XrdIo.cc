//------------------------------------------------------------------------------
// File: XrdIo.cc
// Author: Elvin-Alin Sindrilaru - CERN
//------------------------------------------------------------------------------

/************************************************************************
 * EOS - the CERN Disk Storage System                                   *
 * Copyright (C) 2011 CERN/Switzerland                                  *
 *                                                                      *
 * This program is free software: you can redistribute it and/or modify *
 * it under the terms of the GNU General Public License as published by *
 * the Free Software Foundation, either version 3 of the License, or    *
 * (at your option) any later version.                                  *
 *                                                                      *
 * This program is distributed in the hope that it will be useful,      *
 * but WITHOUT ANY WARRANTY; without even the implied warranty of       *
 * MERCHANTABILITY or FITNESS FOR A PARTICULAR PURPOSE.  See the        *
 * GNU General Public License for more details.                         *
 *                                                                      *
 * You should have received a copy of the GNU General Public License    *
 * along with this program.  If not, see <http://www.gnu.org/licenses/>.*
 ************************************************************************/

/*----------------------------------------------------------------------------*/
#include <stdint.h>
#include <cstdlib>
/*----------------------------------------------------------------------------*/
#include "fst/io/XrdIo.hh"
#include "fst/io/ChunkHandler.hh"
/*----------------------------------------------------------------------------*/
#include "XrdCl/XrdClDefaultEnv.hh"
/*----------------------------------------------------------------------------*/

EOSFSTNAMESPACE_BEGIN

        const uint64_t ReadaheadBlock::sDefaultBlocksize = 1 * 1024 * 1024; ///< 1MB default
const uint32_t XrdIo::sNumRdAheadBlocks = 2;

//------------------------------------------------------------------------------
// Constructor
//------------------------------------------------------------------------------

XrdIo::XrdIo () :
FileIo (),
mDoReadahead (false),
mBlocksize (ReadaheadBlock::sDefaultBlocksize),
mXrdFile (NULL),
mMetaHandler (new AsyncMetaHandler ())
{
  // Set the TimeoutResolution to 1
  XrdCl::Env* env = XrdCl::DefaultEnv::GetEnv();
  env->PutInt("TimeoutResolution", 1);
  mType = "XrdIo";
}


//------------------------------------------------------------------------------
// Destructor
//------------------------------------------------------------------------------

XrdIo::~XrdIo ()
{
  if (mDoReadahead)
  {
    while (!mQueueBlocks.empty())
    {
      ReadaheadBlock* ptr_readblock = mQueueBlocks.front();
      mQueueBlocks.pop();
      delete ptr_readblock;
    }

    while (!mMapBlocks.empty())
    {
      delete mMapBlocks.begin()->second;
      mMapBlocks.erase(mMapBlocks.begin());
    }
  }

  delete mMetaHandler;

  if (mXrdFile)
    delete mXrdFile;
}


//------------------------------------------------------------------------------
// Open file
//------------------------------------------------------------------------------

int
XrdIo::Open (const std::string& path,
             XrdSfsFileOpenMode flags,
             mode_t mode,
             const std::string& opaque,
             uint16_t timeout)
{
  const char* val = 0;
  std::string request;

  std::string lOpaque;
  size_t qpos = 0;

  mFilePath = path;

  //............................................................................
  // Opaque info can be part of the 'path'
  //............................................................................
  if (((qpos = path.find("?")) != std::string::npos))
  {
    lOpaque = path.substr(qpos + 1);
    mFilePath.erase(qpos);
  }
  else
  {
    lOpaque = opaque;
  }

  XrdOucEnv open_opaque(lOpaque.c_str());

  //............................................................................
  // Decide if readahead is used and the block size
  //............................................................................
  if ((val = open_opaque.Get("fst.readahead")) &&
      (strncmp(val, "true", 4) == 0))
  {
    eos_debug("Enabling the readahead.");
    mDoReadahead = true;
    val = 0;

    if ((val = open_opaque.Get("fst.blocksize")))
    {
      mBlocksize = static_cast<uint64_t> (atoll(val));
    }

    for (unsigned int i = 0; i < sNumRdAheadBlocks; i++)
    {
      mQueueBlocks.push(new ReadaheadBlock(mBlocksize));
    }
  }

  request = path;
  request += "?";
  request += lOpaque;
  mXrdFile = new XrdCl::File();

  // Disable recovery on read and write
  mXrdFile->EnableReadRecovery(false);
  mXrdFile->EnableWriteRecovery(false);

  XrdCl::OpenFlags::Flags flags_xrdcl = eos::common::LayoutId::MapFlagsSfs2XrdCl(flags);
  XrdCl::Access::Mode mode_xrdcl = eos::common::LayoutId::MapModeSfs2XrdCl(mode);
  XrdCl::XRootDStatus status = mXrdFile->Open(request, flags_xrdcl, mode_xrdcl, timeout);

  if (!status.IsOK())
  {
    eos_err("error=opening remote XrdClFile");
    errno = status.errNo;
    mLastErrMsg = status.ToString().c_str();
    return SFS_ERROR;
  }
  else
  {
    errno = 0;
  }

  //............................................................................
  // store the last URL we are connected after open
  //............................................................................

  XrdCl::URL cUrl = mXrdFile->GetLastURL();
  mLastUrl = cUrl.GetURL();
  return SFS_OK;
}


//------------------------------------------------------------------------------
// Read from file - sync
//------------------------------------------------------------------------------

int64_t
XrdIo::Read (XrdSfsFileOffset offset,
             char* buffer,
             XrdSfsXferSize length,
             uint16_t timeout)
{
  eos_debug("offset=%llu length=%llu",
            static_cast<uint64_t> (offset),
            static_cast<uint64_t> (length));

  uint32_t bytes_read = 0;
  XrdCl::XRootDStatus status = mXrdFile->Read(static_cast<uint64_t> (offset),
                                              static_cast<uint32_t> (length),
                                              buffer,
                                              bytes_read,
                                              timeout);

  if (!status.IsOK())
  {
    errno = status.errNo;
    mLastErrMsg = status.ToString().c_str();
    return SFS_ERROR;
  }

  return bytes_read;
}


//------------------------------------------------------------------------------
// Write to file - sync
//------------------------------------------------------------------------------

int64_t
XrdIo::Write (XrdSfsFileOffset offset,
              const char* buffer,
              XrdSfsXferSize length,
              uint16_t timeout)
{
  eos_debug("offset=%llu length=%llu",
            static_cast<uint64_t> (offset),
            static_cast<uint64_t> (length));

  XrdCl::XRootDStatus status = mXrdFile->Write(static_cast<uint64_t> (offset),
                                               static_cast<uint32_t> (length),
                                               buffer,
                                               timeout);

  if (!status.IsOK())
  {
    errno = status.errNo;
    mLastErrMsg = status.ToString().c_str();
    return SFS_ERROR;
  }

  return length;
}


//------------------------------------------------------------------------------
// Read from file - async
//------------------------------------------------------------------------------
int64_t
XrdIo::ReadAsync (XrdSfsFileOffset offset,
                  char* buffer,
                  XrdSfsXferSize length,
                  bool readahead,
                  uint16_t timeout)
{
  eos_debug("offset=%llu length=%llu",
            static_cast<uint64_t> (offset),
            static_cast<uint64_t> (length));

  bool done_read = false;
  int64_t nread = 0;
  char* pBuff = buffer;
  XrdCl::XRootDStatus status;
  ChunkHandler* handler = NULL;

  if (!mDoReadahead)
  {
    readahead = false;
    eos_debug("Readahead is disabled");
  }

  if (!readahead)
  {
    handler = mMetaHandler->Register(offset, length, NULL, false);

    // If previous read requests failed with a timeout error then we won't
    // get a new handler and we return directly an error
    if (!handler)
    {
      return SFS_ERROR;
    }

    status = mXrdFile->Read(static_cast<uint64_t> (offset),
                            static_cast<uint32_t> (length),
                            buffer,
                            static_cast<XrdCl::ResponseHandler*> (handler),
                            timeout);

    if (!status.IsOK())
    {
      //!!!!!!!!!!!!!!!!!!!!!!!!!!!!!!!!!!!!!!!!!!!!!!!!!!!!!!!!!!!!!!!!!!!!!!!!
      // TODO: for the time being we call this ourselves but this should be
      // dropped once XrdCl will call the handler for a request as it knows it
      // has already failed
      //!!!!!!!!!!!!!!!!!!!!!!!!!!!!!!!!!!!!!!!!!!!!!!!!!!!!!!!!!!!!!!!!!!!!!!!!
      mMetaHandler->HandleResponse(&status, handler);
    }
<<<<<<< HEAD

    nread += length;
=======
    
    nread = length;
>>>>>>> 788782f8
  }
  else
  {
    eos_debug("readahead enabled, request offset=%lli, length=%i", offset, length);
    uint64_t read_length = 0;
    uint32_t aligned_length;
    uint32_t shift;
    std::map<uint64_t, ReadaheadBlock*>::iterator iter;

    mPrefetchMutex.Lock(); // -->

    while (length)
    {
      iter = FindBlock(offset);

      if (iter != mMapBlocks.end())
      {
        // Block found in prefetched blocks
        SimpleHandler* sh = iter->second->handler;
        shift = offset - iter->first;

        // We can prefetch another block if we still have available blocks in
        // the queue or if first read was from second prefetched block
        if (!mQueueBlocks.empty() || (iter != mMapBlocks.begin()))
        {
          if (iter != mMapBlocks.begin())
          {
            eos_debug("recycle the oldest block");
            mQueueBlocks.push(mMapBlocks.begin()->second);
            mMapBlocks.erase(mMapBlocks.begin());
          }

          eos_debug("prefetch new block(2)");
          if (!PrefetchBlock(offset + mBlocksize, false, timeout))
          {
            eos_warning("failed to send prefetch request(2)");
            break;
          }
        }

        if (sh->WaitOK())
        {
<<<<<<< HEAD
          eos_debug("debug=block in cache: blk_off: %lld, req_off: %lld", iter->first, offset);

          if (sh->GetRespLength() == 0)
          {
            // The request got a response but it read 0 bytes
            eos_warning("warning=response contains 0 bytes.");
            break;
          }

          aligned_length = sh->GetRespLength() - shift;
          read_length = ((uint32_t) length < aligned_length) ? length : aligned_length;
          pBuff = static_cast<char*> (memcpy(pBuff,
                                             iter->second->buffer + shift,
=======
          eos_debug("block in cache, blk_off=%lld, req_off= %lld", iter->first, offset);
          
          if (sh->GetRespLength() == 0)
          {
            // The request got a response but it read 0 bytes
            eos_warning("response contains 0 bytes");
            break;           
          }

          aligned_length = sh->GetRespLength() - shift;
          read_length = ((uint32_t)length < aligned_length) ? length : aligned_length;

          // If prefetch block smaller than mBlocksize and current offset at end
          // of the prefetch block then we reached the end of file
          if ((sh->GetRespLength() != mBlocksize) &&
              ((uint64_t)offset >= iter->first + sh->GetRespLength()))
          {
            done_read = true;
            break;
          }

          pBuff = static_cast<char*> (memcpy(pBuff, iter->second->buffer + shift,
>>>>>>> 788782f8
                                             read_length));

          pBuff += read_length;
          offset += read_length;
          length -= read_length;
          nread += read_length;
        }
        else
        {
          // Error while prefetching, remove block from map
          mQueueBlocks.push(iter->second);
          mMapBlocks.erase(iter);
          eos_err("error=prefetching failed, disable it and remove block from map");
          mDoReadahead = false;
          break;
        }
      }
      else
      {
<<<<<<< HEAD
        //......................................................................
        // Remove all elements from map so that we can align with the new
=======
        // Remove all elements from map so that we can align with the new 
>>>>>>> 788782f8
        // requests and prefetch a new block. But first we need to collect any
        // responses which are in-flight as otherwise these response might
        // arrive later on, when we are expecting replies for other blocks since
        // we are recycling the SimpleHandler objects.
        while (!mMapBlocks.empty())
        {
          SimpleHandler* sh = mMapBlocks.begin()->second->handler;

          if (sh->HasRequest())
          {
            // Not interested in the result - discard it
            sh->WaitOK();
          }

          mQueueBlocks.push(mMapBlocks.begin()->second);
          mMapBlocks.erase(mMapBlocks.begin());
        }

        if (!mQueueBlocks.empty())
        {
<<<<<<< HEAD
          eos_debug("debug=prefetch new block(1)");

=======
          eos_debug("prefetch new block(1)");
          
>>>>>>> 788782f8
          if (!PrefetchBlock(offset, false, timeout))
          {
            eos_err("error=failed to send prefetch request(1)");
            mDoReadahead = false;
            break;
          }
        }
      }
    }

    mPrefetchMutex.UnLock(); // <--

    // If readahead not useful, use the classic way to read
    if (length && !done_read)
    {
      eos_debug("readahead useless, use the classic way for reading");
      handler = mMetaHandler->Register(offset, length, NULL, false);

      // If previous read requests failed then we won't get a new handler
      // and we return directly an error
      if (!handler)
<<<<<<< HEAD
      {
        return SFS_ERROR;
      }

=======
        return SFS_ERROR;    
      
>>>>>>> 788782f8
      status = mXrdFile->Read(static_cast<uint64_t> (offset),
                              static_cast<uint32_t> (length),
                              pBuff,
                              handler,
                              timeout);
      if (!status.IsOK())
      {
        //!!!!!!!!!!!!!!!!!!!!!!!!!!!!!!!!!!!!!!!!!!!!!!!!!!!!!!!!!!!!!!!!!!!!!!
        // TODO: for the time being we call this ourselves but this should be
        // dropped once XrdCl will call the handler for a request as it knows it
        // has already failed
        //!!!!!!!!!!!!!!!!!!!!!!!!!!!!!!!!!!!!!!!!!!!!!!!!!!!!!!!!!!!!!!!!!!!!!!
        mMetaHandler->HandleResponse(&status, handler);
      }

      nread = length;
    }
  }

  return nread;
}


//------------------------------------------------------------------------------
// Try to find a block in cache which contains the required offset
//------------------------------------------------------------------------------

PrefetchMap::iterator
XrdIo::FindBlock (uint64_t offset)
{
  if (mMapBlocks.empty())
  {
    return mMapBlocks.end();
  }

  PrefetchMap::iterator iter = mMapBlocks.lower_bound(offset);
  if ((iter != mMapBlocks.end()) && (iter->first == offset))
  {
    // Found exactly the block needed
    return iter;
  }
  else
  {
    if (iter == mMapBlocks.begin())
    {
      // Only blocks with bigger offsets, return pointer to end of the map
      return mMapBlocks.end();
    }
    else
    {
      // Check if the previous block, we know the map is not empty
      iter--;

      if ((iter->first <= offset) && (offset < (iter->first + mBlocksize)))
      {
        return iter;
      }
      else
      {
        return mMapBlocks.end();
      }
    }
  }
}


//------------------------------------------------------------------------------
// Write to file - async
//------------------------------------------------------------------------------

int64_t
XrdIo::WriteAsync (XrdSfsFileOffset offset,
                   const char* buffer,
                   XrdSfsXferSize length,
                   uint16_t timeout)
{
  eos_debug("offset=%llu length=%i", static_cast<uint64_t> (offset), length);

  ChunkHandler* handler;
  XrdCl::XRootDStatus status;

  handler = mMetaHandler->Register(offset, length, buffer, true);

  // If previous write requests failed then we won't get a new handler
  // and we return directly an error
  if (!handler)
  {
    return SFS_ERROR;
  }

  // Obs: Use the handler buffer for write requests
  status = mXrdFile->Write(static_cast<uint64_t> (offset),
                           static_cast<uint32_t> (length),
                           handler->GetBuffer(),
                           handler,
                           timeout);
  return length;
}


//------------------------------------------------------------------------------
// Truncate file
//------------------------------------------------------------------------------

int
XrdIo::Truncate (XrdSfsFileOffset offset, uint16_t timeout)
{
  XrdCl::XRootDStatus status = mXrdFile->Truncate(static_cast<uint64_t> (offset),
                                                  timeout);

  if (!status.IsOK())
  {
    errno = status.errNo;
    mLastErrMsg = status.ToString().c_str();
    return SFS_ERROR;
  }

  return SFS_OK;
}


//------------------------------------------------------------------------------
// Sync file to disk
//------------------------------------------------------------------------------

int
XrdIo::Sync (uint16_t timeout)
{
  XrdCl::XRootDStatus status = mXrdFile->Sync(timeout);

  if (!status.IsOK())
  {
    errno = status.errNo;
    mLastErrMsg = status.ToString().c_str();
    return SFS_ERROR;
  }

  return SFS_OK;
}


//------------------------------------------------------------------------------
// Get stats about the file
//------------------------------------------------------------------------------

int
XrdIo::Stat (struct stat* buf, uint16_t timeout)
{
  int rc = SFS_ERROR;
  XrdCl::StatInfo* stat = 0;
  //............................................................................
  XrdCl::XRootDStatus status = mXrdFile->Stat(true, stat, timeout);

  if (!status.IsOK())
  {
    errno = status.errNo;
    mLastErrMsg = status.ToString().c_str();
  }
  else
  {
    buf->st_dev = static_cast<dev_t> (atoi(stat->GetId().c_str()));
    buf->st_mode = static_cast<mode_t> (stat->GetFlags());
    buf->st_size = static_cast<off_t> (stat->GetSize());
    buf->st_mtime = static_cast<time_t> (stat->GetModTime());
    rc = SFS_OK;
  }

  if (stat)
  {
    delete stat;
  }

  return rc;
}


//------------------------------------------------------------------------------
// Close file
//------------------------------------------------------------------------------

int
XrdIo::Close (uint16_t timeout)
{
  bool async_ok = true;

  if (mDoReadahead)
  {
    //..........................................................................
    // Wait for any requests on the fly and then close
    //..........................................................................
    while (!mMapBlocks.empty())
    {
      SimpleHandler* shandler = mMapBlocks.begin()->second->handler;
      if (shandler->HasRequest())
      {
        async_ok = shandler->WaitOK();
      }
      delete mMapBlocks.begin()->second;
      mMapBlocks.erase(mMapBlocks.begin());
    }
  }

  XrdCl::XRootDStatus status = mXrdFile->Close(timeout);

  if (!status.IsOK())
  {
    errno = status.errNo;
    mLastErrMsg = status.ToString().c_str();
    return SFS_ERROR;
  }

  // If any of the async requests failed then we have an error
  if (!async_ok)
  {
    return SFS_ERROR;
  }

  return SFS_OK;
}


//------------------------------------------------------------------------------
// Remove file
//------------------------------------------------------------------------------

int
XrdIo::Remove (uint16_t timeout)
{
  //............................................................................
  // Remove the file by truncating using the special value offset
  //............................................................................
  XrdCl::XRootDStatus status = mXrdFile->Truncate(EOS_FST_DELETE_FLAG_VIA_TRUNCATE_LEN, timeout);

  if (!status.IsOK())
  {
    eos_err("error=failed to truncate file with deletion offset - %s", mPath.c_str());
    mLastErrMsg = "failed to truncate file with deletion offset";
    return SFS_ERROR;
  }

  return SFS_OK;
}


//------------------------------------------------------------------------------
// Prefetch block using the readahead mechanism
//------------------------------------------------------------------------------

bool
XrdIo::PrefetchBlock (int64_t offset, bool isWrite, uint16_t timeout)
{
  bool done = true;
  XrdCl::XRootDStatus status;
  ReadaheadBlock* block = NULL;
<<<<<<< HEAD

  eos_debug("debug=try to prefetch with offset: %lli, length: %4u",
=======
  
  eos_debug("try to prefetch with offset: %lli, length: %4u",
>>>>>>> 788782f8
            offset, mBlocksize);

  if (!mQueueBlocks.empty())
  {
    block = mQueueBlocks.front();
    mQueueBlocks.pop();
  }
  else
  {
    done = false;
    return done;
  }

  block->handler->Update(offset, mBlocksize, isWrite);
  status = mXrdFile->Read(offset,
                          mBlocksize,
                          block->buffer,
                          block->handler,
                          timeout);

  if (!status.IsOK())
  {
    // Create tmp status which is deleted in the HandleResponse method
    XrdCl::XRootDStatus* tmp_status = new XrdCl::XRootDStatus(status);
    block->handler->HandleResponse(tmp_status, NULL);
    mQueueBlocks.push(block);
    done = false;
  }
  else
  {
    mMapBlocks.insert(std::make_pair(offset, block));
  }

  return done;
}


//------------------------------------------------------------------------------
// Get pointer to async meta handler object
//------------------------------------------------------------------------------

void*
XrdIo::GetAsyncHandler ()
{
  return static_cast<void*> (mMetaHandler);
}

EOSFSTNAMESPACE_END
<|MERGE_RESOLUTION|>--- conflicted
+++ resolved
@@ -287,13 +287,7 @@
       //!!!!!!!!!!!!!!!!!!!!!!!!!!!!!!!!!!!!!!!!!!!!!!!!!!!!!!!!!!!!!!!!!!!!!!!!
       mMetaHandler->HandleResponse(&status, handler);
     }
-<<<<<<< HEAD
-
-    nread += length;
-=======
-    
     nread = length;
->>>>>>> 788782f8
   }
   else
   {
@@ -336,7 +330,6 @@
 
         if (sh->WaitOK())
         {
-<<<<<<< HEAD
           eos_debug("debug=block in cache: blk_off: %lld, req_off: %lld", iter->first, offset);
 
           if (sh->GetRespLength() == 0)
@@ -350,7 +343,6 @@
           read_length = ((uint32_t) length < aligned_length) ? length : aligned_length;
           pBuff = static_cast<char*> (memcpy(pBuff,
                                              iter->second->buffer + shift,
-=======
           eos_debug("block in cache, blk_off=%lld, req_off= %lld", iter->first, offset);
           
           if (sh->GetRespLength() == 0)
@@ -373,7 +365,6 @@
           }
 
           pBuff = static_cast<char*> (memcpy(pBuff, iter->second->buffer + shift,
->>>>>>> 788782f8
                                              read_length));
 
           pBuff += read_length;
@@ -393,12 +384,8 @@
       }
       else
       {
-<<<<<<< HEAD
         //......................................................................
-        // Remove all elements from map so that we can align with the new
-=======
         // Remove all elements from map so that we can align with the new 
->>>>>>> 788782f8
         // requests and prefetch a new block. But first we need to collect any
         // responses which are in-flight as otherwise these response might
         // arrive later on, when we are expecting replies for other blocks since
@@ -419,13 +406,8 @@
 
         if (!mQueueBlocks.empty())
         {
-<<<<<<< HEAD
-          eos_debug("debug=prefetch new block(1)");
-
-=======
           eos_debug("prefetch new block(1)");
           
->>>>>>> 788782f8
           if (!PrefetchBlock(offset, false, timeout))
           {
             eos_err("error=failed to send prefetch request(1)");
@@ -447,15 +429,10 @@
       // If previous read requests failed then we won't get a new handler
       // and we return directly an error
       if (!handler)
-<<<<<<< HEAD
       {
         return SFS_ERROR;
       }
 
-=======
-        return SFS_ERROR;    
-      
->>>>>>> 788782f8
       status = mXrdFile->Read(static_cast<uint64_t> (offset),
                               static_cast<uint32_t> (length),
                               pBuff,
@@ -710,13 +687,7 @@
   bool done = true;
   XrdCl::XRootDStatus status;
   ReadaheadBlock* block = NULL;
-<<<<<<< HEAD
-
-  eos_debug("debug=try to prefetch with offset: %lli, length: %4u",
-=======
-  
   eos_debug("try to prefetch with offset: %lli, length: %4u",
->>>>>>> 788782f8
             offset, mBlocksize);
 
   if (!mQueueBlocks.empty())
