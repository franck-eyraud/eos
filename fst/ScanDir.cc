// ----------------------------------------------------------------------
// File: ScanDir.cc
// Author: Elvin Sindrilaru - CERN
// ----------------------------------------------------------------------

/************************************************************************
 * EOS - the CERN Disk Storage System                                   *
 * Copyright (C) 2011 CERN/Switzerland                                  *
 *                                                                      *
 * This program is free software: you can redistribute it and/or modify *
 * it under the terms of the GNU General Public License as published by *
 * the Free Software Foundation, either version 3 of the License, or    *
 * (at your option) any later version.                                  *
 *                                                                      *
 * This program is distributed in the hope that it will be useful,      *
 * but WITHOUT ANY WARRANTY; without even the implied warranty of       *
 * MERCHANTABILITY or FITNESS FOR A PARTICULAR PURPOSE.  See the        *
 * GNU General Public License for more details.                         *
 *                                                                      *
 * You should have received a copy of the GNU General Public License    *
 * along with this program.  If not, see <http://www.gnu.org/licenses/>.*
 ************************************************************************/

/*----------------------------------------------------------------------------*/
#include "common/Logging.hh"
#include "common/FileId.hh"
#include "common/Path.hh"
#include "fst/ScanDir.hh"
#include "fst/Config.hh"
#include "fst/XrdFstOfs.hh"
#include "fst/io/FileIoPluginCommon.hh"
/*----------------------------------------------------------------------------*/
#include <cstdlib>
#include <cstring>
#include <sys/stat.h>
#include <sys/types.h>
#include <sys/time.h>
#ifndef __APPLE__
#include <sys/syscall.h>
#endif
#include <syslog.h>
#include <unistd.h>
#include <fcntl.h>
/*----------------------------------------------------------------------------*/

// ---------------------------------------------------------------------------
// - we miss ioprio.h and gettid
// ---------------------------------------------------------------------------

static int
ioprio_set(int which, int who, int ioprio)
{
#ifdef __APPLE__
  return 0;
#else
  return syscall(SYS_ioprio_set, which, who, ioprio);
#endif
}

//static int ioprio_get(int which, int who)
//{
//  return syscall(SYS_ioprio_get, which, who);
//}

/*
 * Gives us 8 prio classes with 13-bits of data for each class
 */
#define IOPRIO_BITS             (16)
#define IOPRIO_CLASS_SHIFT      (13)
#define IOPRIO_PRIO_MASK        ((1UL << IOPRIO_CLASS_SHIFT) - 1)

#define IOPRIO_PRIO_CLASS(mask) ((mask) >> IOPRIO_CLASS_SHIFT)
#define IOPRIO_PRIO_DATA(mask)  ((mask) & IOPRIO_PRIO_MASK)
#define IOPRIO_PRIO_VALUE(class, data)  (((class) << IOPRIO_CLASS_SHIFT) | data)

#define ioprio_valid(mask)      (IOPRIO_PRIO_CLASS((mask)) != IOPRIO_CLASS_NONE)

/*
 * These are the io priority groups as implemented by CFQ. RT is the realtime
 * class, it always gets premium service. BE is the best-effort scheduling
 * class, the default for any process. IDLE is the idle scheduling class, it
 * is only served when no one else is using the disk.
 */

enum {
  IOPRIO_CLASS_NONE,
  IOPRIO_CLASS_RT,
  IOPRIO_CLASS_BE,
  IOPRIO_CLASS_IDLE,
};

/*
 * 8 best effort priority levels are supported
 */
#define IOPRIO_BE_NR    (8)

enum {
  IOPRIO_WHO_PROCESS = 1,
  IOPRIO_WHO_PGRP,
  IOPRIO_WHO_USER,
};

EOSFSTNAMESPACE_BEGIN

/*----------------------------------------------------------------------------*/
ScanDir::~ScanDir()
{
  if ((bgThread && thread)) {
    XrdSysThread::Cancel(thread);
    XrdSysThread::Join(thread, NULL);
    closelog();
  }

  if (buffer) {
    free(buffer);
  }
}

/*----------------------------------------------------------------------------*/
void
scandir_cleanup_handle(void* arg)
{
  FileIo::FtsHandle* handle = static_cast<FileIo::FtsHandle*>(arg);

  if (handle) {
    delete handle;
  }
}

/*----------------------------------------------------------------------------*/
void
ScanDir::ScanFiles()
{
  std::unique_ptr<FileIo> io(FileIoPluginHelper::GetIoObject(dirPath.c_str()));

  if (!io) {
    if (bgThread) {
      eos_err("msg=\"no IO plug-in available\" url=\"%s\"", dirPath.c_str());
    } else {
      fprintf(stderr, "error: no IO plug-in available for url=%s\n", dirPath.c_str());
    }

    return;
  }

  FileIo::FtsHandle* handle = io->ftsOpen();

  if (!handle) {
    if (bgThread) {
      eos_err("fts_open failed");
    } else {
      fprintf(stderr, "error: fts_open failed! \n");
    }

    return;
  }

  pthread_cleanup_push(scandir_cleanup_handle, handle);
  std::string filePath;

  while ((filePath = io->ftsRead(handle)) != "") {
    if (!bgThread) {
      fprintf(stderr, "[ScanDir] processing file %s\n", filePath.c_str());
    }

    CheckFile(filePath.c_str());

    if (bgThread) {
      XrdSysThread::CancelPoint();
    }
  }

  if (io->ftsClose(handle)) {
    if (bgThread) {
      eos_err("fts_close failed");
    } else {
      fprintf(stderr, "error: fts_close failed \n");
    }
  }

  delete handle;
  pthread_cleanup_pop(0);
}

/*----------------------------------------------------------------------------*/
void
ScanDir::CheckFile(const char* filepath)
{
  float scantime;
  unsigned long layoutid = 0;
  unsigned long long scansize;
  std::string filePath, checksumType, checksumStamp, logicalFileName;
  char checksumVal[SHA_DIGEST_LENGTH];
  size_t checksumLen;
  filePath = filepath;
  std::unique_ptr<FileIo> io(FileIoPluginHelper::GetIoObject(filepath));
  noTotalFiles++;
  // get last modification time
  struct stat buf1;
  struct stat buf2;

  if ((io->fileOpen(0, 0)) || io->fileStat(&buf1)) {
    if (bgThread) {
      eos_err("cannot open/stat %s", filePath.c_str());
    } else {
      fprintf(stderr, "error: cannot open/stat %s\n", filePath.c_str());
    }

    return;
  }

#ifndef _NOOFS

  if (bgThread) {
    eos::common::Path cPath(filePath.c_str());
    eos::common::FileId::fileid_t fid = strtoul(cPath.GetName(), 0, 16);
    // check if somebody is still writing on that file and skip in that case
    XrdSysMutexHelper wLock(gOFS.OpenFidMutex);

    if (gOFS.WOpenFid[fsId].count(fid)) {
      syslog(LOG_ERR, "skipping scan w-open file: localpath=%s fsid=%d fid=%x\n",
             filePath.c_str(), (int) fid, fsId);
      eos_warning("skipping scan of w-open file: localpath=%s fsid=%d fid=%x",
                  filePath.c_str(), (int) fid, fsId);
      return;
    }
  }

#endif
  io->attrGet("user.eos.checksumtype", checksumType);
  memset(checksumVal, 0, sizeof(checksumVal));
  checksumLen = SHA_DIGEST_LENGTH;

  if (io->attrGet("user.eos.checksum", checksumVal, checksumLen)) {
    checksumLen = 0;
  }

<<<<<<< HEAD
  io->attrGet("user.eos.timestamp", checksumStamp);
  io->attrGet("user.eos.lfn", logicalFileName);

  if (RescanFile(checksumStamp)) {
    //     if (checksumType.compare(""))
    if (1) {
      bool blockcxerror = false;
      bool filecxerror = false;
      XrdOucString envstring = "eos.layout.checksum=";
      envstring += checksumType.c_str();
      XrdOucEnv env(envstring.c_str());
      unsigned long checksumtype = eos::common::LayoutId::GetChecksumFromEnv(env);
      layoutid = eos::common::LayoutId::GetId(eos::common::LayoutId::kPlain,
                                              checksumtype);

      if (!ScanFileLoadAware(io, scansize, scantime, checksumVal, layoutid,
                             logicalFileName.c_str(), filecxerror, blockcxerror)) {
        if ((!io->fileStat(&buf2)) && (buf1.st_mtime == buf2.st_mtime)) {
          if (filecxerror) {
            if (bgThread) {
              syslog(LOG_ERR, "corrupted file checksum: localpath=%s lfn=\"%s\" \n",
                     filePath.c_str(), logicalFileName.c_str());
              eos_err("corrupted file checksum: localpath=%s lfn=\"%s\"", filePath.c_str(),
                      logicalFileName.c_str());
            } else {
              fprintf(stderr, "[ScanDir] corrupted  file checksum: localpath=%slfn=\"%s\" \n",
                      filePath.c_str(), logicalFileName.c_str());
            }
          }
        } else {
          if (bgThread) {
            eos_err("file %s has been modified during the scan ... ignoring checksum error",
                    filePath.c_str());
          } else {
            fprintf(stderr,
                    "[ScanDir] file %s has been modified during the scan ... ignoring checksum error\n",
                    filePath.c_str());
          }
        }
      }

      //collect statistics
      durationScan += scantime;
      totalScanSize += scansize;

      if ((io->attrSet("user.eos.timestamp", GetTimestampSmeared())) ||
          (io->attrSet("user.eos.filecxerror", filecxerror ? "1" : "0")) ||
          (io->attrSet("user.eos.blockcxerror", blockcxerror ? "1" : "0"))) {
        if (bgThread) {
          eos_err("Can not set extended attributes to file %s", filePath.c_str());
        } else {
          fprintf(stderr,
                  "error: [CheckFile] Can not set extended attributes to file. \n");
        }
      }

#ifndef _NOOFS

      if (bgThread) {
        if (filecxerror || blockcxerror) {
          XrdOucString manager = "";
          // ask the meta data handling class to update the error flags for this file
          gFmdDbMapHandler.ResyncDisk(filePath.c_str(), fsId, false);
=======
    checksumStamp = attr->Get("user.eos.timestamp");
    logicalFileName = attr->Get("user.eos.lfn");

    if (RescanFile(checksumStamp))
    {
      //     if (checksumType.compare(""))
      if (1)
      {
        bool blockcxerror = false;
        bool filecxerror = false;
	bool skiptosettime = false;

        XrdOucString envstring = "eos.layout.checksum=";
        envstring += checksumType.c_str();
        XrdOucEnv env(envstring.c_str());
        unsigned long checksumtype = eos::common::LayoutId::GetChecksumFromEnv(env);
        layoutid = eos::common::LayoutId::GetId(eos::common::LayoutId::kPlain, checksumtype);
        if (!ScanFileLoadAware(filePath.c_str(), scansize, scantime, checksumVal, layoutid, logicalFileName.c_str(), filecxerror, blockcxerror))
        {
	  bool reopened=false;

#ifndef _NOOFS
	  if (bgThread) {
	    eos::common::Path cPath(filePath.c_str());
	    eos::common::FileId::fileid_t fid = strtoul(cPath.GetName(), 0, 16);
	    
	    // check if somebody is again writing on that file and skip in that case
	    XrdSysMutexHelper wLock(gOFS.OpenFidMutex);
	    if (gOFS.WOpenFid[fsId].count(fid)) 
	    {
	      eos_err("file %s has been reopened for update during the scan ... ignoring checksum error", filePath.c_str());
	      reopened = true;
	    }
	  }
#endif

          if ((!stat(filePath.c_str(), &buf2)) && (buf1.st_mtime == buf2.st_mtime) && (!reopened))
          {
            if (filecxerror)
            {
              if (bgThread)
              {
                syslog(LOG_ERR, "corrupted file checksum: localpath=%s lfn=\"%s\" \n", filePath.c_str(), logicalFileName.c_str());
                eos_err("corrupted file checksum: localpath=%s lfn=\"%s\"", filePath.c_str(), logicalFileName.c_str());
              }
              else
                fprintf(stderr, "[ScanDir] corrupted  file checksum: localpath=%s lfn=\"%s\" \n", filePath.c_str(), logicalFileName.c_str());
            }
          }
          else
          {
	    // if the file was changed in the meanwhile or is reopened for update, the checksum might have changed in the meanwhile, we cannot know now and leave it up to a later moment
	    blockcxerror = false;
	    filecxerror = false;
	    skiptosettime = true;
            if (bgThread)
            {
              eos_err("file %s has been modified during the scan ... ignoring checksum error", filePath.c_str());
            }
            else
            {
              fprintf(stderr, "[ScanDir] file %s has been modified during the scan ... ignoring checksum error\n", filePath.c_str());
            }
          }
        }
        //collect statistics
        durationScan += scantime;
        totalScanSize += scansize;

	bool failedtoset=false;

	if (!skiptosettime) 
	{
	  if (!attr->Set("user.eos.timestamp", GetTimestampSmeared()))
	    failedtoset |= true;
	}
	if (!attr->Set("user.eos.filecxerror", filecxerror ? "1" : "0"))
	  failedtoset |= true;
	if(!attr->Set("user.eos.blockcxerror", blockcxerror ? "1" : "0"))
	  failedtoset |= true;

	if (failedtoset)
        {
          if (bgThread)
          {
            eos_err("Can not set extended attributes to file %s", filePath.c_str());
          }
          else
          {
            fprintf(stderr, "error: [CheckFile] Can not set extended attributes to file. \n");
          }
        }

        if (bgThread)
        {
          if (filecxerror || blockcxerror)
>>>>>>> 211589f4
          {
            XrdOucString manager = "";
            // ask the meta data handling class to update the error flags for this file
            gFmdDbMapHandler.ResyncDisk(filePath.c_str(), fsId, false);
            {
              XrdSysMutexHelper lock(eos::fst::Config::gConfig.Mutex);
              manager = eos::fst::Config::gConfig.Manager.c_str();
            }

            if (manager.length()) {
              errno = 0;
              eos::common::Path cPath(filePath.c_str());
              eos::common::FileId::fileid_t fid = strtoul(cPath.GetName(), 0, 16);

              if (fid && !errno) {
                // call the autorepair method on the MGM
                // if the MGM has autorepair disabled it won't do anything
                gFmdDbMapHandler.CallAutoRepair(manager.c_str(), fid);
              }
            }
          }
        }
      }

#endif
    } else {
      noNoChecksumFiles++;
    }
  } else {
    SkippedFiles++;
  }

  io->fileClose();
}

/*----------------------------------------------------------------------------*/
eos::fst::CheckSum*
ScanDir::GetBlockXS(const char* filepath, unsigned long long maxfilesize)
{
  unsigned long layoutid = 0;
  std::string checksumType, checksumSize, logicalFileName;
  XrdOucString fileXSPath = filepath;
  std::unique_ptr<eos::fst::FileIo> io(FileIoPluginHelper::GetIoObject(filepath));

  if (!io->fileOpen(0)) {
    io->attrGet("user.eos.blockchecksum", checksumType);
    io->attrGet("user.eos.blocksize", checksumSize);
    io->attrGet("user.eos.lfn", logicalFileName);

    if (checksumType.compare("")) {
      XrdOucString envstring = "eos.layout.blockchecksum=";
      envstring += checksumType.c_str();
      XrdOucEnv env(envstring.c_str());
      unsigned long checksumtype = eos::common::LayoutId::GetBlockChecksumFromEnv(
                                     env);
      int blockSize = atoi(checksumSize.c_str());
      int blockSizeSymbol = eos::common::LayoutId::BlockSizeEnum(blockSize);
      layoutid = eos::common::LayoutId::GetId(eos::common::LayoutId::kPlain,
                                              eos::common::LayoutId::kNone, 0, blockSizeSymbol, checksumtype);
      eos::fst::CheckSum* checksum = eos::fst::ChecksumPlugins::GetChecksumObject(
                                       layoutid, true);

      if (checksum) {
        // get size of XS file
        struct stat info;

        if (stat(fileXSPath.c_str(), &info)) {
          if (bgThread) {
            eos_err("cannot open file %s", fileXSPath.c_str());
          } else {
            fprintf(stderr, "error: cannot open file %s\n", fileXSPath.c_str());
          }
        }

        if (checksum->OpenMap(fileXSPath.c_str(), maxfilesize, blockSize, false)) {
          return checksum;
        } else {
          delete checksum;
          return NULL;
        }
      } else {
        if (bgThread) {
          eos_err("cannot get checksum object for layout id %lx", layoutid);
        } else {
          fprintf(stderr, "error: cannot get checksum object for layout id %lx\n",
                  layoutid);
        }
      }
    } else {
      return NULL;
    }
  }

  return NULL;
}

/*----------------------------------------------------------------------------*/
std::string
ScanDir::GetTimestamp()
{
  char buffer[65536];
  size_t size = sizeof(buffer) - 1;
  long long timestamp;
  struct timeval tv;
  gettimeofday(&tv, NULL);
  timestamp = tv.tv_sec * 1000000 + tv.tv_usec;
  snprintf(buffer, size, "%lli", timestamp);
  return std::string(buffer);
}

/*----------------------------------------------------------------------------*/
std::string
ScanDir::GetTimestampSmeared()
{
  char buffer[65536];
  size_t size = sizeof(buffer) - 1;
  long long timestamp;
  struct timeval tv;
  gettimeofday(&tv, NULL);
  timestamp = tv.tv_sec * 1000000 + tv.tv_usec;
  // smear +- 20% of testInterval around the value
  long int smearing = (long int)((0.2 * 2 * testInterval * random() / RAND_MAX))
                      - ((long int)(0.2 * testInterval));
  snprintf(buffer, size, "%lli", timestamp + smearing);
  return std::string(buffer);
}

/*----------------------------------------------------------------------------*/
bool
ScanDir::RescanFile(std::string fileTimestamp)
{
  if (!fileTimestamp.compare("")) {
    return true;  //first time we check
  }

  long long oldTime = atoll(fileTimestamp.c_str());
  long long newTime = atoll(GetTimestamp().c_str());

  if (((newTime - oldTime) / 1000000) < testInterval) {
    return false;
  } else {
    return true;
  }
}

/*----------------------------------------------------------------------------*/
void*
ScanDir::StaticThreadProc(void* arg)
{
  return reinterpret_cast<ScanDir*>(arg)->ThreadProc();
}

/*----------------------------------------------------------------------------*/
void*
ScanDir::ThreadProc(void)
{
  if (bgThread) {
    // set low IO priority
    int retc = 0;
    pid_t tid = (pid_t) syscall(SYS_gettid);

    if ((retc = ioprio_set(IOPRIO_WHO_PROCESS, tid,
                           IOPRIO_PRIO_VALUE(IOPRIO_CLASS_BE, 7)))) {
      eos_err("cannot set io priority to lowest best effort = retc=%d errno=%d\n",
              retc, errno);
    } else {
      eos_notice("setting io priority to 7(lowest best-effort) for PID %u", tid);
    }
  }

  if (bgThread) {
    XrdSysThread::SetCancelOn();
  }

  if (bgThread) {
    // get a random smearing and avoid that all start at the same time!
    // start in the range of 0 to 4 hours
    size_t sleeper = (4 * 3600.0 * random() / RAND_MAX);

    for (size_t s = 0; s < (sleeper); s++) {
      if (bgThread) {
        XrdSysThread::CancelPoint();
      }

      XrdSysTimer sleeper;
      sleeper.Wait(1000);
    }
  }

  do {
    struct timezone tz;
    struct timeval tv_start, tv_end;
    noScanFiles = 0;
    totalScanSize = 0;
    noCorruptFiles = 0;
    noNoChecksumFiles = 0;
    noTotalFiles = 0;
    SkippedFiles = 0;
    gettimeofday(&tv_start, &tz);
    ScanFiles();
    gettimeofday(&tv_end, &tz);
    durationScan = ((tv_end.tv_sec - tv_start.tv_sec) * 1000.0) + ((
                     tv_end.tv_usec - tv_start.tv_usec) / 1000.0);

    if (bgThread) {
      syslog(LOG_ERR,
             "Directory: %s, files=%li scanduration=%.02f [s] scansize=%lli [Bytes] [ %lli MB ] scannedfiles=%li  corruptedfiles=%li nochecksumfiles=%li skippedfiles=%li\n",
             dirPath.c_str(), noTotalFiles, (durationScan / 1000.0), totalScanSize,
             ((totalScanSize / 1000) / 1000), noScanFiles, noCorruptFiles, noNoChecksumFiles,
             SkippedFiles);
      eos_notice("Directory: %s, files=%li scanduration=%.02f [s] scansize=%lli [Bytes] [ %lli MB ] scannedfiles=%li  corruptedfiles=%li nochecksumfiles=%li skippedfiles=%li",
                 dirPath.c_str(), noTotalFiles, (durationScan / 1000.0), totalScanSize,
                 ((totalScanSize / 1000) / 1000), noScanFiles, noCorruptFiles, noNoChecksumFiles,
                 SkippedFiles);
    } else {
      fprintf(stderr,
              "[ScanDir] Directory: %s, files=%li scanduration=%.02f [s] scansize=%lli [Bytes] [ %lli MB ] scannedfiles=%li  corruptedfiles=%li nochecksumfiles=%li skippedfiles=%li\n",
              dirPath.c_str(), noTotalFiles, (durationScan / 1000.0), totalScanSize,
              ((totalScanSize / 1000) / 1000), noScanFiles, noCorruptFiles, noNoChecksumFiles,
              SkippedFiles);
    }

    if (!bgThread) {
      break;
    } else {
      // run again after 4 hours
      for (size_t s = 0; s < (4 * 3600); s++) {
        if (bgThread) {
          XrdSysThread::CancelPoint();
        }

        XrdSysTimer sleeper;
        sleeper.Wait(1000);
      }
    }

    if (bgThread) {
      XrdSysThread::CancelPoint();
    }
  } while (1);

  return NULL;
}

/*----------------------------------------------------------------------------*/
bool
ScanDir::ScanFileLoadAware(const std::unique_ptr<eos::fst::FileIo>& io,
                           unsigned long long& scansize, float& scantime, const char* checksumVal,
                           unsigned long layoutid, const char* lfn, bool& filecxerror, bool& blockcxerror)
{
  double load;
  bool retVal, corruptBlockXS = false;
  int currentRate = rateBandwidth;
  std::string filePath, fileXSPath;
  struct timezone tz;
  struct timeval opentime;
  struct timeval currenttime;
  eos::fst::CheckSum* normalXS, *blockXS;
  scansize = 0;
  scantime = 0;
  filePath = io->GetPath();
  fileXSPath = filePath + ".xsmap";
  normalXS = eos::fst::ChecksumPlugins::GetChecksumObject(layoutid);
  gettimeofday(&opentime, &tz);
  struct stat current_stat;

  if (io->fileStat(&current_stat)) {
    delete normalXS;
    return false;
  }

  blockXS = GetBlockXS(fileXSPath.c_str(), current_stat.st_size);

  if ((!normalXS) && (!blockXS)) {
    // there is nothing to do here
    return false;
  }

  if (normalXS) {
    normalXS->Reset();
  }

  int nread = 0;
  off_t offset = 0;

  do {
    errno = 0;
    nread = io->fileRead(offset, buffer, bufferSize);

    if (nread < 0) {
      if (blockXS) {
        blockXS->CloseMap();
        delete blockXS;
      }

      if (normalXS) {
        delete normalXS;
      }

      return false;
    }

    if (nread) {
      if (!corruptBlockXS && blockXS)
        if (!blockXS->CheckBlockSum(offset, buffer, nread)) {
          corruptBlockXS = true;
        }

      //      fprintf(stderr,"adding %ld %llu\n", nread,offset);
      if (normalXS) {
        normalXS->Add(buffer, nread, offset);
      }

      offset += nread;

      if (currentRate) {
        // regulate the verification rate
        gettimeofday(&currenttime, &tz);
        scantime = (((currenttime.tv_sec - opentime.tv_sec) * 1000.0) + ((
                      currenttime.tv_usec - opentime.tv_usec) / 1000.0));
        float expecttime = (1.0 * offset / currentRate) / 1000.0;

        if (expecttime > scantime) {
          XrdSysTimer sleeper;
          sleeper.Wait(expecttime - scantime);
        }

        //adjust the rate according to the load information
        load = fstLoad->GetDiskRate("sda", "millisIO") / 1000.0;

        if (load > 0.7) {
          //adjust currentRate
          if (currentRate > 5) {
            currentRate = 0.9 * currentRate;
          }
        } else {
          currentRate = rateBandwidth;
        }
      }
    }
  } while (nread == bufferSize);

  gettimeofday(&currenttime, &tz);
  scantime = (((currenttime.tv_sec - opentime.tv_sec) * 1000.0) + ((
                currenttime.tv_usec - opentime.tv_usec) / 1000.0));
  scansize = (unsigned long long) offset;

  if (normalXS) {
    normalXS->Finalize();
  }

  //check file checksum only for replica layouts
  if ((normalXS) && (!normalXS->Compare(checksumVal))) {
    if (bgThread) {
      eos_err("Computed checksum is %s scansize %llu\n", normalXS->GetHexChecksum(),
              scansize);
    } else {
      fprintf(stderr, "error: computed checksum is %s scansize %llu\n",
              normalXS->GetHexChecksum(), scansize);

      if (setChecksum) {
        int checksumlen = 0;
        normalXS->GetBinChecksum(checksumlen);

        if (io->attrSet("user.eos.checksum", normalXS->GetBinChecksum(checksumlen),
                        checksumlen) ||
            io->attrSet("user.eos.filecxerror", "0")) {
          fprintf(stderr, "error: failed to reset existing checksum \n");
        } else {
          fprintf(stdout, "success: reset checksum of %s to %s\n", filePath.c_str(),
                  normalXS->GetHexChecksum());
        }
      }
    }

    noCorruptFiles++;
    retVal = false;
    filecxerror = true;
  } else {
    retVal = true;
  }

  //check block checksum
  if (corruptBlockXS) {
    blockcxerror = true;

    if (bgThread) {
      syslog(LOG_ERR,
             "corrupted block checksum: localpath=%s blockxspath=%s lfn=%s\n",
             io->GetPath().c_str(), fileXSPath.c_str(), lfn);
      eos_crit("corrupted block checksum: localpath=%s blockxspath=%s lfn=%s",
               io->GetPath().c_str(), fileXSPath.c_str(), lfn);
    } else {
      fprintf(stderr,
              "[ScanDir] corrupted block checksum: localpath=%s blockxspath=%s lfn=%s\n",
              io->GetPath().c_str(), fileXSPath.c_str(), lfn);
    }

    retVal &= false;
  } else {
    retVal &= true;
  }

  //collect statistics
  noScanFiles++;

  if (normalXS) {
    normalXS->Finalize();
  }

  if (blockXS) {
    blockXS->CloseMap();
    delete blockXS;
  }

  if (normalXS) {
    delete normalXS;
  }

  if (bgThread) {
    XrdSysThread::CancelPoint();
  }

  return retVal;
}

EOSFSTNAMESPACE_END<|MERGE_RESOLUTION|>--- conflicted
+++ resolved
@@ -235,7 +235,6 @@
     checksumLen = 0;
   }
 
-<<<<<<< HEAD
   io->attrGet("user.eos.timestamp", checksumStamp);
   io->attrGet("user.eos.lfn", logicalFileName);
 
@@ -244,6 +243,7 @@
     if (1) {
       bool blockcxerror = false;
       bool filecxerror = false;
+      bool skiptosettime = false;
       XrdOucString envstring = "eos.layout.checksum=";
       envstring += checksumType.c_str();
       XrdOucEnv env(envstring.c_str());
@@ -253,19 +253,43 @@
 
       if (!ScanFileLoadAware(io, scansize, scantime, checksumVal, layoutid,
                              logicalFileName.c_str(), filecxerror, blockcxerror)) {
-        if ((!io->fileStat(&buf2)) && (buf1.st_mtime == buf2.st_mtime)) {
-          if (filecxerror) {
-            if (bgThread) {
-              syslog(LOG_ERR, "corrupted file checksum: localpath=%s lfn=\"%s\" \n",
-                     filePath.c_str(), logicalFileName.c_str());
-              eos_err("corrupted file checksum: localpath=%s lfn=\"%s\"", filePath.c_str(),
-                      logicalFileName.c_str());
-            } else {
-              fprintf(stderr, "[ScanDir] corrupted  file checksum: localpath=%slfn=\"%s\" \n",
-                      filePath.c_str(), logicalFileName.c_str());
-            }
+        bool reopened = false;
+#ifndef _NOOFS
+
+        if (bgThread) {
+          eos::common::Path cPath(filePath.c_str());
+          eos::common::FileId::fileid_t fid = strtoul(cPath.GetName(), 0, 16);
+          // check if somebody is again writing on that file and skip in that case
+          XrdSysMutexHelper wLock(gOFS.OpenFidMutex);
+
+          if (gOFS.WOpenFid[fsId].count(fid)) {
+            eos_err("file %s has been reopened for update during the scan ... "
+                    "ignoring checksum error", filePath.c_str());
+            reopened = true;
+          }
+        }
+
+#endif
+
+        if ((!io->fileStat(&buf2)) && (buf1.st_mtime == buf2.st_mtime) &&
+            filecxerror && !reopened) {
+          if (bgThread) {
+            syslog(LOG_ERR, "corrupted file checksum: localpath=%s lfn=\"%s\" \n",
+                   filePath.c_str(), logicalFileName.c_str());
+            eos_err("corrupted file checksum: localpath=%s lfn=\"%s\"", filePath.c_str(),
+                    logicalFileName.c_str());
+          } else {
+            fprintf(stderr, "[ScanDir] corrupted  file checksum: localpath=%slfn=\"%s\" \n",
+                    filePath.c_str(), logicalFileName.c_str());
           }
         } else {
+          // If the file was changed in the meanwhile or is reopened for update,
+          // the checksum might have changed in the meanwhile, we cannot know
+          // now and leave it up to a later moment.
+          blockcxerror = false;
+          filecxerror = false;
+          skiptosettime = true;
+
           if (bgThread) {
             eos_err("file %s has been modified during the scan ... ignoring checksum error",
                     filePath.c_str());
@@ -280,10 +304,20 @@
       //collect statistics
       durationScan += scantime;
       totalScanSize += scansize;
-
-      if ((io->attrSet("user.eos.timestamp", GetTimestampSmeared())) ||
-          (io->attrSet("user.eos.filecxerror", filecxerror ? "1" : "0")) ||
+      bool failedtoset = false;
+
+      if (!skiptosettime) {
+        if (io->attrSet("user.eos.timestamp", GetTimestampSmeared())) {
+          failedtoset |= true;
+        }
+      }
+
+      if ((io->attrSet("user.eos.filecxerror", filecxerror ? "1" : "0")) ||
           (io->attrSet("user.eos.blockcxerror", blockcxerror ? "1" : "0"))) {
+        failedtoset |= true;
+      }
+
+      if (failedtoset) {
         if (bgThread) {
           eos_err("Can not set extended attributes to file %s", filePath.c_str());
         } else {
@@ -299,123 +333,20 @@
           XrdOucString manager = "";
           // ask the meta data handling class to update the error flags for this file
           gFmdDbMapHandler.ResyncDisk(filePath.c_str(), fsId, false);
-=======
-    checksumStamp = attr->Get("user.eos.timestamp");
-    logicalFileName = attr->Get("user.eos.lfn");
-
-    if (RescanFile(checksumStamp))
-    {
-      //     if (checksumType.compare(""))
-      if (1)
-      {
-        bool blockcxerror = false;
-        bool filecxerror = false;
-	bool skiptosettime = false;
-
-        XrdOucString envstring = "eos.layout.checksum=";
-        envstring += checksumType.c_str();
-        XrdOucEnv env(envstring.c_str());
-        unsigned long checksumtype = eos::common::LayoutId::GetChecksumFromEnv(env);
-        layoutid = eos::common::LayoutId::GetId(eos::common::LayoutId::kPlain, checksumtype);
-        if (!ScanFileLoadAware(filePath.c_str(), scansize, scantime, checksumVal, layoutid, logicalFileName.c_str(), filecxerror, blockcxerror))
-        {
-	  bool reopened=false;
-
-#ifndef _NOOFS
-	  if (bgThread) {
-	    eos::common::Path cPath(filePath.c_str());
-	    eos::common::FileId::fileid_t fid = strtoul(cPath.GetName(), 0, 16);
-	    
-	    // check if somebody is again writing on that file and skip in that case
-	    XrdSysMutexHelper wLock(gOFS.OpenFidMutex);
-	    if (gOFS.WOpenFid[fsId].count(fid)) 
-	    {
-	      eos_err("file %s has been reopened for update during the scan ... ignoring checksum error", filePath.c_str());
-	      reopened = true;
-	    }
-	  }
-#endif
-
-          if ((!stat(filePath.c_str(), &buf2)) && (buf1.st_mtime == buf2.st_mtime) && (!reopened))
           {
-            if (filecxerror)
-            {
-              if (bgThread)
-              {
-                syslog(LOG_ERR, "corrupted file checksum: localpath=%s lfn=\"%s\" \n", filePath.c_str(), logicalFileName.c_str());
-                eos_err("corrupted file checksum: localpath=%s lfn=\"%s\"", filePath.c_str(), logicalFileName.c_str());
-              }
-              else
-                fprintf(stderr, "[ScanDir] corrupted  file checksum: localpath=%s lfn=\"%s\" \n", filePath.c_str(), logicalFileName.c_str());
-            }
+            XrdSysMutexHelper lock(eos::fst::Config::gConfig.Mutex);
+            manager = eos::fst::Config::gConfig.Manager.c_str();
           }
-          else
-          {
-	    // if the file was changed in the meanwhile or is reopened for update, the checksum might have changed in the meanwhile, we cannot know now and leave it up to a later moment
-	    blockcxerror = false;
-	    filecxerror = false;
-	    skiptosettime = true;
-            if (bgThread)
-            {
-              eos_err("file %s has been modified during the scan ... ignoring checksum error", filePath.c_str());
-            }
-            else
-            {
-              fprintf(stderr, "[ScanDir] file %s has been modified during the scan ... ignoring checksum error\n", filePath.c_str());
-            }
-          }
-        }
-        //collect statistics
-        durationScan += scantime;
-        totalScanSize += scansize;
-
-	bool failedtoset=false;
-
-	if (!skiptosettime) 
-	{
-	  if (!attr->Set("user.eos.timestamp", GetTimestampSmeared()))
-	    failedtoset |= true;
-	}
-	if (!attr->Set("user.eos.filecxerror", filecxerror ? "1" : "0"))
-	  failedtoset |= true;
-	if(!attr->Set("user.eos.blockcxerror", blockcxerror ? "1" : "0"))
-	  failedtoset |= true;
-
-	if (failedtoset)
-        {
-          if (bgThread)
-          {
-            eos_err("Can not set extended attributes to file %s", filePath.c_str());
-          }
-          else
-          {
-            fprintf(stderr, "error: [CheckFile] Can not set extended attributes to file. \n");
-          }
-        }
-
-        if (bgThread)
-        {
-          if (filecxerror || blockcxerror)
->>>>>>> 211589f4
-          {
-            XrdOucString manager = "";
-            // ask the meta data handling class to update the error flags for this file
-            gFmdDbMapHandler.ResyncDisk(filePath.c_str(), fsId, false);
-            {
-              XrdSysMutexHelper lock(eos::fst::Config::gConfig.Mutex);
-              manager = eos::fst::Config::gConfig.Manager.c_str();
-            }
-
-            if (manager.length()) {
-              errno = 0;
-              eos::common::Path cPath(filePath.c_str());
-              eos::common::FileId::fileid_t fid = strtoul(cPath.GetName(), 0, 16);
-
-              if (fid && !errno) {
-                // call the autorepair method on the MGM
-                // if the MGM has autorepair disabled it won't do anything
-                gFmdDbMapHandler.CallAutoRepair(manager.c_str(), fid);
-              }
+
+          if (manager.length()) {
+            errno = 0;
+            eos::common::Path cPath(filePath.c_str());
+            eos::common::FileId::fileid_t fid = strtoul(cPath.GetName(), 0, 16);
+
+            if (fid && !errno) {
+              // call the autorepair method on the MGM
+              // if the MGM has autorepair disabled it won't do anything
+              gFmdDbMapHandler.CallAutoRepair(manager.c_str(), fid);
             }
           }
         }
