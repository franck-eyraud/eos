--- conflicted
+++ resolved
@@ -105,17 +105,10 @@
   fmd.set_gid((gid_t) strtoul(env.Get("gid"), 0, 10));
   if (env.Get("checksum"))
   {
-<<<<<<< HEAD
-    fmd.checksum = env.Get("checksum");
-    if (fmd.checksum == "none")
-    {
-      fmd.checksum = "";
-=======
     fmd.set_checksum(env.Get("checksum"));
     if (fmd.checksum()=="none") 
     {
       fmd.set_checksum("");
->>>>>>> 20dc8f85
     }
   }
   else
@@ -183,8 +176,8 @@
  */
 int
 FmdClient::GetMgmFmd (const char* manager,
-                      eos::common::FileId::fileid_t fid,
-                      struct Fmd& fmd)
+    eos::common::FileId::fileid_t fid,
+    struct Fmd& fmd)
 {
   if ((!manager) || (!fid))
   {
@@ -232,7 +225,7 @@
   {
     rc = 0;
     eos_static_debug("got replica file meta data from mgm %s for fid=%08llx",
-                     manager, fid);
+        manager, fid);
   }
   else
   {
@@ -248,7 +241,7 @@
 
     rc = ECOMM;
     eos_static_err("Unable to retrieve meta data from mgm %s for fid=%08llx",
-                   manager, fid);
+        manager, fid);
   }
 
   delete fs;
@@ -265,7 +258,7 @@
   {
     // remote side couldn't get the record
     eos_static_info("Unable to retrieve meta data on remote mgm %s for fid=%08llx - result=%s",
-                    manager, fid, response->GetBuffer());
+        manager, fid, response->GetBuffer());
     delete response;
     return ENODATA;
   }
@@ -289,11 +282,7 @@
   if (fmd.fid() != fid)
   {
     eos_static_err("Uups! Received wrong meta data from remote server - fid is %lu instead of %lu !",
-<<<<<<< HEAD
-                   fmd.fid, fid);
-=======
         fmd.fid(), fid);
->>>>>>> 20dc8f85
     delete response;
     return EIO;
   }
@@ -319,9 +308,9 @@
 /*----------------------------------------------------------------------------*/
 int
 FmdClient::GetRemoteAttribute (const char* manager,
-                               const char* key,
-                               const char* path,
-                               XrdOucString& attribute)
+    const char* key,
+    const char* path,
+    XrdOucString& attribute)
 {
   if ((!manager) || (!key) || (!path))
   {
@@ -367,13 +356,13 @@
   {
     rc = 0;
     eos_debug("got attribute meta data from server %s for key=%s path=%s"
-              " attribute=%s", manager, key, path, response->GetBuffer());
+        " attribute=%s", manager, key, path, response->GetBuffer());
   }
   else
   {
     rc = ECOMM;
     eos_err("Unable to retrieve meta data from server %s for key=%s path=%s",
-            manager, key, path);
+        manager, key, path);
   }
 
   delete fs;
@@ -388,7 +377,7 @@
   {
     // remote side couldn't get the record
     eos_info("Unable to retrieve meta data on remote server %s for key=%s path=%s",
-             manager, key, path);
+        manager, key, path);
     delete response;
     return ENODATA;
   }
@@ -411,9 +400,9 @@
  */
 int
 FmdClient::GetRemoteFmdSqlite (const char* manager,
-                               const char* shexfid,
-                               const char* sfsid,
-                               struct Fmd& fmd)
+    const char* shexfid,
+    const char* sfsid,
+    struct Fmd& fmd)
 {
   if ((!manager) || (!shexfid) || (!sfsid))
   {
@@ -460,13 +449,13 @@
   {
     rc = 0;
     eos_static_debug("got replica file meta data from server %s for fid=%s fsid=%s",
-                     manager, shexfid, sfsid);
+        manager, shexfid, sfsid);
   }
   else
   {
     rc = ECOMM;
     eos_static_err("Unable to retrieve meta data from server %s for fid=%s fsid=%s",
-                   manager, shexfid, sfsid);
+        manager, shexfid, sfsid);
   }
 
   // delete the FileSystem object
@@ -482,7 +471,7 @@
   {
     // remote side couldn't get the record
     eos_static_info("Unable to retrieve meta data on remote server %s for fid=%s fsid=%s",
-                    manager, shexfid, sfsid);
+        manager, shexfid, sfsid);
     delete response;
     return ENODATA;
   }
@@ -501,11 +490,7 @@
   if (fmd.fid() != eos::common::FileId::Hex2Fid(shexfid))
   {
     eos_static_err("Uups! Received wrong meta data from remote server - fid is %lu instead of %lu !",
-<<<<<<< HEAD
-                   fmd.fid, eos::common::FileId::Hex2Fid(shexfid));
-=======
         fmd.fid(), eos::common::FileId::Hex2Fid(shexfid));
->>>>>>> 20dc8f85
     delete response;
     return EIO;
   }
