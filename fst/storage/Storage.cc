// ----------------------------------------------------------------------
// File: Storage.cc
// Author: Andreas-Joachim Peters - CERN
// ----------------------------------------------------------------------

/************************************************************************
 * EOS - the CERN Disk Storage System                                   *
 * Copyright (C) 2011 CERN/Switzerland                                  *
 *                                                                      *
 * This program is free software: you can redistribute it and/or modify *
 * it under the terms of the GNU General Public License as published by *
 * the Free Software Foundation, either version 3 of the License, or    *
 * (at your option) any later version.                                  *
 *                                                                      *
 * This program is distributed in the hope that it will be useful,      *
 * but WITHOUT ANY WARRANTY; without even the implied warranty of       *
 * MERCHANTABILITY or FITNESS FOR A PARTICULAR PURPOSE.  See the        *
 * GNU General Public License for more details.                         *
 *                                                                      *
 * You should have received a copy of the GNU General Public License    *
 * along with this program.  If not, see <http://www.gnu.org/licenses/>.*
 ************************************************************************/

/*----------------------------------------------------------------------------*/
#include "fst/Config.hh"
#include "fst/storage/Storage.hh"
#include "fst/XrdFstOfs.hh"
#include "fst/FmdDbMap.hh"
#include "common/Fmd.hh"
#include "common/FileSystem.hh"
#include "common/Path.hh"
#include "common/StringConversion.hh"
#include "common/LinuxStat.hh"
#include "common/ShellCmd.hh"
#include "mq/XrdMqMessaging.hh"
/*----------------------------------------------------------------------------*/
#include <google/dense_hash_map>
#include <math.h>
/*----------------------------------------------------------------------------*/
#include "fst/XrdFstOss.hh"
#include "XrdSys/XrdSysTimer.hh"
/*----------------------------------------------------------------------------*/

extern eos::fst::XrdFstOss *XrdOfsOss;

EOSFSTNAMESPACE_BEGIN

/*----------------------------------------------------------------------------*/
Storage::Storage (const char* metadirectory)
{
  SetLogId("FstOfsStorage");

  // make metadir
  XrdOucString mkmetalogdir = "mkdir -p ";
  mkmetalogdir += metadirectory;
  mkmetalogdir += " >& /dev/null";
  int rc = system(mkmetalogdir.c_str());
  if (rc) rc = 0;
  // own the directory
  mkmetalogdir = "chown -R daemon.daemon ";
  mkmetalogdir += metadirectory;
  mkmetalogdir += " >& /dev/null";

  rc = system(mkmetalogdir.c_str());
  if (rc) rc = 0;
  metaDirectory = metadirectory;

  // check if the meta directory is accessible
  if (access(metadirectory, R_OK | W_OK | X_OK))
  {
    eos_crit("cannot access meta data directory %s", metadirectory);
    zombie = true;
  }

  zombie = false;
  // start threads
  pthread_t tid;

  // we need page aligned addresses for direct IO
  long pageval = sysconf(_SC_PAGESIZE);
  if (pageval < 0)
  {
    eos_crit("cannot get page size");
    exit(-1);
  }

  if (posix_memalign((void**) &scrubPattern[0], pageval, 1024 * 1024) ||
      posix_memalign((void**) &scrubPattern[1], pageval, 1024 * 1024) ||
      posix_memalign((void**) &scrubPatternVerify, pageval, 1024 * 1024))
  {
    eos_crit("cannot allocate memory aligned scrub buffer");
    exit(-1);
  }

  eos_info("starting scrubbing thread");
  if ((rc = XrdSysThread::Run(&tid, Storage::StartFsScrub,
                              static_cast<void *> (this),
                              0, "Scrubber")))
  {
    eos_crit("cannot start scrubber thread");
    zombie = true;
  }

  XrdSysMutexHelper tsLock(ThreadSetMutex);
  ThreadSet.insert(tid);

  eos_info("starting trim thread");
  if ((rc = XrdSysThread::Run(&tid, Storage::StartFsTrim,
                              static_cast<void *> (this),
                              0, "Meta Store Trim")))
  {
    eos_crit("cannot start trimming theread");
    zombie = true;
  }

  ThreadSet.insert(tid);

  eos_info("starting deletion thread");
  if ((rc = XrdSysThread::Run(&tid, Storage::StartFsRemover,
                              static_cast<void *> (this),
                              0, "Data Store Remover")))
  {
    eos_crit("cannot start deletion theread");
    zombie = true;
  }

  ThreadSet.insert(tid);

  eos_info("starting report thread");
  if ((rc = XrdSysThread::Run(&tid, Storage::StartFsReport,
                              static_cast<void *> (this),
                              0, "Report Thread")))
  {
    eos_crit("cannot start report thread");
    zombie = true;
  }

  ThreadSet.insert(tid);

  eos_info("starting error report thread");
  if ((rc = XrdSysThread::Run(&tid, Storage::StartFsErrorReport,
                              static_cast<void *> (this),
                              0, "Error Report Thread")))
  {
    eos_crit("cannot start error report thread");
    zombie = true;
  }

  ThreadSet.insert(tid);

  eos_info("starting verification thread");
  if ((rc = XrdSysThread::Run(&tid, Storage::StartFsVerify,
                              static_cast<void *> (this),
                              0, "Verify Thread")))
  {
    eos_crit("cannot start verify thread");
    zombie = true;
  }

  ThreadSet.insert(tid);

  eos_info("starting filesystem communication thread");
  if ((rc = XrdSysThread::Run(&tid, Storage::StartFsCommunicator,
                              static_cast<void *> (this),
                              0, "Communicator Thread")))
  {
    eos_crit("cannot start communicator thread");
    zombie = true;
  }

  ThreadSet.insert(tid);

  eos_info("starting daemon supervisor thread");
  if ((rc = XrdSysThread::Run(&tid, Storage::StartDaemonSupervisor,
                              static_cast<void *> (this),
                              0, "Supervisor Thread")))
  {
    eos_crit("cannot start supervisor thread");
    zombie = true;
  }

  ThreadSet.insert(tid);

  eos_info("starting filesystem publishing thread");
  if ((rc = XrdSysThread::Run(&tid, Storage::StartFsPublisher,
                              static_cast<void *> (this),
                              0, "Publisher Thread")))
  {
    eos_crit("cannot start publisher thread");
    zombie = true;
  }

  ThreadSet.insert(tid);

  eos_info("starting filesystem balancer thread");
  if ((rc = XrdSysThread::Run(&tid, Storage::StartFsBalancer,
                              static_cast<void *> (this),
                              0, "Balancer Thread")))
  {
    eos_crit("cannot start balancer thread");
    zombie = true;
  }

  ThreadSet.insert(tid);

  eos_info("starting filesystem drainer thread");
  if ((rc = XrdSysThread::Run(&tid, Storage::StartFsDrainer,
                              static_cast<void *> (this),
                              0, "Drainer Thread")))
  {
    eos_crit("cannot start drainer thread");
    zombie = true;
  }

  ThreadSet.insert(tid);


  eos_info("starting filesystem transaction cleaner thread");
  if ((rc = XrdSysThread::Run(&tid, Storage::StartFsCleaner,
                              static_cast<void *> (this),
                              0, "Cleaner Thread")))
  {
    eos_crit("cannot start cleaner thread");
    zombie = true;
  }

  ThreadSet.insert(tid);



  eos_info("starting mgm synchronization thread");
  if ((rc = XrdSysThread::Run(&tid, Storage::StartMgmSyncer,
                              static_cast<void *> (this),
                              0, "MgmSyncer Thread")))
  {
    eos_crit("cannot start mgm syncer thread");
    zombie = true;
  }

  ThreadSet.insert(tid);

  eos_info("enabling net/io load monitor");
  fstLoad.Monitor();

  // create gw queue
  XrdSysMutexHelper lock(eos::fst::Config::gConfig.Mutex);
  std::string n = eos::fst::Config::gConfig.FstQueue.c_str();
  n += "/gw";
  mGwQueue = new eos::common::TransferQueue(eos::fst::Config::gConfig.FstQueue.c_str(),
                                            n.c_str(), "txq",
                                            (eos::common::FileSystem*)0,
                                            &gOFS.ObjectManager, true);
  n += "/txqueue";
  mTxGwQueue = new TransferQueue(&mGwQueue, n.c_str());
  if (mTxGwQueue)
  {
    mGwMultiplexer.Add(mTxGwQueue);
  }
  else
  {
    eos_err("unable to create transfer queue");
  }
}

/*----------------------------------------------------------------------------*/
Storage*
Storage::Create (const char* metadirectory)
{
  Storage* storage = new Storage(metadirectory);
  if (storage->IsZombie())
  {
    delete storage;
    return 0;
  }
  return storage;
}

/*----------------------------------------------------------------------------*/
void
Storage::Boot (FileSystem *fs)
{
  fs->SetStatus(eos::common::FileSystem::kBooting);

  if (!fs)
  {
    return;
  }

  // we have to wait that we know who is our manager
  std::string manager = "";
  size_t cnt = 0;
  do
  {
    cnt++;
    {
      XrdSysMutexHelper lock(eos::fst::Config::gConfig.Mutex);
      manager = eos::fst::Config::gConfig.Manager.c_str();
    }
    if (manager != "")
      break;

    XrdSysTimer sleeper;
    sleeper.Snooze(5);
    eos_info("msg=\"waiting to know manager\"");
    if (cnt > 20)
    {
      eos_static_alert("didn't receive manager name, aborting");
      XrdSysTimer sleeper;
      sleeper.Snooze(10);
      XrdFstOfs::xrdfstofs_shutdown(1);
    }
  }
  while (1);

  eos_info("msg=\"manager known\" manager=\"%s\"", manager.c_str());

  eos::common::FileSystem::fsid_t fsid = fs->GetId();
  std::string uuid = fs->GetString("uuid");

  eos_info("booting filesystem %s id=%u uuid=%s", fs->GetQueuePath().c_str(),
           (unsigned int) fsid, uuid.c_str());

  if (!fsid)
    return;

  // try to statfs the filesystem
  eos::common::Statfs* statfs = fs->GetStatfs();
  if (!statfs)
  {
    fs->SetStatus(eos::common::FileSystem::kBootFailure);
    fs->SetError(errno ? errno : EIO, "cannot statfs filesystem");
    return;
  }

  if (fs->GetPath()[0] == '/')
  {
  // test if we have rw access
  struct stat buf;
<<<<<<< HEAD

  // look at a state file to change ownership on a FST tree
  std::string chowntagfile=fs->GetPath().c_str();
  chowntagfile += "/.eoschowned";
  if (stat(chowntagfile.c_str(),&buf))
  {
    std::string cmd = "chown -R daemon:daemon ";
    cmd += fs->GetPath();
    eos::common::ShellCmd scmd(cmd.c_str());
    eos::common::cmd_status rc = scmd.wait(600);
    if (rc.exit_code)
    {
      eos_alert("msg=\"unable to set ownership on FST tree to daemon:daemon\" ");
    }
    else
    {
      // write the tag file to avoid to repeat the operation
      int fd = open(chowntagfile.c_str(),
		    O_TRUNC | O_CREAT | O_RDWR, S_IRWXU | S_IRWXG | S_IRWXO);

      if (fd>=0)
	close(fd);
    }
  }

=======
  
  // test if we have rw access
>>>>>>> 34e83bde
  if (::stat(fs->GetPath().c_str(), &buf) ||
      (buf.st_uid != DAEMONUID) ||
      ((buf.st_mode & S_IRWXU) != S_IRWXU))
  {

    if ((buf.st_mode & S_IRWXU) != S_IRWXU)
    {
      errno = EPERM;
    }

    if (buf.st_uid != DAEMONUID)
    {
      errno = ENOTCONN;
    }

    fs->SetStatus(eos::common::FileSystem::kBootFailure);
    fs->SetError(errno ? errno : EIO, "cannot have <rw> access");
    return;
  }

  // test if we are on the root partition
  struct stat root_buf;
  if (::stat("/", &root_buf))
  {
    fs->SetStatus(eos::common::FileSystem::kBootFailure);
    fs->SetError(errno ? errno : EIO, "cannot stat root / filesystems");
    return;
  }

  if (root_buf.st_dev == buf.st_dev)
  {
    // this filesystem is on the ROOT partition
    if (!CheckLabel(fs->GetPath(), fsid, uuid, false, true))
    {
      fs->SetStatus(eos::common::FileSystem::kBootFailure);
      fs->SetError(EIO, "filesystem is on the root partition without or wrong <uuid> label file .eosfsuuid");
      return;
    }
  }
  }

  gOFS.OpenFidMutex.Lock();
  gOFS.ROpenFid.clear_deleted_key();
  gOFS.ROpenFid[fsid].clear_deleted_key();
  gOFS.WOpenFid[fsid].clear_deleted_key();
  gOFS.ROpenFid.set_deleted_key(0);
  gOFS.ROpenFid[fsid].set_deleted_key(0);
  gOFS.WOpenFid[fsid].set_deleted_key(0);
  gOFS.OpenFidMutex.UnLock();

  XrdOucString dbfilename;
  gFmdDbMapHandler.CreateDBFileName(metaDirectory.c_str(), dbfilename);

  // attach to the SQLITE DB
  if (!gFmdDbMapHandler.SetDBFile(dbfilename.c_str(), fsid))
  {
    fs->SetStatus(eos::common::FileSystem::kBootFailure);
    fs->SetError(EFAULT, "cannot set DB filename - see the fst logfile for details");
    return;
  }

  bool is_dirty = gFmdDbMapHandler.IsDirty(fsid);
  bool fast_boot = (!getenv("EOS_FST_NO_FAST_BOOT")) || (strcmp(getenv("EOS_FST_NO_FAST_BOOT"),"1"));
  bool resyncmgm = ( (is_dirty) ||
                      (fs->GetLongLong("bootcheck") == eos::common::FileSystem::kBootResync));
  bool resyncdisk = ( (is_dirty) ||
                     (fs->GetLongLong("bootcheck") >= eos::common::FileSystem::kBootForced));

  eos_info("msg=\"start disk synchronisation\"");
  // resync the DB 
  gFmdDbMapHandler.StayDirty(fsid, true); // indicate the flag to keep the DP dirty

  if (resyncdisk && (fs->GetPath()[0] == '/'))
  {
    if (resyncmgm)
    {
      // clean-up the DB
      if (!gFmdDbMapHandler.ResetDB(fsid))
      {
        fs->SetStatus(eos::common::FileSystem::kBootFailure);
        fs->SetError(EFAULT, "cannot clean SQLITE DB on local disk");
        return;
      }
    }
    if (!gFmdDbMapHandler.ResyncAllDisk(fs->GetPath().c_str(), fsid, resyncmgm))
    {
      fs->SetStatus(eos::common::FileSystem::kBootFailure);
      fs->SetError(EFAULT, "cannot resync the SQLITE DB from local disk");
      return;
    }
    eos_info("msg=\"finished disk synchronisation\" fsid=%lu",
             (unsigned long) fsid);
  }
  else
  {
    eos_info("msg=\"skipped disk synchronisization\" fsid=%lu",
             (unsigned long) fsid);
  }

  // if we detect an unclean shutdown, we resync with the MGM
  // if we see the stat.bootcheck resyncflag for the filesystem, we also resync

  // remove the bootcheck flag
  fs->SetLongLong("bootcheck", 0);

  if (resyncmgm)
  {
    eos_info("msg=\"start mgm synchronisation\" fsid=%lu", (unsigned long) fsid);
    // resync the MGM meta data
    if (!gFmdDbMapHandler.ResyncAllMgm(fsid, manager.c_str()))
    {
      fs->SetStatus(eos::common::FileSystem::kBootFailure);
      fs->SetError(EFAULT, "cannot resync the mgm meta data");
      return;
    }
    eos_info("msg=\"finished mgm synchronization\" fsid=%lu", (unsigned long) fsid);
  }
  else
  {
    eos_info("msg=\"skip mgm resynchronization - had clean shutdown\" fsid=%lu",
             (unsigned long) fsid);
  }

  gFmdDbMapHandler.StayDirty(fsid, false); // indicate the flag to unset the DB dirty flag at shutdown
  // allows fast boot the next time
  if (fast_boot)
    gFmdDbMapHandler.MarkCleanDB(fsid);

  // check if there is a lable on the disk and if the configuration shows the same fsid + uuid
  if (!CheckLabel(fs->GetPath(), fsid, uuid))
  {
    fs->SetStatus(eos::common::FileSystem::kBootFailure);
    fs->SetError(EFAULT, "the filesystem has a different label (fsid+uuid) than the configuration");
    return;
  }

  if (!FsLabel(fs->GetPath(), fsid, uuid))
  {
    fs->SetStatus(eos::common::FileSystem::kBootFailure);
    fs->SetError(EFAULT, "cannot write the filesystem label (fsid+uuid) - please check filesystem state/permissions");
    return;
  }

  // create FS transaction directory
  std::string transactionDirectory = fs->GetPath();
  if (fs->GetPath()[0] != '/')
  {
    transactionDirectory = metaDirectory.c_str();
  transactionDirectory += "/.eostransaction";
    transactionDirectory += "-";
    transactionDirectory += (int) fs->GetId();
  }
  else
  {
    transactionDirectory += "/.eostransaction";
  }

  if (mkdir(transactionDirectory.c_str(),
            S_IRWXU | S_IRGRP | S_IXGRP | S_IROTH | S_IXOTH))
  {
    if (errno != EEXIST)
    {
      fs->SetStatus(eos::common::FileSystem::kBootFailure);
      fs->SetError(errno ? errno : EIO, "cannot create transactiondirectory");
      return;
    }
  }

  if (chown(transactionDirectory.c_str(), geteuid(), getegid()))
  {
    fs->SetStatus(eos::common::FileSystem::kBootFailure);
    fs->SetError(errno ? errno : EIO, "cannot change ownership of transactiondirectory");
    return;
  }

  fs->SetTransactionDirectory(transactionDirectory.c_str());
  if (fs->SyncTransactions(manager.c_str()))
    fs->CleanTransactions();
  fs->SetLongLong("stat.bootdonetime", (unsigned long long) time(NULL));
  fs->IoPing();
  fs->SetStatus(eos::common::FileSystem::kBooted);
  fs->SetError(0, "");
  eos_info("msg=\"finished boot procedure\" fsid=%lu", (unsigned long) fsid);

  return;
}

bool
Storage::FsLabel (std::string path,
                  eos::common::FileSystem::fsid_t fsid, std::string uuid)
{
  //----------------------------------------------------------------
  //! writes file system label files .eosfsid .eosuuid according to config (if they didn't exist!)
  //----------------------------------------------------------------
  if (path[0] != '/')
    return true;

  XrdOucString fsidfile = path.c_str();
  fsidfile += "/.eosfsid";

  struct stat buf;

  if (stat(fsidfile.c_str(), &buf))
  {
    int fd = open(fsidfile.c_str(),
                  O_TRUNC | O_CREAT | O_RDWR, S_IRWXU | S_IRWXG | S_IRWXO);
    if (fd < 0)
    {
      return false;
    }
    else
    {
      char ssfid[32];
      snprintf(ssfid, 32, "%u", fsid);
      if ((write(fd, ssfid, strlen(ssfid))) != (int) strlen(ssfid))
      {
        close(fd);
        return false;
      }
    }
    close(fd);
  }

  std::string uuidfile = path;
  uuidfile += "/.eosfsuuid";

  if (stat(uuidfile.c_str(), &buf))
  {
    int fd = open(uuidfile.c_str(),
                  O_TRUNC | O_CREAT | O_RDWR, S_IRWXU | S_IRWXG | S_IRWXO);
    if (fd < 0)
    {
      return false;
    }
    else
    {
      if ((write(fd, uuid.c_str(), strlen(uuid.c_str()) + 1))
          != (int) (strlen(uuid.c_str()) + 1))
      {
        close(fd);
        return false;
      }
    }
    close(fd);
  }
  return true;
}

/*----------------------------------------------------------------------------*/
bool
Storage::CheckLabel (std::string path,
                     eos::common::FileSystem::fsid_t fsid,
                     std::string uuid, bool failenoid, bool failenouuid)
{
  //----------------------------------------------------------------
  //! checks that the label on the filesystem is the same as the configuration
  //----------------------------------------------------------------
  if (path[0] != '/')
    return true;

  XrdOucString fsidfile = path.c_str();
  fsidfile += "/.eosfsid";

  struct stat buf;

  std::string ckuuid = uuid;
  eos::common::FileSystem::fsid_t ckfsid = fsid;

  if (!stat(fsidfile.c_str(), &buf))
  {
    int fd = open(fsidfile.c_str(), O_RDONLY);
    if (fd < 0)
    {
      return false;
    }
    else
    {
      char ssfid[32];
      memset(ssfid, 0, sizeof (ssfid));
      int nread = read(fd, ssfid, sizeof (ssfid) - 1);
      if (nread < 0)
      {
        close(fd);
        return false;
      }
      close(fd);
      // for safety
      if (nread < (int) (sizeof (ssfid) - 1))
        ssfid[nread] = 0;
      else
        ssfid[31] = 0;
      if (ssfid[strnlen(ssfid, sizeof (ssfid)) - 1] == '\n')
      {
        ssfid[strnlen(ssfid, sizeof (ssfid)) - 1] = 0;
      }
      ckfsid = atoi(ssfid);
    }
  }
  else
  {
    if (failenoid)
      return false;
  }

  // read FS uuid file
  std::string uuidfile = path;
  uuidfile += "/.eosfsuuid";

  if (!stat(uuidfile.c_str(), &buf))
  {
    int fd = open(uuidfile.c_str(), O_RDONLY);
    if (fd < 0)
    {
      return false;
    }
    else
    {
      char suuid[4096];
      memset(suuid, 0, sizeof (suuid));
      int nread = read(fd, suuid, sizeof (suuid));
      if (nread < 0)
      {
        close(fd);
        return false;
      }
      close(fd);
      // for protection
      suuid[4095] = 0;
      // remove \n 
      if (suuid[strnlen(suuid, sizeof (suuid)) - 1] == '\n')
        suuid[strnlen(suuid, sizeof (suuid)) - 1] = 0;

      ckuuid = suuid;
    }
  }
  else
  {
    if (failenouuid)
      return false;
  }

  //  fprintf(stderr,"%d <=> %d %s <=> %s\n", fsid, ckfsid, ckuuid.c_str(), uuid.c_str());
  if ((fsid != ckfsid) || (ckuuid != uuid))
  {
    return false;
  }

  return true;
}

/*----------------------------------------------------------------------------*/
bool
Storage::GetFsidFromLabel (std::string path,
                           eos::common::FileSystem::fsid_t &fsid)
{
  //----------------------------------------------------------------
  //! return the file system id from the filesystem fsid label file
  //----------------------------------------------------------------

  XrdOucString fsidfile = path.c_str();
  fsidfile += "/.eosfsid";

  struct stat buf;
  fsid = 0;

  if (!stat(fsidfile.c_str(), &buf))
  {
    int fd = open(fsidfile.c_str(), O_RDONLY);
    if (fd < 0)
    {
      return false;
    }
    else
    {
      char ssfid[32];
      memset(ssfid, 0, sizeof (ssfid));
      int nread = read(fd, ssfid, sizeof (ssfid) - 1);
      if (nread < 0)
      {
        close(fd);
        return false;
      }
      close(fd);
      // for safety
      if (nread < (int) (sizeof (ssfid) - 1))
        ssfid[nread] = 0;
      else
        ssfid[31] = 0;
      if (ssfid[strnlen(ssfid, sizeof (ssfid)) - 1] == '\n')
      {
        ssfid[strnlen(ssfid, sizeof (ssfid)) - 1] = 0;
      }
      fsid = atoi(ssfid);
    }
  }
  if (fsid)
    return true;
  else
    return false;
}

/*----------------------------------------------------------------------------*/
bool
Storage::GetFsidFromPath (std::string path, eos::common::FileSystem::fsid_t &fsid)
{
  //----------------------------------------------------------------
  //! return the file system id from the configured filesystem vector
  //----------------------------------------------------------------

  eos::common::RWMutexReadLock lock(fsMutex);
  fsid = 0;

  for (unsigned int i = 0; i < fileSystemsVector.size(); i++)
  {
    if (fileSystemsVector[i]->GetPath() == path)
    {
      fsid = fileSystemsVector[i]->GetId();
      break;
    }
  }
  if (fsid)
    return true;
  else
    return false;
}

/*----------------------------------------------------------------------------*/
void*
Storage::StartFsScrub (void * pp)
{
  Storage* storage = (Storage*) pp;
  storage->Scrub();
  return 0;
}

/*----------------------------------------------------------------------------*/
void*
Storage::StartFsTrim (void * pp)
{
  Storage* storage = (Storage*) pp;
  storage->Trim();
  return 0;
}

/*----------------------------------------------------------------------------*/
void*
Storage::StartFsRemover (void * pp)
{
  Storage* storage = (Storage*) pp;
  storage->Remover();
  return 0;
}

/*----------------------------------------------------------------------------*/
void*
Storage::StartFsReport (void * pp)
{
  Storage* storage = (Storage*) pp;
  storage->Report();
  return 0;
}

/*----------------------------------------------------------------------------*/
void*
Storage::StartFsErrorReport (void * pp)
{
  Storage* storage = (Storage*) pp;
  storage->ErrorReport();
  return 0;
}

/*----------------------------------------------------------------------------*/
void*
Storage::StartFsVerify (void * pp)
{
  Storage* storage = (Storage*) pp;
  storage->Verify();
  return 0;
}

/*----------------------------------------------------------------------------*/
void*
Storage::StartFsCommunicator (void * pp)
{
  Storage* storage = (Storage*) pp;
  storage->Communicator();
  return 0;
}

/*----------------------------------------------------------------------------*/
void*
Storage::StartDaemonSupervisor (void * pp)
{
  Storage* storage = (Storage*) pp;
  storage->Supervisor();
  return 0;
}

/*----------------------------------------------------------------------------*/
void*
Storage::StartFsPublisher (void * pp)
{
  Storage* storage = (Storage*) pp;
  storage->Publish();
  return 0;
}

/*----------------------------------------------------------------------------*/
void*
Storage::StartFsBalancer (void * pp)
{
  Storage* storage = (Storage*) pp;
  storage->Balancer();
  return 0;
}

/*----------------------------------------------------------------------------*/
void*
Storage::StartFsDrainer (void * pp)
{
  Storage* storage = (Storage*) pp;
  storage->Drainer();
  return 0;
}

/*----------------------------------------------------------------------------*/
void*
Storage::StartFsCleaner (void * pp)
{
  Storage* storage = (Storage*) pp;
  storage->Cleaner();
  return 0;
}

/*----------------------------------------------------------------------------*/
void*
Storage::StartMgmSyncer (void * pp)
{
  Storage* storage = (Storage*) pp;
  storage->MgmSyncer();
  return 0;
}

/*----------------------------------------------------------------------------*/
void*
Storage::StartBoot (void * pp)
{
  if (pp)
  {
    BootThreadInfo* info = (BootThreadInfo*) pp;
    info->storage->Boot(info->filesystem);
    // remove from the set containing the ids of booting filesystems
    XrdSysMutexHelper bootLock(info->storage->BootSetMutex);
    info->storage->BootSet.erase(info->filesystem->GetId());
    XrdSysMutexHelper tsLock(info->storage->ThreadSetMutex);
    info->storage->ThreadSet.erase(XrdSysThread::ID());
    delete info;
  }
  return 0;
}

/*----------------------------------------------------------------------------*/
bool
Storage::RunBootThread (FileSystem* fs)
{
  bool retc = false;
  if (fs)
  {
    XrdSysMutexHelper bootLock(BootSetMutex);
    // check if this filesystem is currently already booting
    if (BootSet.count(fs->GetId()))
    {
      eos_warning("discard boot request: filesytem fsid=%lu is currently booting", (unsigned long) fs->GetId());
      return false;
    }
    else
    {
      // insert into the set of booting filesystems
      BootSet.insert(fs->GetId());
    }

    BootThreadInfo* info = new BootThreadInfo;
    if (info)
    {
      info->storage = this;
      info->filesystem = fs;
      pthread_t tid;
      if ((XrdSysThread::Run(&tid, Storage::StartBoot, static_cast<void *> (info),
                             0, "Booter")))
      {
        eos_crit("cannot start boot thread");
        retc = false;
        BootSet.erase(fs->GetId());
      }
      else
      {
        retc = true;
        XrdSysMutexHelper tsLock(ThreadSetMutex);
        ThreadSet.insert(tid);
        eos_notice("msg=\"started boot thread\" fsid=%ld", (unsigned long) info->filesystem->GetId());
      }
    }
  }
  return retc;
}

/*----------------------------------------------------------------------------*/
bool
Storage::OpenTransaction (unsigned int fsid, unsigned long long fid)
{
  FileSystem* fs = fileSystemsMap[fsid];
  if (fs)
  {
    return fs->OpenTransaction(fid);
  }
  return false;
}

/*----------------------------------------------------------------------------*/
bool
Storage::CloseTransaction (unsigned int fsid, unsigned long long fid)
{
  FileSystem* fs = fileSystemsMap[fsid];
  if (fs)
  {
    return fs->CloseTransaction(fid);
  }
  return false;
}

EOSFSTNAMESPACE_END<|MERGE_RESOLUTION|>--- conflicted
+++ resolved
@@ -324,7 +324,7 @@
     return;
 
   // try to statfs the filesystem
-  eos::common::Statfs* statfs = fs->GetStatfs();
+  eos::common::Statfs* statfs = eos::common::Statfs::DoStatfs(fs->GetPath().c_str());
   if (!statfs)
   {
     fs->SetStatus(eos::common::FileSystem::kBootFailure);
@@ -336,7 +336,6 @@
   {
   // test if we have rw access
   struct stat buf;
-<<<<<<< HEAD
 
   // look at a state file to change ownership on a FST tree
   std::string chowntagfile=fs->GetPath().c_str();
@@ -362,10 +361,6 @@
     }
   }
 
-=======
-  
-  // test if we have rw access
->>>>>>> 34e83bde
   if (::stat(fs->GetPath().c_str(), &buf) ||
       (buf.st_uid != DAEMONUID) ||
       ((buf.st_mode & S_IRWXU) != S_IRWXU))
@@ -438,7 +433,7 @@
   // resync the DB 
   gFmdDbMapHandler.StayDirty(fsid, true); // indicate the flag to keep the DP dirty
 
-  if (resyncdisk && (fs->GetPath()[0] == '/'))
+  if (resyncdisk)
   {
     if (resyncmgm)
     {
@@ -534,7 +529,7 @@
     }
   }
 
-  if (chown(transactionDirectory.c_str(), geteuid(), getegid()))
+  if (chown(transactionDirectory.c_str(), 2, 2))
   {
     fs->SetStatus(eos::common::FileSystem::kBootFailure);
     fs->SetError(errno ? errno : EIO, "cannot change ownership of transactiondirectory");
