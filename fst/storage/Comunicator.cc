// ----------------------------------------------------------------------
// File: Communicator.cc
// Author: Andreas-Joachim Peters - CERN
// ----------------------------------------------------------------------

/************************************************************************
 * EOS - the CERN Disk Storage System                                   *
 * Copyright (C) 2011 CERN/Switzerland                                  *
 *                                                                      *
 * This program is free software: you can redistribute it and/or modify *
 * it under the terms of the GNU General Public License as published by *
 * the Free Software Foundation, either version 3 of the License, or    *
 * (at your option) any later version.                                  *
 *                                                                      *
 * This program is distributed in the hope that it will be useful,      *
 * but WITHOUT ANY WARRANTY; without even the implied warranty of       *
 * MERCHANTABILITY or FITNESS FOR A PARTICULAR PURPOSE.  See the        *
 * GNU General Public License for more details.                         *
 *                                                                      *
 * You should have received a copy of the GNU General Public License    *
 * along with this program.  If not, see <http://www.gnu.org/licenses/>.*
 ************************************************************************/

/*----------------------------------------------------------------------------*/
#include "fst/storage/Storage.hh"
#include "fst/XrdFstOfs.hh"
#ifdef KINETICIO_FOUND
#include <kio/KineticIoFactory.hh>
<<<<<<< HEAD
=======
#include <kio/LoggingException.hh>
>>>>>>> 92b523b0
#endif

/*----------------------------------------------------------------------------*/

EOSFSTNAMESPACE_BEGIN

/*----------------------------------------------------------------------------*/
void
Storage::Communicator ()
{
  eos_static_info("Communicator activated ...");

  std::string watch_id = "id";
  std::string watch_bootsenttime = "bootsenttime";
  std::string watch_scaninterval = "scaninterval";
  std::string watch_symkey = "symkey";
  std::string watch_manager = "manager";
  std::string watch_publishinterval = "publish.interval";
  std::string watch_debuglevel = "debug.level";
  std::string watch_gateway = "txgw";
  std::string watch_gateway_rate = "gw.rate";
  std::string watch_gateway_ntx = "gw.ntx";
  std::string watch_error_simulation = "error.simulation";
  std::string watch_kinetic_reload = "kinetic.reload";
  std::string watch_regex = ".*";

  bool ok = true;
  ok &= gOFS.ObjectNotifier.SubscribesToKey("communicator",watch_id,XrdMqSharedObjectChangeNotifier::kMqSubjectModification);
  ok &= gOFS.ObjectNotifier.SubscribesToKey("communicator",watch_bootsenttime,XrdMqSharedObjectChangeNotifier::kMqSubjectModification);
  ok &= gOFS.ObjectNotifier.SubscribesToKey("communicator",watch_scaninterval,XrdMqSharedObjectChangeNotifier::kMqSubjectModification);
  ok &= gOFS.ObjectNotifier.SubscribesToKey("communicator",watch_symkey,XrdMqSharedObjectChangeNotifier::kMqSubjectModification);
  ok &= gOFS.ObjectNotifier.SubscribesToKey("communicator",watch_manager,XrdMqSharedObjectChangeNotifier::kMqSubjectModification);
  ok &= gOFS.ObjectNotifier.SubscribesToKey("communicator",watch_publishinterval,XrdMqSharedObjectChangeNotifier::kMqSubjectModification);
  ok &= gOFS.ObjectNotifier.SubscribesToKey("communicator",watch_debuglevel,XrdMqSharedObjectChangeNotifier::kMqSubjectModification);
  ok &= gOFS.ObjectNotifier.SubscribesToKey("communicator",watch_gateway,XrdMqSharedObjectChangeNotifier::kMqSubjectModification);
  ok &= gOFS.ObjectNotifier.SubscribesToKey("communicator",watch_gateway_rate,XrdMqSharedObjectChangeNotifier::kMqSubjectModification);
  ok &= gOFS.ObjectNotifier.SubscribesToKey("communicator",watch_gateway_ntx,XrdMqSharedObjectChangeNotifier::kMqSubjectModification);
  ok &= gOFS.ObjectNotifier.SubscribesToKey("communicator",watch_error_simulation,XrdMqSharedObjectChangeNotifier::kMqSubjectModification);
  ok &= gOFS.ObjectNotifier.SubscribesToKey("communicator",watch_kinetic_reload,XrdMqSharedObjectChangeNotifier::kMqSubjectModification);

  ok &= gOFS.ObjectNotifier.SubscribesToSubjectRegex("communicator",watch_regex,XrdMqSharedObjectChangeNotifier::kMqSubjectCreation);
  if(!ok)
    eos_crit("error subscribing to shared objects change notifications");

  gOFS.ObjectNotifier.BindCurrentThread("communicator");

  if(!gOFS.ObjectNotifier.StartNotifyCurrentThread())
    eos_crit("error starting shared objects change notifications");

  while (1)
  {
    // wait for new filesystem definitions
    gOFS.ObjectNotifier.tlSubscriber->SubjectsSem.Wait();

    XrdSysThread::SetCancelOff();

    eos_static_debug("received shared object notification ...");

    // we always take a lock to take something from the queue and then release it
    gOFS.ObjectNotifier.tlSubscriber->SubjectsMutex.Lock();

    while (gOFS.ObjectNotifier.tlSubscriber->NotificationSubjects.size())
    {
      XrdMqSharedObjectManager::Notification event;
      event = gOFS.ObjectNotifier.tlSubscriber->NotificationSubjects.front();
      gOFS.ObjectNotifier.tlSubscriber->NotificationSubjects.pop_front();
      gOFS.ObjectNotifier.tlSubscriber->SubjectsMutex.UnLock();

      eos_static_info("FST shared object notification subject is %s",event.mSubject.c_str());

      XrdOucString queue = event.mSubject.c_str();

      if (event.mType == XrdMqSharedObjectManager::kMqSubjectCreation)
      {
        // ---------------------------------------------------------------------
        // handle subject creation
        // ---------------------------------------------------------------------

        if (queue == Config::gConfig.FstQueueWildcard)
        {
          gOFS.ObjectNotifier.tlSubscriber->SubjectsMutex.Lock();
          continue;
        }

        if ((queue.find("/txqueue/") != STR_NPOS))
        {
          // this is a transfer queue we, don't need to take action
          gOFS.ObjectNotifier.tlSubscriber->SubjectsMutex.Lock();
          continue;
        }

        if (!queue.beginswith(Config::gConfig.FstQueue))
        {
          // ! endswith seems to be buggy if the comparable suffix is longer than the string !
          if (queue.beginswith("/config/") && (queue.length() > Config::gConfig.FstHostPort.length()) && queue.endswith(Config::gConfig.FstHostPort))
          {
            // this is the configuration entry and we should store it to have access to it since it's name depends on the instance name and we don't know (yet)
            Config::gConfig.FstNodeConfigQueue = queue;
            eos_static_info("storing config queue name <%s>", Config::gConfig.FstNodeConfigQueue.c_str());
          }
          else
          {
            eos_static_info("no action on creation of subject <%s> - we are <%s>", event.mSubject.c_str(), Config::gConfig.FstQueue.c_str());
          }
          gOFS.ObjectNotifier.tlSubscriber->SubjectsMutex.Lock();
          continue;
        }
        else
        {
          eos_static_info("received creation notification of subject <%s> - we are <%s>", event.mSubject.c_str(), Config::gConfig.FstQueue.c_str());
        }

        eos::common::RWMutexWriteLock lock(fsMutex);
        FileSystem* fs = 0;

        if (!(fileSystems.count(queue.c_str())))
        {
          fs = new FileSystem(queue.c_str(), Config::gConfig.FstQueue.c_str(), &gOFS.ObjectManager);
          fileSystems[queue.c_str()] = fs;
          fileSystemsVector.push_back(fs);
          fileSystemsMap[fs->GetId()] = fs;
          eos_static_info("setting up filesystem %s", queue.c_str());
          fs->SetStatus(eos::common::FileSystem::kDown);
        }
        gOFS.ObjectNotifier.tlSubscriber->SubjectsMutex.Lock();
        continue;
      }


      if (event.mType == XrdMqSharedObjectManager::kMqSubjectDeletion)
      {
        // ---------------------------------------------------------------------
        // handle subject deletion
        // ---------------------------------------------------------------------

        if ((queue.find("/txqueue/") != STR_NPOS))
        {
          // this is a transfer queue we, don't need to take action
          gOFS.ObjectNotifier.tlSubscriber->SubjectsMutex.Lock();
          continue;
        }

        if (!queue.beginswith(Config::gConfig.FstQueue))
        {
          eos_static_err("illegal subject found in deletion list <%s> - we are <%s>", event.mSubject.c_str(), Config::gConfig.FstQueue.c_str());
          gOFS.ObjectNotifier.tlSubscriber->SubjectsMutex.Lock();
          continue;
        }
        else
        {
          eos_static_info("received deletion notification of subject <%s> - we are <%s>", event.mSubject.c_str(), Config::gConfig.FstQueue.c_str());
        }

        // we don't delete filesystem objects anymore ...
        gOFS.ObjectNotifier.tlSubscriber->SubjectsMutex.Lock();
        continue;
      }

      if (event.mType == XrdMqSharedObjectManager::kMqSubjectModification)
      {
        // ---------------------------------------------------------------------
        // handle subject modification
        // ---------------------------------------------------------------------

        // seperate <path> from <key>
        XrdOucString key = queue;
        int dpos = 0;
        if ((dpos = queue.find(";")) != STR_NPOS)
        {
          key.erase(0, dpos + 1);
          queue.erase(dpos);
        }

        if (queue == Config::gConfig.FstNodeConfigQueue)
        {
          if (key == "symkey")
          {
            gOFS.ObjectManager.HashMutex.LockRead();
            // we received a new symkey
            XrdMqSharedHash* hash = gOFS.ObjectManager.GetObject(queue.c_str(), "hash");
            if (hash)
            {
              std::string symkey = hash->Get("symkey");
              eos_static_info("symkey=%s", symkey.c_str());
              eos::common::gSymKeyStore.SetKey64(symkey.c_str(), 0);
            }
            gOFS.ObjectManager.HashMutex.UnLockRead();
          }

          if (key == "manager")
          {
            gOFS.ObjectManager.HashMutex.LockRead();
            // we received a manager
            XrdMqSharedHash* hash = gOFS.ObjectManager.GetObject(queue.c_str(), "hash");
            if (hash)
            {
              std::string manager = hash->Get("manager");
              eos_static_info("manager=%s", manager.c_str());
              XrdSysMutexHelper lock(Config::gConfig.Mutex);
              Config::gConfig.Manager = manager.c_str();
            }
            gOFS.ObjectManager.HashMutex.UnLockRead();
          }

          if (key == "publish.interval")
          {
            gOFS.ObjectManager.HashMutex.LockRead();
            // we received a manager
            XrdMqSharedHash* hash = gOFS.ObjectManager.GetObject(queue.c_str(), "hash");
            if (hash)
            {
              std::string publishinterval = hash->Get("publish.interval");
              eos_static_info("publish.interval=%s", publishinterval.c_str());
              XrdSysMutexHelper lock(Config::gConfig.Mutex);
              Config::gConfig.PublishInterval = atoi(publishinterval.c_str());
            }
            gOFS.ObjectManager.HashMutex.UnLockRead();
          }

          if (key == "debug.level")
          {
            gOFS.ObjectManager.HashMutex.LockRead();
            // we received a manager
            XrdMqSharedHash* hash = gOFS.ObjectManager.GetObject(queue.c_str(), "hash");
            if (hash)
            {
              std::string debuglevel = hash->Get("debug.level");
              int debugval = eos::common::Logging::GetPriorityByString(debuglevel.c_str());
              if (debugval < 0)
              {
                eos_static_err("debug level %s is not known!", debuglevel.c_str());
              }
              else
              {
                // we set the shared hash debug for the lowest 'debug' level
                if (debuglevel == "debug")
                {
                  gOFS.ObjectManager.SetDebug(true);
                }
                else
                {
                  gOFS.ObjectManager.SetDebug(false);
                }

                eos::common::Logging::SetLogPriority(debugval);
              }
            }
            gOFS.ObjectManager.HashMutex.UnLockRead();
          }

          // creation/deletion of gateway transfer queue
          if (key == "txgw")
          {
            gOFS.ObjectManager.HashMutex.LockRead();
            XrdMqSharedHash* hash = gOFS.ObjectManager.GetObject(queue.c_str(), "hash");
            if (hash)
            {
              std::string gw = hash->Get("txgw");
              eos_static_info("txgw=%s", gw.c_str());

              gOFS.ObjectManager.HashMutex.UnLockRead();

              if (gw == "off")
              {
                // just stop the multiplexer
                mGwMultiplexer.Stop();
                eos_static_info("Stopping transfer multiplexer on %s", queue.c_str());
              }

              if (gw == "on")
              {
                mGwMultiplexer.Run();
                eos_static_info("Starting transfer multiplexer on %s", queue.c_str());
              }
            }
            else
            {
              gOFS.ObjectManager.HashMutex.UnLockRead();
              eos_static_warning("Cannot get hash(queue)");
            }
          }

          if (key == "gw.rate")
          {
            // modify the rate settings of the gw multiplexer
            gOFS.ObjectManager.HashMutex.LockRead();
            XrdMqSharedHash* hash = gOFS.ObjectManager.GetObject(queue.c_str(), "hash");
            if (hash)
            {
              std::string rate = hash->Get("gw.rate");
              eos_static_info("cmd=set gw.rate=%s", rate.c_str());
              mGwMultiplexer.SetBandwidth(atoi(rate.c_str()));
            }
            gOFS.ObjectManager.HashMutex.UnLockRead();
          }

          if (key == "gw.ntx")
          {
            // modify the parallel transfer settings of the gw multiplexer
            gOFS.ObjectManager.HashMutex.LockRead();
            XrdMqSharedHash* hash = gOFS.ObjectManager.GetObject(queue.c_str(), "hash");
            if (hash)
            {
              std::string ntx = hash->Get("gw.ntx");
              eos_static_info("cmd=set gw.ntx=%s", ntx.c_str());
              mGwMultiplexer.SetSlots(atoi(ntx.c_str()));
            }
            gOFS.ObjectManager.HashMutex.UnLockRead();
          }

          if (key == "error.simulation")
          {
            gOFS.ObjectManager.HashMutex.LockRead();
            XrdMqSharedHash* hash = gOFS.ObjectManager.GetObject(queue.c_str(), "hash");
            if (hash)
            {
              std::string value = hash->Get("error.simulation");
              eos_static_info("cmd=set error.simulation=%s", value.c_str());
              gOFS.SetSimulationError(value.c_str());
            }
            gOFS.ObjectManager.HashMutex.UnLockRead();
          }

          if (key == "kinetic.reload")
          {
            bool do_reload = false;
            gOFS.ObjectManager.HashMutex.LockRead();
            XrdMqSharedHash* hash = gOFS.ObjectManager.GetObject(queue.c_str(), "hash");
            if (hash)
            {
              // retrieve new keys
              std::string space = hash->Get("kinetic.reload");
              eos_static_info("cmd=set kinetic.reload=%s", space.c_str());
              std::string kinetic_cluster_key = "kinetic.cluster.";
              kinetic_cluster_key += space;
              std::string kinetic_location_key = "kinetic.location.";
              kinetic_location_key += space;
              std::string kinetic_security_key = "kinetic.security.";
              kinetic_security_key += space;

              // base64 decode new keys
              XrdOucString k_cluster_64 = hash->Get(kinetic_cluster_key).c_str();
              XrdOucString k_location_64 = hash->Get(kinetic_location_key).c_str();
              XrdOucString k_security_64 = hash->Get(kinetic_security_key).c_str();
              XrdOucString k_cluster;
              XrdOucString k_location;
              XrdOucString k_security;

              eos::common::SymKey::DeBase64(k_cluster_64, k_cluster);
              eos::common::SymKey::DeBase64(k_location_64, k_location);
              eos::common::SymKey::DeBase64(k_security_64, k_security);

              if (k_cluster.length() && k_location.length() && k_security.length())
              {
                eos_static_info("msg=\"reloading kinetic configuration\" space=%s", space.c_str());
                eos_static_debug("\n%s", k_cluster.c_str());
                eos_static_debug("\n%s", k_location.c_str());
                eos_static_debug("'\n%s", k_security.c_str());
                // store the decoded json strings in the environment
                setenv("KINETIC_DRIVE_LOCATION", k_location.c_str(), 1);
                setenv("KINETIC_DRIVE_SECURITY", k_security.c_str(), 1);
                setenv("KINETIC_CLUSTER_DEFINITION", k_cluster.c_str(), 1);
                do_reload = true;
              }
            }
            gOFS.ObjectManager.HashMutex.UnLockRead();

#ifdef KINETICIO_FOUND
            if (do_reload)
            {
              try
              {
                kio::KineticIoFactory::reloadConfiguration();
              }
<<<<<<< HEAD
              catch (const std::exception& e)
=======
              catch (kio::LoggingException &e)
>>>>>>> 92b523b0
              {
                eos_static_crit("msg=\"reload of kinetic configuration failed\" exception=\"%s\"", e.what());
              }
            }
#endif
          }
        }
        else
        {
          fsMutex.LockRead();
          if ((fileSystems.count(queue.c_str())))
          {
            eos_static_info("got modification on <subqueue>=%s <key>=%s", queue.c_str(), key.c_str());

            gOFS.ObjectManager.HashMutex.LockRead();

            XrdMqSharedHash* hash = gOFS.ObjectManager.GetObject(queue.c_str(), "hash");
            if (hash)
            {
              if (key == "id")
              {
                unsigned int fsid = hash->GetUInt(key.c_str());
                gOFS.ObjectManager.HashMutex.UnLockRead();

                if ((!fileSystemsMap.count(fsid)) || (fileSystemsMap[fsid] != fileSystems[queue.c_str()]))
                {
                  fsMutex.UnLockRead();
                  fsMutex.LockWrite();
                  // setup the reverse lookup by id

                  fileSystemsMap[fsid] = fileSystems[queue.c_str()];
                  eos_static_info("setting reverse lookup for fsid %u", fsid);
                  fsMutex.UnLockWrite();
                  fsMutex.LockRead();
                }
                // check if we are autobooting
                if (eos::fst::Config::gConfig.autoBoot && (fileSystems[queue.c_str()]->GetStatus() <= eos::common::FileSystem::kDown) && (fileSystems[queue.c_str()]->GetConfigStatus() > eos::common::FileSystem::kOff))
                {
                  // start a boot thread
                  RunBootThread(fileSystems[queue.c_str()]);
                }
              }
              else
              {
                if (key == "bootsenttime")
                {
                  gOFS.ObjectManager.HashMutex.UnLockRead();
                  // this is a request to (re-)boot a filesystem
                  if (fileSystems.count(queue.c_str()))
                  {
                    if ((fileSystems[queue.c_str()]->GetInternalBootStatus() == eos::common::FileSystem::kBooted))
                    {
                      if (fileSystems[queue.c_str()]->GetLongLong("bootcheck"))
                      {
                        eos_static_info("queue=%s status=%d check=%lld msg='boot enforced'", queue.c_str(), fileSystems[queue.c_str()]->GetStatus(), fileSystems[queue.c_str()]->GetLongLong("bootcheck"));
                        RunBootThread(fileSystems[queue.c_str()]);
                      }
                      else
                      {
                        eos_static_info("queue=%s status=%d check=%lld msg='skip boot - we are already booted'", queue.c_str(), fileSystems[queue.c_str()]->GetStatus(), fileSystems[queue.c_str()]->GetLongLong("bootcheck"));
                        fileSystems[queue.c_str()]->SetStatus(eos::common::FileSystem::kBooted);
                      }
                    }
                    else
                    {
                      eos_static_info("queue=%s status=%d check=%lld msg='booting - we are not booted yet'", queue.c_str(), fileSystems[queue.c_str()]->GetStatus(), fileSystems[queue.c_str()]->GetLongLong("bootcheck"));
                      // start a boot thread;
                      RunBootThread(fileSystems[queue.c_str()]);
                    }
                  }
                  else
                  {
                    eos_static_err("got boot time update on not existant filesystem %s", queue.c_str());
                  }
                }
                else
                {
                  if (key == "scaninterval")
                  {
                    gOFS.ObjectManager.HashMutex.UnLockRead();
                    if (fileSystems.count(queue.c_str()))
                    {
                      time_t interval = (time_t) fileSystems[queue.c_str()]->GetLongLong("scaninterval");
                      if (interval > 0)
                      {
                        fileSystems[queue.c_str()]->RunScanner(&fstLoad, interval);
                      }
                    }
                  }
                  else
                  {
                    gOFS.ObjectManager.HashMutex.UnLockRead();
                  }
                }
              }
            }
            else
            {
              gOFS.ObjectManager.HashMutex.UnLockRead();
            }
          }
          else
          {
            eos_static_err("illegal subject found - no filesystem object existing for modification %s;%s", queue.c_str(), key.c_str());
          }
          fsMutex.UnLockRead();
        }
        gOFS.ObjectNotifier.tlSubscriber->SubjectsMutex.Lock();
        continue;
      }
    }
    gOFS.ObjectNotifier.tlSubscriber->SubjectsMutex.UnLock();
    XrdSysThread::SetCancelOn();
  }
}

EOSFSTNAMESPACE_END

<|MERGE_RESOLUTION|>--- conflicted
+++ resolved
@@ -26,10 +26,6 @@
 #include "fst/XrdFstOfs.hh"
 #ifdef KINETICIO_FOUND
 #include <kio/KineticIoFactory.hh>
-<<<<<<< HEAD
-=======
-#include <kio/LoggingException.hh>
->>>>>>> 92b523b0
 #endif
 
 /*----------------------------------------------------------------------------*/
@@ -404,11 +400,7 @@
               {
                 kio::KineticIoFactory::reloadConfiguration();
               }
-<<<<<<< HEAD
               catch (const std::exception& e)
-=======
-              catch (kio::LoggingException &e)
->>>>>>> 92b523b0
               {
                 eos_static_crit("msg=\"reload of kinetic configuration failed\" exception=\"%s\"", e.what());
               }
