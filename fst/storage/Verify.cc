// ----------------------------------------------------------------------
// File: Verify.cc
// Author: Andreas-Joachim Peters - CERN
// ----------------------------------------------------------------------

/************************************************************************
 * EOS - the CERN Disk Storage System                                   *
 * Copyright (C) 2011 CERN/Switzerland                                  *
 *                                                                      *
 * This program is free software: you can redistribute it and/or modify *
 * it under the terms of the GNU General Public License as published by *
 * the Free Software Foundation, either version 3 of the License, or    *
 * (at your option) any later version.                                  *
 *                                                                      *
 * This program is distributed in the hope that it will be useful,      *
 * but WITHOUT ANY WARRANTY; without even the implied warranty of       *
 * MERCHANTABILITY or FITNESS FOR A PARTICULAR PURPOSE.  See the        *
 * GNU General Public License for more details.                         *
 *                                                                      *
 * You should have received a copy of the GNU General Public License    *
 * along with this program.  If not, see <http://www.gnu.org/licenses/>.*
 ************************************************************************/

#define __STDC_FORMAT_MACROS
#include <inttypes.h>

/*----------------------------------------------------------------------------*/
#include "fst/storage/Storage.hh"
#include "fst/XrdFstOfs.hh"
#include "fst/XrdFstOss.hh"
#include "fst/io/FileIoPluginCommon.hh"
#include "common/Path.hh"
/*----------------------------------------------------------------------------*/

extern eos::fst::XrdFstOss* XrdOfsOss;

EOSFSTNAMESPACE_BEGIN

/*----------------------------------------------------------------------------*/
void
Storage::Verify()
{
<<<<<<< HEAD
  // This thread unlinks stored files
  while (1) {
=======

  std::map<uint64_t, time_t> open_w_out;

  // this thread unlinks stored files
  while (1)
  {
>>>>>>> 8211a968
    verificationsMutex.Lock();

    if (!verifications.size()) {
      verificationsMutex.UnLock();
      sleep(1);
      continue;
    }

    eos::fst::Verify* verifyfile = verifications.front();

    if (verifyfile) {
      eos_static_debug("got %llu\n", (unsigned long long) verifyfile);
      verifications.pop();
      runningVerify = verifyfile;
      {
        XrdSysMutexHelper wLock(gOFS.OpenFidMutex);
<<<<<<< HEAD

        if (gOFS.WOpenFid[verifyfile->fsId].count(verifyfile->fId)) {
          if (gOFS.WOpenFid[verifyfile->fsId][verifyfile->fId] > 0) {
            eos_static_warning("file is currently opened for writing id=%x on fs=%u - skipping verification",
                               verifyfile->fId, verifyfile->fsId);
=======
        if (gOFS.WOpenFid[verifyfile->fsId].count(verifyfile->fId))
        {
          if (gOFS.WOpenFid[verifyfile->fsId][verifyfile->fId] > 0)
          {
	    time_t now = time(NULL);
	    if (open_w_out[verifyfile->fId] < now)
	    {
	      eos_static_warning("file is currently opened for writing id=%x on fs=%u - skipping verification", verifyfile->fId, verifyfile->fsId);
	      // spit this message out only once pre minute
	      open_w_out[verifyfile->fId] = now + 60;
	    }
>>>>>>> 8211a968
            verifications.push(verifyfile);
            verificationsMutex.UnLock();
            continue;
          }
        }
      }
    } else {
      eos_static_debug("got nothing");
      verificationsMutex.UnLock();
      runningVerify = 0;
      continue;
    }

    verificationsMutex.UnLock();
    eos_static_debug("verifying File Id=%x on Fs=%u", verifyfile->fId,
                     verifyfile->fsId);
    // verify the file
    XrdOucString hexfid = "";
    eos::common::FileId::Fid2Hex(verifyfile->fId, hexfid);
    XrdOucErrInfo error;
    XrdOucString fstPath = "";
    eos::common::FileId::FidPrefix2FullPath(hexfid.c_str(),
                                            verifyfile->localPrefix.c_str(), fstPath);
    {
      FmdHelper* fMd = 0;
      fMd = gFmdDbMapHandler.GetFmd(verifyfile->fId, verifyfile->fsId, 0, 0, 0, 0,
                                    true);

      if (fMd) {
        // force a resync of meta data from the MGM
        // e.g. store in the WrittenFilesQueue to have it done asynchronous
        gOFS.WrittenFilesQueueMutex.Lock();
        gOFS.WrittenFilesQueue.push(fMd->fMd);
        gOFS.WrittenFilesQueueMutex.UnLock();
        delete fMd;
      }
    }
    FileIo* io = eos::fst::FileIoPluginHelper::GetIoObject(fstPath.c_str());
    // get current size on disk
    struct stat statinfo;
    int open_rc = -1;

    if (!io || (open_rc = io->fileOpen(0, 0)) || io->fileStat(&statinfo)) {
      eos_static_err("unable to verify file id=%x on fs=%u path=%s - stat on "
                     "local disk failed", verifyfile->fId, verifyfile->fsId,
                     fstPath.c_str());
      // If there is no file, we should not commit anything to the MGM
      verifyfile->commitSize = 0;
      verifyfile->commitChecksum = 0;
      statinfo.st_size = 0; // indicates the missing file - not perfect though
    }

    // even if the stat failed, we run this code to tag the file as is ...
    // attach meta data
    FmdHelper* fMd = 0;
    fMd = gFmdDbMapHandler.GetFmd(verifyfile->fId, verifyfile->fsId, 0, 0, 0,
                                  verifyfile->commitFmd, true);
    bool localUpdate = false;

    if (!fMd) {
      eos_static_err("unable to verify id=%x on fs=%u path=%s - no local MD stored",
                     verifyfile->fId, verifyfile->fsId, fstPath.c_str());
    } else {
      if ((fMd->fMd.size() != (unsigned long long) statinfo.st_size)  ||
          (fMd->fMd.disksize() != (unsigned long long) statinfo.st_size)) {
        eos_static_err("updating file size: path=%s fid=%s fs value %llu - changelog value %llu",
                       verifyfile->path.c_str(), hexfid.c_str(), statinfo.st_size, fMd->fMd.size());
        fMd->fMd.set_disksize(statinfo.st_size);
        localUpdate = true;
      }

      if (fMd->fMd.lid() != verifyfile->lId) {
        eos_static_err("updating layout id: path=%s fid=%s central value %u - changelog value %u",
                       verifyfile->path.c_str(), hexfid.c_str(), verifyfile->lId, fMd->fMd.lid());
        localUpdate = true;
      }

      if (fMd->fMd.cid() != verifyfile->cId) {
        eos_static_err("updating container: path=%s fid=%s central value %llu - changelog value %llu",
                       verifyfile->path.c_str(), hexfid.c_str(), verifyfile->cId, fMd->fMd.cid());
        localUpdate = true;
      }

      // update size
      fMd->fMd.set_size(statinfo.st_size);
      fMd->fMd.set_lid(verifyfile->lId);
      fMd->fMd.set_cid(verifyfile->cId);
      CheckSum* checksummer = ChecksumPlugins::GetChecksumObject(fMd->fMd.lid());
      unsigned long long scansize = 0;
      float scantime = 0; // is ms
      eos::fst::CheckSum::ReadCallBack::callback_data_t cbd;
      cbd.caller = (void*) io;
      eos::fst::CheckSum::ReadCallBack cb(eos::fst::XrdFstOfsFile::FileIoReadCB, cbd);

      if ((checksummer) && verifyfile->computeChecksum &&
          (!checksummer->ScanFile(cb, scansize, scantime, verifyfile->verifyRate))) {
        eos_static_crit("cannot scan file to recalculate the checksum id=%llu on fs=%u path=%s",
                        verifyfile->fId, verifyfile->fsId, fstPath.c_str());
      } else {
        XrdOucString sizestring;

        if (checksummer && verifyfile->computeChecksum) {
          eos_static_info("rescanned checksum - size=%s time=%.02fms rate=%.02f "
                          "MB/s limit=%d MB/s", eos::common::StringConversion::GetReadableSizeString(
                            sizestring, scansize, "B"),
                          scantime, 1.0 * scansize / 1000 / (scantime ? scantime : 99999999999999LL),
                          verifyfile->verifyRate);
        }

        if (checksummer && verifyfile->computeChecksum) {
          int checksumlen = 0;
          checksummer->GetBinChecksum(checksumlen);
          bool cxError = false;
          std::string computedchecksum = checksummer->GetHexChecksum();

          if (fMd->fMd.checksum() != computedchecksum) {
            cxError = true;
          }

          // commit the disk checksum in case of differences between the in-memory value
          if (fMd->fMd.diskchecksum() != computedchecksum) {
            cxError = true;
            localUpdate = true;
          }

          if (cxError) {
            eos_static_err("checksum invalid   : path=%s fid=%s checksum=%s stored-checksum=%s",
                           verifyfile->path.c_str(), hexfid.c_str(), checksummer->GetHexChecksum(),
                           fMd->fMd.checksum().c_str());
            fMd->fMd.set_checksum(computedchecksum);
            fMd->fMd.set_diskchecksum(computedchecksum);
            fMd->fMd.set_disksize(fMd->fMd.size());

            if (verifyfile->commitSize) {
              fMd->fMd.set_mgmsize(fMd->fMd.size());
            }

            if (verifyfile->commitChecksum) {
              fMd->fMd.set_mgmchecksum(computedchecksum);
              fMd->fMd.set_blockcxerror(0);
              fMd->fMd.set_filecxerror(0);
            }

            localUpdate = true;
          } else {
            eos_static_info("checksum OK        : path=%s fid=%s checksum=%s",
                            verifyfile->path.c_str(), hexfid.c_str(),
                            checksummer->GetHexChecksum());

            // Reset error flags if needed
            if (fMd->fMd.blockcxerror() || fMd->fMd.filecxerror()) {
              fMd->fMd.set_blockcxerror(0);
              fMd->fMd.set_filecxerror(0);
              localUpdate = true;
            }
          }

          // Update the extended attributes
          if (io) {
            io->attrSet("user.eos.checksum", checksummer->GetBinChecksum(checksumlen),
                        checksumlen);
            io->attrSet("user.eos.checksumtype", checksummer->GetName(),
                        strlen(checksummer->GetName()));
            io->attrSet("user.eos.filecxerror", "0", 1);
            io->attrSet("user.eos.blockcxerror", "0");
          }
        }

        eos::common::Path cPath(verifyfile->path.c_str());

        // commit local
        if (localUpdate && (!gFmdDbMapHandler.Commit(fMd))) {
          eos_static_err("unable to verify file id=%llu on fs=%u path=%s - commit to local MD storage failed",
                         verifyfile->fId, verifyfile->fsId, fstPath.c_str());
        } else {
          if (localUpdate) {
            eos_static_info("commited verified meta data locally id=%llu on fs=%u path=%s",
                            verifyfile->fId, verifyfile->fsId, fstPath.c_str());
          }

          // commit to central mgm cache, only if commitSize or commitChecksum is set
          XrdOucString capOpaqueFile = "";
          XrdOucString mTimeString = "";
          capOpaqueFile += "/?";
          capOpaqueFile += "&mgm.pcmd=commit";
          capOpaqueFile += "&mgm.verify.checksum=1";
          capOpaqueFile += "&mgm.size=";
          char filesize[1024];
          sprintf(filesize, "%" PRIu64 "", fMd->fMd.size());
          capOpaqueFile += filesize;
          capOpaqueFile += "&mgm.fid=";
          capOpaqueFile += hexfid;
          capOpaqueFile += "&mgm.path=";
          capOpaqueFile += verifyfile->path.c_str();

          if (checksummer && verifyfile->computeChecksum) {
            capOpaqueFile += "&mgm.checksum=";
            capOpaqueFile += checksummer->GetHexChecksum();

            if (verifyfile->commitChecksum) {
              capOpaqueFile += "&mgm.commit.checksum=1";
            }
          }

          if (verifyfile->commitSize) {
            capOpaqueFile += "&mgm.commit.size=1";
          }

          capOpaqueFile += "&mgm.mtime=";
          capOpaqueFile += eos::common::StringConversion::GetSizeString(mTimeString,
                           (unsigned long long) fMd->fMd.mtime());
          capOpaqueFile += "&mgm.mtime_ns=";
          capOpaqueFile += eos::common::StringConversion::GetSizeString(mTimeString,
                           (unsigned long long) fMd->fMd.mtime_ns());
          capOpaqueFile += "&mgm.add.fsid=";
          capOpaqueFile += (int) fMd->fMd.fsid();

          if (verifyfile->commitSize || verifyfile->commitChecksum) {
            if (localUpdate) {
              eos_static_info("commited verified meta data centrally id=%llu on fs=%u path=%s",
                              verifyfile->fId, verifyfile->fsId, fstPath.c_str());
            }

            int rc = gOFS.CallManager(&error, verifyfile->path.c_str(), 0, capOpaqueFile);

            if (rc) {
              eos_static_err("unable to verify file id=%s fs=%u at manager %s",
                             hexfid.c_str(), verifyfile->fsId, verifyfile->managerId.c_str());
            }
          }
        }
      }

      if (checksummer) {
        delete checksummer;
      }

      if (fMd) {
        delete fMd;
      }
    }

    if (!open_rc) {
      io->fileClose();
    }

    runningVerify = 0;

    if (verifyfile) {
      delete verifyfile;
    }
  }
}

EOSFSTNAMESPACE_END

<|MERGE_RESOLUTION|>--- conflicted
+++ resolved
@@ -40,17 +40,10 @@
 void
 Storage::Verify()
 {
-<<<<<<< HEAD
+  std::map<uint64_t, time_t> open_w_out;
+
   // This thread unlinks stored files
   while (1) {
-=======
-
-  std::map<uint64_t, time_t> open_w_out;
-
-  // this thread unlinks stored files
-  while (1)
-  {
->>>>>>> 8211a968
     verificationsMutex.Lock();
 
     if (!verifications.size()) {
@@ -67,25 +60,19 @@
       runningVerify = verifyfile;
       {
         XrdSysMutexHelper wLock(gOFS.OpenFidMutex);
-<<<<<<< HEAD
 
         if (gOFS.WOpenFid[verifyfile->fsId].count(verifyfile->fId)) {
           if (gOFS.WOpenFid[verifyfile->fsId][verifyfile->fId] > 0) {
-            eos_static_warning("file is currently opened for writing id=%x on fs=%u - skipping verification",
-                               verifyfile->fId, verifyfile->fsId);
-=======
-        if (gOFS.WOpenFid[verifyfile->fsId].count(verifyfile->fId))
-        {
-          if (gOFS.WOpenFid[verifyfile->fsId][verifyfile->fId] > 0)
-          {
-	    time_t now = time(NULL);
-	    if (open_w_out[verifyfile->fId] < now)
-	    {
-	      eos_static_warning("file is currently opened for writing id=%x on fs=%u - skipping verification", verifyfile->fId, verifyfile->fsId);
-	      // spit this message out only once pre minute
-	      open_w_out[verifyfile->fId] = now + 60;
-	    }
->>>>>>> 8211a968
+            time_t now = time(NULL);
+
+            if (open_w_out[verifyfile->fId] < now) {
+              eos_static_warning("file is currently opened for writing id=%x on "
+                                 "fs=%u - skipping verification", verifyfile->fId,
+                                 verifyfile->fsId);
+              // Spit this message out only once pre minute
+              open_w_out[verifyfile->fId] = now + 60;
+            }
+
             verifications.push(verifyfile);
             verificationsMutex.UnLock();
             continue;
