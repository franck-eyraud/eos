# ----------------------------------------------------------------------
# File: CMakeLists.txt
# Author: Andreas-Joachim Peters - CERN
# ----------------------------------------------------------------------

# ************************************************************************
# * EOS - the CERN Disk Storage System                                   *
# * Copyright (C) 2011 CERN/Switzerland                                  *
# *                                                                      *
# * This program is free software: you can redistribute it and/or modify *
# * it under the terms of the GNU General Public License as published by *
# * the Free Software Foundation, either version 3 of the License, or    *
# * (at your option) any later version.                                  *
# *                                                                      *
# * This program is distributed in the hope that it will be useful,      *
# * but WITHOUT ANY WARRANTY; without even the implied warranty of       *
# * MERCHANTABILITY or FITNESS FOR A PARTICULAR PURPOSE.  See the        *
# * GNU General Public License for more details.                         *
# *                                                                      *
# * You should have received a copy of the GNU General Public License    *
# * along with this program.  If not, see <http://www.gnu.org/licenses/>.*
# ************************************************************************

include_directories( ${PROJECT_SOURCE_DIR}
		     ${CMAKE_CURRENT_SOURCE_DIR}
                     ${XROOTD_INCLUDE_DIR} 
                     ${XROOTD_PRIVATE_INCLUDE_DIR}
                     ${SPARSEHASH_INCLUDE_DIR}
                     ${NCURSES_INCLUDE_DIR}
		     ${Z_INCLUDE_DIR}
)

link_directories( ${XROOTD_LIB_DIR}
		  ${CMAKE_INSTALL_PREFIX}/${CMAKE_INSTALL_LIBDIR} )

# Add the tests if CppUnit is present
if (CPPUNIT_FOUND)
  add_subdirectory(tests)	
endif(CPPUNIT_FOUND)

add_library( EosFstOss MODULE
	     XrdFstOss.cc           XrdFstOss.hh
	     XrdFstOssFile.cc       XrdFstOssFile.hh
	     checksum/CheckSum.cc   checksum/CheckSum.hh
	     checksum/Adler.cc      checksum/Adler.hh
	     checksum/crc32c.cc     checksum/crc32ctables.cc
	     ../common/LayoutId.hh  )


target_link_libraries( EosFstOss 
		       eosCommon
		       XrdServer	      
		       ${UUID_LIBRARIES}
)


add_library( EosFstIo-Static STATIC
  	     io/FileIoPlugin.hh             io/FileIoPlugin.cc
	     io/FileIo.hh 
  	     io/LocalIo.cc                  io/LocalIo.hh
	     io/XrdIo.cc                    io/XrdIo.hh
	     io/HeaderCRC.cc                io/HeaderCRC.hh
	     io/AsyncMetaHandler.cc         io/AsyncMetaHandler.hh
	     io/ChunkHandler.cc             io/ChunkHandler.hh
	     io/VectChunkHandler.cc         io/VectChunkHandler.hh
	     io/SimpleHandler.cc            io/SimpleHandler.hh
	     checksum/CheckSum.cc           checksum/CheckSum.hh	     
	     checksum/Adler.cc   	    checksum/Adler.hh
	     checksum/crc32c.cc             checksum/crc32ctables.cc
	     layout/LayoutPlugin.cc         layout/LayoutPlugin.hh
	     layout/Layout.cc               layout/Layout.hh
	     layout/PlainLayout.cc          layout/PlainLayout.hh
	     layout/ReplicaParLayout.cc     layout/ReplicaParLayout.hh
	     layout/RaidMetaLayout.cc       layout/RaidMetaLayout.hh
	     layout/RaidDpLayout.cc         layout/RaidDpLayout.hh
	     layout/ReedSLayout.cc          layout/ReedSLayout.hh
	     layout/jerasure/jerasure.cc        layout/jerasure/jerasure.hh
	     layout/jerasure/reed_sol.cc        layout/jerasure/reed_sol.hh
	     layout/jerasure/liberation.cc      layout/jerasure/liberation.hh
	     layout/jerasure/galois.cc	        layout/jerasure/galois.hh
	     layout/jerasure/cauchy_best_r6.cc  layout/jerasure/cauchy.hh
)

target_link_libraries( EosFstIo-Static
<<<<<<< HEAD
		       eosCommon-Static
		       XrdCl	
		       XrdUtils 
=======
		       eosCommon
		       XrdCl		       XrdUtils 
>>>>>>> 6bcb043f
		       crypto                  ${NCURSES_LIBRARIES}
		       dl                      ${Z_LIBRARIES}  
                       ${UUID_LIBRARIES}       ${ATTR_LIBRARIES}       
		       ${RT_LIBRARIES}         ${CMAKE_THREAD_LIBS_INIT}
)

										       
add_library( XrdEosFst MODULE
	     XrdFstOfs.cc                   XrdFstOfs.hh
  	     io/FileIoPlugin-Server.cc
	     XrdFstOfsFile.cc               XrdFstOfsFile.hh
	     storage/Balancer.cc
	     storage/Cleaner.cc             storage/Comunicator.cc
	     storage/Drainer.cc             storage/ErrorReport.cc
	     storage/FileSystem.cc	    storage/MgmSyncer.cc
	     storage/Publish.cc             storage/Remover.cc
	     storage/Report.cc              storage/Scrub.cc
	     storage/Storage.cc             storage/Supervisor.cc
	     storage/Trim.cc                storage/Verify.cc
	     layout/LayoutPlugin.cc         layout/LayoutPlugin.hh
	     layout/Layout.cc               layout/Layout.hh
	     layout/PlainLayout.cc          layout/PlainLayout.hh
	     layout/ReplicaParLayout.cc     layout/ReplicaParLayout.hh
	     layout/RaidMetaLayout.cc       layout/RaidMetaLayout.hh
	     layout/RaidDpLayout.cc         layout/RaidDpLayout.hh
	     layout/ReedSLayout.cc          layout/ReedSLayout.hh
	     checksum/CheckSum.cc           checksum/CheckSum.hh	     
	     checksum/Adler.cc   	    checksum/Adler.hh
	     checksum/crc32c.cc             checksum/crc32ctables.cc
  	     io/FileIoPlugin.hh
	     io/FileIo.hh 
  	     io/LocalIo.cc                  io/LocalIo.hh
	     io/XrdIo.cc                    io/XrdIo.hh
	     io/HeaderCRC.cc                io/HeaderCRC.hh
	     io/AsyncMetaHandler.cc         io/AsyncMetaHandler.hh
	     io/ChunkHandler.cc             io/ChunkHandler.hh
	     io/VectChunkHandler.cc             io/VectChunkHandler.hh
	     io/SimpleHandler.cc            io/SimpleHandler.hh
	     Config.cc
	     Load.cc
	     ScanDir.cc
	     Messaging.cc
	     txqueue/TransferMultiplexer.cc
	     txqueue/TransferJob.cc
	     txqueue/TransferQueue.cc
	     FmdSqlite.cc
	     FmdClient.cc 
             http/HttpServer.cc
             http/HttpHandler.cc
             http/s3/S3Handler.cc
	     layout/jerasure/jerasure.cc        layout/jerasure/jerasure.hh
	     layout/jerasure/reed_sol.cc        layout/jerasure/reed_sol.hh
	     layout/jerasure/liberation.cc      layout/jerasure/liberation.hh
	     layout/jerasure/galois.cc	        layout/jerasure/galois.hh
	     layout/jerasure/cauchy_best_r6.cc  layout/jerasure/cauchy.hh
)


target_link_libraries( XrdEosFst 
		       eosCommon
		       eosCommonServer         eosCapability-Static
		       XrdMqClient-Static      XrdCl	
		       XrdUtils                XrdOfs 
		       crypto                  ${NCURSES_LIBRARIES}
		       dl                      ${Z_LIBRARIES}  
		       ${UUID_LIBRARIES}       ${ATTR_LIBRARIES}       
		       ${RT_LIBRARIES}         ${CMAKE_THREAD_LIBS_INIT}
)


add_executable( FstLoad
                Load.cc
                tools/FstLoad.cc 
)

add_executable( eos-check-blockxs
                tools/CheckBlockXS.cc
		checksum/Adler.cc
                checksum/CheckSum.cc
                checksum/crc32c.cc
                checksum/crc32ctables.cc 
)

add_executable( eos-compute-blockxs
                tools/ComputeBlockXS.cc
		checksum/Adler.cc
                checksum/CheckSum.cc
                checksum/crc32c.cc
                checksum/crc32ctables.cc 
)

add_executable( eos-scan-fs 
                ScanDir.cc
                tools/ScanXS.cc
		FmdSqlite.cc
		FmdClient.cc
		checksum/Adler.cc
                checksum/CheckSum.cc
                checksum/crc32c.cc
                checksum/crc32ctables.cc
                Load.cc 
)


add_executable( eos-adler32
		tools/Adler32.cc
        	checksum/Adler.cc
                checksum/CheckSum.cc
                checksum/crc32c.cc
                checksum/crc32ctables.cc 
)

add_executable( eoscp 
		txqueue/eoscp.cc
)

add_executable( eos-ioping 
                tools/IoPing.cc 
)
 

set_target_properties( eoscp PROPERTIES COMPILE_FLAGS -D_FILE_OFFSET_BITS=64 )

target_link_libraries( FstLoad XrdUtils dl ${RT_LIBRARIES} ${CMAKE_THREAD_LIBS_INIT} )
target_link_libraries( eos-check-blockxs eosCommon ${CMAKE_THREAD_LIBS_INIT} )
target_link_libraries( eos-compute-blockxs eosCommon ${CMAKE_THREAD_LIBS_INIT} )
target_link_libraries( eos-scan-fs eosCommon eosCommonServer XrdCl ${RT_LIBRARIES} ${CMAKE_THREAD_LIBS_INIT} ) 
target_link_libraries( eos-adler32 eosCommon ${CMAKE_THREAD_LIBS_INIT} ) 
target_link_libraries( eoscp XrdCl EosFstIo-Static )
target_link_libraries( eos-ioping m )

if (Linux)
  set_target_properties (XrdEosFst PROPERTIES
    VERSION ${VERSION_MAJOR}.${VERSION_MINOR}.${VERSION_PATCH}
    SOVERSION ${VERSION_MAJOR}
    CLEAN_DIRECT_OUTPUT 1
  )

  set_target_properties (EosFstOss PROPERTIES
    VERSION ${VERSION_MAJOR}.${VERSION_MINOR}.${VERSION_PATCH}
    SOVERSION ${VERSION_MAJOR}
    CLEAN_DIRECT_OUTPUT 1
  )

  set_target_properties ( EosFstIo-Static PROPERTIES COMPILE_FLAGS "-fPIC" )

endif(Linux)

INSTALL_PROGRAMS( ${CMAKE_INSTALL_SBINDIR}
                  FILES 
                  tools/eosfstregister 
                  tools/eosfstinfo 
		  tools/eos-iobw
		  tools/eos-iops
                  eos-ioping
                  eos-adler32 
                  eos-check-blockxs 
                  eos-compute-blockxs 
                  eos-scan-fs 
)

install( TARGETS EosFstOss XrdEosFst eoscp
       	 LIBRARY DESTINATION ${CMAKE_INSTALL_FULL_LIBDIR}
         RUNTIME DESTINATION ${CMAKE_INSTALL_FULL_BINDIR}
         ARCHIVE DESTINATION ${CMAKE_INSTALL_FULL_LIBDIR}
)<|MERGE_RESOLUTION|>--- conflicted
+++ resolved
@@ -82,14 +82,8 @@
 )
 
 target_link_libraries( EosFstIo-Static
-<<<<<<< HEAD
 		       eosCommon-Static
-		       XrdCl	
-		       XrdUtils 
-=======
-		       eosCommon
-		       XrdCl		       XrdUtils 
->>>>>>> 6bcb043f
+		       XrdCl	              XrdUtils 
 		       crypto                  ${NCURSES_LIBRARIES}
 		       dl                      ${Z_LIBRARIES}  
                        ${UUID_LIBRARIES}       ${ATTR_LIBRARIES}       
