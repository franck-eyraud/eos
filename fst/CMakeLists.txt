# ----------------------------------------------------------------------
# File: CMakeLists.txt
# Author: Andreas-Joachim Peters - CERN
# ----------------------------------------------------------------------

# ************************************************************************
# * EOS - the CERN Disk Storage System                                   *
# * Copyright (C) 2011 CERN/Switzerland                                  *
# *                                                                      *
# * This program is free software: you can redistribute it and/or modify *
# * it under the terms of the GNU General Public License as published by *
# * the Free Software Foundation, either version 3 of the License, or    *
# * (at your option) any later version.                                  *
# *                                                                      *
# * This program is distributed in the hope that it will be useful,      *
# * but WITHOUT ANY WARRANTY; without even the implied warranty of       *
# * MERCHANTABILITY or FITNESS FOR A PARTICULAR PURPOSE.  See the        *
# * GNU General Public License for more details.                         *
# *                                                                      *
# * You should have received a copy of the GNU General Public License    *
# * along with this program.  If not, see <http://www.gnu.org/licenses/>.*
# ************************************************************************

<<<<<<< HEAD
include_directories(
  ${CMAKE_SOURCE_DIR}
  ${CMAKE_BINARY_DIR}
  ${PROTOBUF_INCLUDE_DIRS}
  ${XROOTD_INCLUDE_DIRS}
  ${SPARSEHASH_INCLUDE_DIRS}
  ${NCURSES_INCLUDE_DIRS}
  ${Z_INCLUDE_DIRS}
  ${XFS_INCLUDE_DIRS})

if (CPPUNIT_FOUND)
  add_subdirectory(tests)
endif(CPPUNIT_FOUND)

#-------------------------------------------------------------------------------
# Generate protocol buffer files used in several targets and make them visible
# at the global scope
#-------------------------------------------------------------------------------
PROTOBUF_GENERATE_CPP(FMDBASE_SRCS FMDBASE_HDRS PROTOFILES FmdBase.proto)
set_source_files_properties(
  ${FMDBASE_SRCS}
  ${FMDBASE_HDRS}
  PROPERTIES GENERATED 1)

set(FMDBASE_SRCS ${FMDBASE_SRCS} PARENT_SCOPE)
set(FMDBASE_HDRS ${FMDBASE_HDRS} PARENT_SCOPE)

#-------------------------------------------------------------------------------
# EosFstOss library
#-------------------------------------------------------------------------------
add_library(
  EosFstOss MODULE
  XrdFstOss.cc XrdFstOss.hh
  XrdFstOssFile.cc XrdFstOssFile.hh
  checksum/CheckSum.cc checksum/CheckSum.hh
  checksum/Adler.cc checksum/Adler.hh
  checksum/crc32c.cc checksum/crc32ctables.cc
  ${CMAKE_SOURCE_DIR}/common/LayoutId.hh)

target_link_libraries(
  EosFstOss
  eosCommon
  ${UUID_LIBRARIES}
  ${XROOTD_SERVER_LIBRARY})

#-------------------------------------------------------------------------------
# EosFstIo library
#-------------------------------------------------------------------------------
set(
  EOSFSTIO_SRCS
  ${FMDBASE_SRCS}
  ${FMDBASE_HDRS}

  #-----------------------------------------------------------------------------
  # File IO interface
  #-----------------------------------------------------------------------------
  io/FileIo.hh
  io/LocalIo.cc                  io/LocalIo.hh
  io/XrdIo.cc                    io/XrdIo.hh
  io/HeaderCRC.cc                io/HeaderCRC.hh
  io/AsyncMetaHandler.cc         io/AsyncMetaHandler.hh
  io/ChunkHandler.cc             io/ChunkHandler.hh
  io/VectChunkHandler.cc         io/VectChunkHandler.hh
  io/SimpleHandler.cc            io/SimpleHandler.hh

  #-----------------------------------------------------------------------------
  # Checksum interface
  #-----------------------------------------------------------------------------
  checksum/CheckSum.cc           checksum/CheckSum.hh
  checksum/Adler.cc              checksum/Adler.hh
  checksum/crc32c.cc             checksum/crc32ctables.cc

  #-----------------------------------------------------------------------------
  # File layout interface
  #-----------------------------------------------------------------------------
  layout/LayoutPlugin.cc             layout/LayoutPlugin.hh
  layout/Layout.cc                   layout/Layout.hh
  layout/PlainLayout.cc              layout/PlainLayout.hh
  layout/ReplicaParLayout.cc         layout/ReplicaParLayout.hh
  layout/RaidMetaLayout.cc           layout/RaidMetaLayout.hh
  layout/RaidDpLayout.cc             layout/RaidDpLayout.hh
  layout/ReedSLayout.cc              layout/ReedSLayout.hh
  layout/jerasure/jerasure.cc        layout/jerasure/jerasure.hh
  layout/jerasure/reed_sol.cc        layout/jerasure/reed_sol.hh
  layout/jerasure/liberation.cc      layout/jerasure/liberation.hh
  layout/jerasure/galois.cc          layout/jerasure/galois.hh
  layout/jerasure/cauchy_best_r6.cc  layout/jerasure/cauchy.hh)

add_library(
  EosFstIo SHARED
  ${EOSFSTIO_SRCS}
  io/FileIoPlugin.hh  io/FileIoPlugin.cc)

target_link_libraries(
  EosFstIo
  eosCommon
  XrdEosFst
  ${Z_LIBRARY}
  ${UUID_LIBRARIES}
  ${ATTR_LIBRARIES}
  ${GLIBC_RT_LIBRARY}
  ${GLIBC_DL_LIBRARY}
  ${NCURSES_LIBRARIES}
  ${XROOTD_CL_LIBRARY}
  ${XROOTD_UTILS_LIBRARY}
  ${OPENSSL_CRYPTO_LIBRARY}
  ${CMAKE_THREAD_LIBS_INIT})

if(Linux)
  add_library(
    EosFstIo-Static STATIC
    ${EOSFSTIO_SRCS}
    io/FileIoPlugin.hh  io/FileIoPlugin.cc)

  target_link_libraries(
    EosFstIo-Static
    eosCommon-Static
    ${UUID_LIBRARIES}
    ${ATTR_LIBRARIES}
    ${Z_LIBRARY_STATIC}
    ${GLIBC_DL_LIBRARY}
    ${GLIBC_RT_LIBRARY}
    ${XROOTD_CL_LIBRARY}
    ${XROOTD_UTILS_LIBRARY}
    ${NCURSES_LIBRARY_STATIC}
    ${OPENSSL_CRYPTO_LIBRARY_STATIC}
    ${CMAKE_THREAD_LIBS_INIT})
endif()

#-------------------------------------------------------------------------------
# XrdEosFst library
#-------------------------------------------------------------------------------
set(
  XRDEOSFST_SRCS
  Config.cc
  Load.cc
  ScanDir.cc
  Messaging.cc
  io/FileIoPlugin-Server.cc
  ${CMAKE_SOURCE_DIR}/common/LayoutId.hh

  #-----------------------------------------------------------------------------
  # OFS layer implementation
  #-----------------------------------------------------------------------------
  XrdFstOfs.cc                   XrdFstOfs.hh
  XrdFstOfsFile.cc               XrdFstOfsFile.hh

  #-----------------------------------------------------------------------------
  # Storage interface
  #-----------------------------------------------------------------------------
  storage/Balancer.cc
  storage/Cleaner.cc             storage/Comunicator.cc
  storage/Drainer.cc             storage/ErrorReport.cc
  storage/FileSystem.cc          storage/MgmSyncer.cc
  storage/Publish.cc             storage/Remover.cc
  storage/Report.cc              storage/Scrub.cc
  storage/Storage.cc             storage/Supervisor.cc
  storage/Trim.cc                storage/Verify.cc

  #-----------------------------------------------------------------------------
  # Transfer interface
  #-----------------------------------------------------------------------------
  txqueue/TransferMultiplexer.cc
  txqueue/TransferJob.cc
  txqueue/TransferQueue.cc

  #-----------------------------------------------------------------------------
  # File metadata interface
  #-----------------------------------------------------------------------------
  Fmd.cc               Fmd.hh
  FmdHandler.cc        FmdHandler.hh
  FmdSqlite.cc         FmdSqlite.hh
  FmdDbMap.cc          FmdDbMap.hh
  FmdClient.cc         FmdClient.hh
  ${FMDBASE_SRCS}
  ${FMDBASE_HDRS}

  #-----------------------------------------------------------------------------
  # HTTP interface
  #-----------------------------------------------------------------------------
  http/HttpServer.cc    http/HttpServer.hh
  http/HttpHandler.cc   http/HttpHandler.hh
  http/s3/S3Handler.cc  http/s3/S3Handler.hh

  #-----------------------------------------------------------------------------
  # EosFstIo interface
  #-----------------------------------------------------------------------------
  ${EOSFSTIO_SRCS})

add_library(XrdEosFst MODULE ${XRDEOSFST_SRCS})

target_link_libraries(
   XrdEosFst
   eosCommon
   eosCommonServer
   eosCapability-Static
   XrdMqClient-Static
   ${Z_LIBRARY}
   ${UUID_LIBRARIES}
   ${ATTR_LIBRARIES}
   ${GLIBC_RT_LIBRARY}
   ${GLIBC_DL_LIBRARY}
   ${PROTOBUF_LIBRARY}
   ${NCURSES_LIBRARIES}
   ${XROOTD_CL_LIBRARY}
   ${XOORTD_UTILS_LIBRARY}
   ${OPENSSL_CRYPTO_LIBRARY}
   ${CMAKE_THREAD_LIBS_INIT})

#-------------------------------------------------------------------------------
# eoscp executable
#-------------------------------------------------------------------------------
add_executable(eoscp txqueue/eoscp.cc)
=======
if(KINETICIO_FOUND)
    set(KINETICIO_SRC "io/KineticIo.cc")
    set(KINETICIO_HDR "io/KineticIo.hh")
else()
    set(KINETICIO_SRC "")
    set(KINETICIO_HDR "")
endif()

if(DAVIX_FOUND)
    add_definitions(-DDAVIX_FOUND)
    set(DAVIX_SRC "io/DavixIo.cc")
    set(DAVIX_HDR "io/DavixIo.hh")
else()
    set(DAVIX_INCLUDE_DIR "")
    set(DAVIX_LIBRARIES "")
    set(DAVIX_SRC "")
    set(DAVIX_HDR "")
endif()

include_directories(../
                    ./
                    ${XROOTD_INCLUDE_DIR}
                    ${XROOTD_PRIVATE_INCLUDE_DIR}
                    ${SPARSEHASH_INCLUDE_DIR}
                    ${NCURSES_INCLUDE_DIR}
                    ${Z_INCLUDE_DIR}
                    ${KINETICIO_INCLUDE_DIR}
                    ${JSONC_INCLUDE_DIR}
		    ${DAVIX_INCLUDE_DIR}
)

link_directories( ${CMAKE_INSTALL_PREFIX}/${CMAKE_INSTALL_LIBDIR}
                  ${XROOTD_LIB_DIR} )

add_library( EosFstOss MODULE
	     XrdFstOss.cc           XrdFstOss.hh
	     XrdFstOssFile.cc       XrdFstOssFile.hh
	     checksum/CheckSum.cc   checksum/CheckSum.hh
	     checksum/Adler.cc      checksum/Adler.hh
	     checksum/crc32c.cc     checksum/crc32ctables.cc
	     ../common/LayoutId.hh  )


target_link_libraries( EosFstOss
		       eosCommon
		       XrdServer
		       ${UUID_LIBRARIES}
)


add_library(EosFstIo-Static STATIC
            io/FileIoPlugin.hh             io/FileIoPlugin.cc
            io/FileIo.hh
            io/LocalIo.cc                  io/LocalIo.hh
	    io/FsIo.cc                     io/FsIo.hh
            ${KINETICIO_SRC}               ${KINETICIO_HDR}
	    ${DAVIX_SRC}		   ${DAVIX_HDR}
            io/RadosIo.cc                  io/RadosIo.hh
            io/XrdIo.cc                    io/XrdIo.hh
            io/HeaderCRC.cc                io/HeaderCRC.hh
            io/AsyncMetaHandler.cc         io/AsyncMetaHandler.hh
            io/ChunkHandler.cc             io/ChunkHandler.hh
            io/SimpleHandler.cc            io/SimpleHandler.hh
            checksum/CheckSum.cc           checksum/CheckSum.hh	     
            checksum/Adler.cc   	    checksum/Adler.hh
            checksum/crc32c.cc             checksum/crc32ctables.cc
            layout/LayoutPlugin.cc         layout/LayoutPlugin.hh
            layout/Layout.cc               layout/Layout.hh
            layout/PlainLayout.cc          layout/PlainLayout.hh
            layout/ReplicaParLayout.cc     layout/ReplicaParLayout.hh
            layout/RaidMetaLayout.cc       layout/RaidMetaLayout.hh
            layout/RaidDpLayout.cc         layout/RaidDpLayout.hh
            layout/ReedSLayout.cc          layout/ReedSLayout.hh
            layout/jerasure/jerasure.cc        layout/jerasure/jerasure.hh
            layout/jerasure/reed_sol.cc        layout/jerasure/reed_sol.hh
            layout/jerasure/liberation.cc      layout/jerasure/liberation.hh
            layout/jerasure/galois.cc	        layout/jerasure/galois.hh
            layout/jerasure/cauchy_best_r6.cc  layout/jerasure/cauchy.hh
)

target_link_libraries(  EosFstIo-Static
                        eosCommon-Static
                        XrdCl	
                        XrdUtils                ${JSONC_LIBRARIES}
                        crypto                  ${NCURSES_LIBRARIES}
                        dl                      ${Z_LIBRARIES}  
                        ${UUID_LIBRARIES}       ${ATTR_LIBRARIES}       
                        ${RT_LIBRARIES}         ${KINETICIO_LIBRARIES}
			${DAVIX_LIBRARIES}			
                        ${CMAKE_THREAD_LIBS_INIT}                  
)

add_library( EosFstIo SHARED
                io/FileIoPlugin.hh             io/FileIoPlugin.cc
                io/FileIo.hh 
                io/LocalIo.cc                  io/LocalIo.hh
  	        io/FsIo.cc                     io/FsIo.hh
                ${KINETICIO_SRC}               ${KINETICIO_HDR}
		${DAVIX_SRC}                   ${DAVIX_HDR}
                io/RadosIo.cc                  io/RadosIo.hh
                io/XrdIo.cc                    io/XrdIo.hh
                io/HeaderCRC.cc                io/HeaderCRC.hh
                io/AsyncMetaHandler.cc         io/AsyncMetaHandler.hh
                io/ChunkHandler.cc             io/ChunkHandler.hh
                io/SimpleHandler.cc            io/SimpleHandler.hh
                checksum/CheckSum.cc           checksum/CheckSum.hh	     
                checksum/Adler.cc              checksum/Adler.hh
                checksum/crc32c.cc             checksum/crc32ctables.cc
                layout/LayoutPlugin.cc         layout/LayoutPlugin.hh
                layout/Layout.cc               layout/Layout.hh
                layout/PlainLayout.cc          layout/PlainLayout.hh
                layout/ReplicaParLayout.cc     layout/ReplicaParLayout.hh
                layout/RaidMetaLayout.cc       layout/RaidMetaLayout.hh
                layout/RaidDpLayout.cc         layout/RaidDpLayout.hh
                layout/ReedSLayout.cc          layout/ReedSLayout.hh
                layout/jerasure/jerasure.cc        layout/jerasure/jerasure.hh
                layout/jerasure/reed_sol.cc        layout/jerasure/reed_sol.hh
                layout/jerasure/liberation.cc      layout/jerasure/liberation.hh
                layout/jerasure/galois.cc	   layout/jerasure/galois.hh
                layout/jerasure/cauchy_best_r6.cc  layout/jerasure/cauchy.hh
)

target_link_libraries(  EosFstIo
                        XrdEosFst
                        eosCommon
                        XrdCl	
                        XrdUtils                ${JSONC_LIBRARIES}
                        crypto                  ${NCURSES_LIBRARIES}
                        dl                      ${Z_LIBRARIES}  
                        ${UUID_LIBRARIES}       ${ATTR_LIBRARIES}       
                        ${RT_LIBRARIES}         ${KINETICIO_LIBRARIES}
			${DAVIX_LIBRARIES}
                        ${CMAKE_THREAD_LIBS_INIT}
)

if (CLIENT)
add_library(XrdEosFst SHARED
            XrdFstOfs.cc                   XrdFstOfs.hh
            io/FileIoPlugin-Server.cc
            XrdFstOfsFile.cc               XrdFstOfsFile.hh
            storage/Balancer.cc
            storage/Cleaner.cc             storage/Comunicator.cc
            storage/Drainer.cc             storage/ErrorReport.cc
            storage/FileSystem.cc	    storage/MgmSyncer.cc
            storage/Publish.cc             storage/Remover.cc
            storage/Report.cc              storage/Scrub.cc
            storage/Storage.cc             storage/Supervisor.cc
            storage/Trim.cc                storage/Verify.cc
            layout/LayoutPlugin.cc         layout/LayoutPlugin.hh
            layout/Layout.cc               layout/Layout.hh
            layout/PlainLayout.cc          layout/PlainLayout.hh
            layout/ReplicaParLayout.cc     layout/ReplicaParLayout.hh
            layout/RaidMetaLayout.cc       layout/RaidMetaLayout.hh
            layout/RaidDpLayout.cc         layout/RaidDpLayout.hh
            layout/ReedSLayout.cc          layout/ReedSLayout.hh
            checksum/CheckSum.cc           checksum/CheckSum.hh	     
            checksum/Adler.cc   	    checksum/Adler.hh
            checksum/crc32c.cc             checksum/crc32ctables.cc
            io/FileIoPlugin.hh
            io/FileIo.hh 
            io/LocalIo.cc                  io/LocalIo.hh
	    io/FsIo.cc                     io/FsIo.hh
            ${KINETICIO_SRC}               ${KINETICIO_HDR}
	    ${DAVIX_SRC}                   ${DAVIX_HDR}
            io/RadosIo.cc                  io/RadosIo.hh
            io/XrdIo.cc                    io/XrdIo.hh
            io/HeaderCRC.cc                io/HeaderCRC.hh
            io/AsyncMetaHandler.cc         io/AsyncMetaHandler.hh
            io/ChunkHandler.cc             io/ChunkHandler.hh
            io/SimpleHandler.cc            io/SimpleHandler.hh
            Config.cc
            Load.cc
            ScanDir.cc
            Messaging.cc
            txqueue/TransferMultiplexer.cc
            txqueue/TransferJob.cc
            txqueue/TransferQueue.cc
            FmdSqlite.cc
            FmdClient.cc 
            http/HttpServer.cc
            http/HttpHandler.cc
            http/s3/S3Handler.cc
            layout/jerasure/jerasure.cc        layout/jerasure/jerasure.hh
            layout/jerasure/reed_sol.cc        layout/jerasure/reed_sol.hh
            layout/jerasure/liberation.cc      layout/jerasure/liberation.hh
            layout/jerasure/galois.cc	        layout/jerasure/galois.hh
            layout/jerasure/cauchy_best_r6.cc  layout/jerasure/cauchy.hh
)

target_link_libraries(  XrdEosFst 
                        eosCommon
                        eosCommonServer         eosCapability-Static
                        XrdMqClient-Static      XrdCl	
                        XrdUtils                ${JSONC_LIBRARIES}
                        crypto                  ${NCURSES_LIBRARIES}
                        dl                      ${Z_LIBRARIES}  
                        ${UUID_LIBRARIES}       ${ATTR_LIBRARIES}       
                        ${RT_LIBRARIES}         ${KINETICIO_LIBRARIES}
			${DAVIX_LIBRARIES}
                        ${CMAKE_THREAD_LIBS_INIT}
)
else (CLIENT)
add_library(XrdEosFst MODULE
            XrdFstOfs.cc                   XrdFstOfs.hh
            io/FileIoPlugin-Server.cc
            XrdFstOfsFile.cc               XrdFstOfsFile.hh
            storage/Balancer.cc
            storage/Cleaner.cc             storage/Comunicator.cc
            storage/Drainer.cc             storage/ErrorReport.cc
            storage/FileSystem.cc	    storage/MgmSyncer.cc
            storage/Publish.cc             storage/Remover.cc
            storage/Report.cc              storage/Scrub.cc
            storage/Storage.cc             storage/Supervisor.cc
            storage/Trim.cc                storage/Verify.cc
            layout/LayoutPlugin.cc         layout/LayoutPlugin.hh
            layout/Layout.cc               layout/Layout.hh
            layout/PlainLayout.cc          layout/PlainLayout.hh
            layout/ReplicaParLayout.cc     layout/ReplicaParLayout.hh
            layout/RaidMetaLayout.cc       layout/RaidMetaLayout.hh
            layout/RaidDpLayout.cc         layout/RaidDpLayout.hh
            layout/ReedSLayout.cc          layout/ReedSLayout.hh
            checksum/CheckSum.cc           checksum/CheckSum.hh	     
            checksum/Adler.cc   	    checksum/Adler.hh
            checksum/crc32c.cc             checksum/crc32ctables.cc
            io/FileIoPlugin.hh
            io/FileIo.hh 
            io/LocalIo.cc                  io/LocalIo.hh
	    io/FsIo.cc                     io/FsIo.hh
            ${KINETICIO_SRC}               ${KINETICIO_HDR}
	    ${DAVIX_SRC}                 ${DAVIX_HDR}
            io/RadosIo.cc                  io/RadosIo.hh
            io/XrdIo.cc                    io/XrdIo.hh
            io/HeaderCRC.cc                io/HeaderCRC.hh
            io/AsyncMetaHandler.cc         io/AsyncMetaHandler.hh
            io/ChunkHandler.cc             io/ChunkHandler.hh
            io/SimpleHandler.cc            io/SimpleHandler.hh
            Config.cc
            Load.cc
            ScanDir.cc
            Messaging.cc
            txqueue/TransferMultiplexer.cc
            txqueue/TransferJob.cc
            txqueue/TransferQueue.cc
            FmdSqlite.cc
            FmdClient.cc 
            http/HttpServer.cc
            http/HttpHandler.cc
            http/s3/S3Handler.cc
            layout/jerasure/jerasure.cc        layout/jerasure/jerasure.hh
            layout/jerasure/reed_sol.cc        layout/jerasure/reed_sol.hh
            layout/jerasure/liberation.cc      layout/jerasure/liberation.hh
            layout/jerasure/galois.cc	       layout/jerasure/galois.hh
            layout/jerasure/cauchy_best_r6.cc  layout/jerasure/cauchy.hh
)

target_link_libraries(  XrdEosFst 
                        eosCommon
                        eosCommonServer         eosCapability-Static
                        XrdMqClient-Static      XrdCl	
                        XrdUtils                ${JSONC_LIBRARIES}
                        crypto                  ${NCURSES_LIBRARIES}
                        dl                      ${Z_LIBRARIES}  
                        ${UUID_LIBRARIES}       ${ATTR_LIBRARIES}       
                        ${RT_LIBRARIES}         ${KINETICIO_LIBRARIES}
			${DAVIX_LIBRARIES}
                        ${CMAKE_THREAD_LIBS_INIT}
)
endif (CLIENT)


add_executable( FstLoad
                Load.cc
                tools/FstLoad.cc 
)

add_executable( eos-check-blockxs
                tools/CheckBlockXS.cc
		checksum/Adler.cc
                checksum/CheckSum.cc
                checksum/crc32c.cc
                checksum/crc32ctables.cc 
)

add_executable( eos-compute-blockxs
                tools/ComputeBlockXS.cc
		checksum/Adler.cc
                checksum/CheckSum.cc
                checksum/crc32c.cc
                checksum/crc32ctables.cc 
)

add_executable( eos-scan-fs 
                ScanDir.cc
                tools/ScanXS.cc
		checksum/Adler.cc
                checksum/CheckSum.cc
                checksum/crc32c.cc
                checksum/crc32ctables.cc
                Load.cc 
)

add_executable( eos-adler32
		tools/Adler32.cc
        	checksum/Adler.cc
                checksum/CheckSum.cc
                checksum/crc32c.cc
                checksum/crc32ctables.cc 
)

add_executable( eoscp 
		txqueue/eoscp.cc
)

add_executable( eos-ioping 
                tools/IoPing.cc 
)
>>>>>>> fcacef68

set_target_properties(
  eoscp
  PROPERTIES
  COMPILE_FLAGS "-D_LARGEFILE_SOURCE -D_LARGEFILE64_SOURCE -D_FILE_OFFSET_BITS=64")

<<<<<<< HEAD
add_executable(
  eos-check-blockxs
  tools/CheckBlockXS.cc
  checksum/Adler.cc
  checksum/CheckSum.cc
  checksum/crc32c.cc
  checksum/crc32ctables.cc)

add_executable(
  eos-compute-blockxs
  tools/ComputeBlockXS.cc
  checksum/Adler.cc
  checksum/CheckSum.cc
  checksum/crc32c.cc
  checksum/crc32ctables.cc)

add_executable(
  eos-scan-fs
  ScanDir.cc             Load.cc
  Fmd.cc                 FmdHandler.cc
  FmdSqlite.cc           FmdDbMap.cc
  FmdClient.cc           tools/ScanXS.cc
  checksum/Adler.cc      checksum/CheckSum.cc
  checksum/crc32c.cc     checksum/crc32ctables.cc
  ${FMDBASE_SRCS}
  ${FMDBASE_HDRS})

add_executable(
  eos-adler32
  tools/Adler32.cc
  checksum/Adler.cc
  checksum/CheckSum.cc
  checksum/crc32c.cc
  checksum/crc32ctables.cc)
=======
target_link_libraries( FstLoad XrdUtils dl ${RT_LIBRARIES} ${CMAKE_THREAD_LIBS_INIT} )
target_link_libraries( eos-check-blockxs eosCommon ${CMAKE_THREAD_LIBS_INIT} )
target_link_libraries( eos-compute-blockxs eosCommon ${CMAKE_THREAD_LIBS_INIT} )
if (MacOSX)
target_link_libraries( eos-scan-fs eosCommon EosFstIo XrdCl ${RT_LIBRARIES} ${KINETICIO_LIBRARIES} ${DAVIX_LIBRARIES} ${CMAKE_THREAD_LIBS_INIT} ) 
else (MacOSX)
target_link_libraries( eos-scan-fs eosCommon EosFstIo-Static XrdCl ${RT_LIBRARIES} ${KINETICIO_LIBRARIES} ${DAVIX_LIBRARIES} ${CMAKE_THREAD_LIBS_INIT} ) 
endif (MacOSX)

target_link_libraries( eos-adler32 eosCommon ${CMAKE_THREAD_LIBS_INIT} ) 
>>>>>>> fcacef68

set_target_properties( eos-scan-fs PROPERTIES COMPILE_FLAGS -D_NOOFS=1 )

add_executable(eos-ioping tools/IoPing.cc)
add_executable(FstLoad Load.cc tools/FstLoad.cc)
target_link_libraries(
  FstLoad
  ${GLIBC_RT_LIBRARY}
  ${GLIBC_DL_LIBRARY}
  ${XROOTD_UTILS_LIBRARY}
  ${CMAKE_THREAD_LIBS_INIT})

target_link_libraries(eos-check-blockxs eosCommon ${CMAKE_THREAD_LIBS_INIT})
target_link_libraries(eos-compute-blockxs eosCommon ${CMAKE_THREAD_LIBS_INIT})
target_link_libraries(eos-adler32 eosCommon ${CMAKE_THREAD_LIBS_INIT})

target_link_libraries(
  eos-scan-fs
  eosCommon
  eosCommonServer
  ${GLIBC_RT_LIBRARY}
  ${XROOTD_CL_LIBRARY}
  ${PROTOBUF_LIBRARIES}
  ${CMAKE_THREAD_LIBS_INIT})

if(MacOSX)
  set_target_properties(
    EosFstIo
    VERSION ${VERSION}
    SOVERSION ${VERSION_MAJOR}
    PROPERTIES
    MACOSX_RPATH TRUE)
  target_link_libraries(eoscp EosFstIo ${XROOTD_CL_LIBRARY})
else()
  set_target_properties(
    EosFstIo-Static
    PROPERTIES
    COMPILE_FLAGS "-D_LARGEFILE_SOURCE -D_LARGEFILE64_SOURCE -D_FILE_OFFSET_BITS=64 -fPIC")
  target_link_libraries(eoscp EosFstIo-Static)
endif()

target_link_libraries(eos-ioping ${GLIBC_M_LIBRARY})

install(
  PROGRAMS
  tools/eosfstregister
  tools/eosfstinfo
  tools/eos-iobw
  tools/eos-iops
  DESTINATION ${CMAKE_INSTALL_FULL_SBINDIR})

install(
  TARGETS
  eos-ioping eos-adler32
  eos-check-blockxs eos-compute-blockxs eos-scan-fs
  RUNTIME DESTINATION ${CMAKE_INSTALL_FULL_SBINDIR})

if (MacOSX)
  install(
    TARGETS
    EosFstIo XrdEosFst eoscp
    LIBRARY DESTINATION ${CMAKE_INSTALL_FULL_LIBDIR}
    RUNTIME DESTINATION ${CMAKE_INSTALL_FULL_BINDIR}
    ARCHIVE DESTINATION ${CMAKE_INSTALL_FULL_LIBDIR})
else()
  install(
    TARGETS
    EosFstOss XrdEosFst eoscp
    LIBRARY DESTINATION ${CMAKE_INSTALL_FULL_LIBDIR}
    RUNTIME DESTINATION ${CMAKE_INSTALL_FULL_BINDIR}
    ARCHIVE DESTINATION ${CMAKE_INSTALL_FULL_LIBDIR})
endif()<|MERGE_RESOLUTION|>--- conflicted
+++ resolved
@@ -21,7 +21,25 @@
 # * along with this program.  If not, see <http://www.gnu.org/licenses/>.*
 # ************************************************************************
 
-<<<<<<< HEAD
+if(KINETICIO_FOUND)
+    set(KINETICIO_SRC "io/KineticIo.cc")
+    set(KINETICIO_HDR "io/KineticIo.hh")
+else()
+    set(KINETICIO_SRC "")
+    set(KINETICIO_HDR "")
+endif()
+
+if(DAVIX_FOUND)
+    add_definitions(-DDAVIX_FOUND)
+    set(DAVIX_SRC "io/DavixIo.cc")
+    set(DAVIX_HDR "io/DavixIo.hh")
+else()
+    set(DAVIX_INCLUDE_DIR "")
+    set(DAVIX_LIBRARIES "")
+    set(DAVIX_SRC "")
+    set(DAVIX_HDR "")
+endif()
+
 include_directories(
   ${CMAKE_SOURCE_DIR}
   ${CMAKE_BINARY_DIR}
@@ -30,7 +48,11 @@
   ${SPARSEHASH_INCLUDE_DIRS}
   ${NCURSES_INCLUDE_DIRS}
   ${Z_INCLUDE_DIRS}
-  ${XFS_INCLUDE_DIRS})
+  ${XFS_INCLUDE_DIRS}
+  ${KINETICIO_INCLUDE_DIR}
+  ${JSONC_INCLUDE_DIR}
+  ${DAVIX_INCLUDE_DIR}
+)
 
 if (CPPUNIT_FOUND)
   add_subdirectory(tests)
@@ -79,7 +101,12 @@
   # File IO interface
   #-----------------------------------------------------------------------------
   io/FileIo.hh
+  io/FileIoPlugin.hh             io/FileIoPlugin.cc
   io/LocalIo.cc                  io/LocalIo.hh
+  io/FsIo.cc                     io/FsIo.hh
+  ${KINETICIO_SRC}               ${KINETICIO_HDR}
+  ${DAVIX_SRC}                   ${DAVIX_HDR}
+  io/RadosIo.cc                  io/RadosIo.hh
   io/XrdIo.cc                    io/XrdIo.hh
   io/HeaderCRC.cc                io/HeaderCRC.hh
   io/AsyncMetaHandler.cc         io/AsyncMetaHandler.hh
@@ -128,7 +155,11 @@
   ${XROOTD_CL_LIBRARY}
   ${XROOTD_UTILS_LIBRARY}
   ${OPENSSL_CRYPTO_LIBRARY}
-  ${CMAKE_THREAD_LIBS_INIT})
+  ${CMAKE_THREAD_LIBS_INIT}
+  ${JSONC_LIBRARIES}
+  ${KINETICIO_LIBRARIES}
+  ${DAVIX_LIBRARIES}
+)
 
 if(Linux)
   add_library(
@@ -148,7 +179,11 @@
     ${XROOTD_UTILS_LIBRARY}
     ${NCURSES_LIBRARY_STATIC}
     ${OPENSSL_CRYPTO_LIBRARY_STATIC}
-    ${CMAKE_THREAD_LIBS_INIT})
+    ${CMAKE_THREAD_LIBS_INIT}
+    ${JSONC_LIBRARIES}
+    ${KINETICIO_LIBRARIES}
+    ${DAVIX_LIBRARIES}
+)
 endif()
 
 #-------------------------------------------------------------------------------
@@ -160,7 +195,6 @@
   Load.cc
   ScanDir.cc
   Messaging.cc
-  io/FileIoPlugin-Server.cc
   ${CMAKE_SOURCE_DIR}/common/LayoutId.hh
 
   #-----------------------------------------------------------------------------
@@ -193,7 +227,7 @@
   #-----------------------------------------------------------------------------
   Fmd.cc               Fmd.hh
   FmdHandler.cc        FmdHandler.hh
-  FmdSqlite.cc         FmdSqlite.hh
+#  FmdSqlite.cc         FmdSqlite.hh
   FmdDbMap.cc          FmdDbMap.hh
   FmdClient.cc         FmdClient.hh
   ${FMDBASE_SRCS}
@@ -229,337 +263,22 @@
    ${XROOTD_CL_LIBRARY}
    ${XOORTD_UTILS_LIBRARY}
    ${OPENSSL_CRYPTO_LIBRARY}
-   ${CMAKE_THREAD_LIBS_INIT})
+   ${CMAKE_THREAD_LIBS_INIT}
+   ${JSONC_LIBRARIES}
+   ${KINETICIO_LIBRARIES}
+   ${DAVIX_LIBRARIES}
+)
 
 #-------------------------------------------------------------------------------
 # eoscp executable
 #-------------------------------------------------------------------------------
 add_executable(eoscp txqueue/eoscp.cc)
-=======
-if(KINETICIO_FOUND)
-    set(KINETICIO_SRC "io/KineticIo.cc")
-    set(KINETICIO_HDR "io/KineticIo.hh")
-else()
-    set(KINETICIO_SRC "")
-    set(KINETICIO_HDR "")
-endif()
-
-if(DAVIX_FOUND)
-    add_definitions(-DDAVIX_FOUND)
-    set(DAVIX_SRC "io/DavixIo.cc")
-    set(DAVIX_HDR "io/DavixIo.hh")
-else()
-    set(DAVIX_INCLUDE_DIR "")
-    set(DAVIX_LIBRARIES "")
-    set(DAVIX_SRC "")
-    set(DAVIX_HDR "")
-endif()
-
-include_directories(../
-                    ./
-                    ${XROOTD_INCLUDE_DIR}
-                    ${XROOTD_PRIVATE_INCLUDE_DIR}
-                    ${SPARSEHASH_INCLUDE_DIR}
-                    ${NCURSES_INCLUDE_DIR}
-                    ${Z_INCLUDE_DIR}
-                    ${KINETICIO_INCLUDE_DIR}
-                    ${JSONC_INCLUDE_DIR}
-		    ${DAVIX_INCLUDE_DIR}
-)
-
-link_directories( ${CMAKE_INSTALL_PREFIX}/${CMAKE_INSTALL_LIBDIR}
-                  ${XROOTD_LIB_DIR} )
-
-add_library( EosFstOss MODULE
-	     XrdFstOss.cc           XrdFstOss.hh
-	     XrdFstOssFile.cc       XrdFstOssFile.hh
-	     checksum/CheckSum.cc   checksum/CheckSum.hh
-	     checksum/Adler.cc      checksum/Adler.hh
-	     checksum/crc32c.cc     checksum/crc32ctables.cc
-	     ../common/LayoutId.hh  )
-
-
-target_link_libraries( EosFstOss
-		       eosCommon
-		       XrdServer
-		       ${UUID_LIBRARIES}
-)
-
-
-add_library(EosFstIo-Static STATIC
-            io/FileIoPlugin.hh             io/FileIoPlugin.cc
-            io/FileIo.hh
-            io/LocalIo.cc                  io/LocalIo.hh
-	    io/FsIo.cc                     io/FsIo.hh
-            ${KINETICIO_SRC}               ${KINETICIO_HDR}
-	    ${DAVIX_SRC}		   ${DAVIX_HDR}
-            io/RadosIo.cc                  io/RadosIo.hh
-            io/XrdIo.cc                    io/XrdIo.hh
-            io/HeaderCRC.cc                io/HeaderCRC.hh
-            io/AsyncMetaHandler.cc         io/AsyncMetaHandler.hh
-            io/ChunkHandler.cc             io/ChunkHandler.hh
-            io/SimpleHandler.cc            io/SimpleHandler.hh
-            checksum/CheckSum.cc           checksum/CheckSum.hh	     
-            checksum/Adler.cc   	    checksum/Adler.hh
-            checksum/crc32c.cc             checksum/crc32ctables.cc
-            layout/LayoutPlugin.cc         layout/LayoutPlugin.hh
-            layout/Layout.cc               layout/Layout.hh
-            layout/PlainLayout.cc          layout/PlainLayout.hh
-            layout/ReplicaParLayout.cc     layout/ReplicaParLayout.hh
-            layout/RaidMetaLayout.cc       layout/RaidMetaLayout.hh
-            layout/RaidDpLayout.cc         layout/RaidDpLayout.hh
-            layout/ReedSLayout.cc          layout/ReedSLayout.hh
-            layout/jerasure/jerasure.cc        layout/jerasure/jerasure.hh
-            layout/jerasure/reed_sol.cc        layout/jerasure/reed_sol.hh
-            layout/jerasure/liberation.cc      layout/jerasure/liberation.hh
-            layout/jerasure/galois.cc	        layout/jerasure/galois.hh
-            layout/jerasure/cauchy_best_r6.cc  layout/jerasure/cauchy.hh
-)
-
-target_link_libraries(  EosFstIo-Static
-                        eosCommon-Static
-                        XrdCl	
-                        XrdUtils                ${JSONC_LIBRARIES}
-                        crypto                  ${NCURSES_LIBRARIES}
-                        dl                      ${Z_LIBRARIES}  
-                        ${UUID_LIBRARIES}       ${ATTR_LIBRARIES}       
-                        ${RT_LIBRARIES}         ${KINETICIO_LIBRARIES}
-			${DAVIX_LIBRARIES}			
-                        ${CMAKE_THREAD_LIBS_INIT}                  
-)
-
-add_library( EosFstIo SHARED
-                io/FileIoPlugin.hh             io/FileIoPlugin.cc
-                io/FileIo.hh 
-                io/LocalIo.cc                  io/LocalIo.hh
-  	        io/FsIo.cc                     io/FsIo.hh
-                ${KINETICIO_SRC}               ${KINETICIO_HDR}
-		${DAVIX_SRC}                   ${DAVIX_HDR}
-                io/RadosIo.cc                  io/RadosIo.hh
-                io/XrdIo.cc                    io/XrdIo.hh
-                io/HeaderCRC.cc                io/HeaderCRC.hh
-                io/AsyncMetaHandler.cc         io/AsyncMetaHandler.hh
-                io/ChunkHandler.cc             io/ChunkHandler.hh
-                io/SimpleHandler.cc            io/SimpleHandler.hh
-                checksum/CheckSum.cc           checksum/CheckSum.hh	     
-                checksum/Adler.cc              checksum/Adler.hh
-                checksum/crc32c.cc             checksum/crc32ctables.cc
-                layout/LayoutPlugin.cc         layout/LayoutPlugin.hh
-                layout/Layout.cc               layout/Layout.hh
-                layout/PlainLayout.cc          layout/PlainLayout.hh
-                layout/ReplicaParLayout.cc     layout/ReplicaParLayout.hh
-                layout/RaidMetaLayout.cc       layout/RaidMetaLayout.hh
-                layout/RaidDpLayout.cc         layout/RaidDpLayout.hh
-                layout/ReedSLayout.cc          layout/ReedSLayout.hh
-                layout/jerasure/jerasure.cc        layout/jerasure/jerasure.hh
-                layout/jerasure/reed_sol.cc        layout/jerasure/reed_sol.hh
-                layout/jerasure/liberation.cc      layout/jerasure/liberation.hh
-                layout/jerasure/galois.cc	   layout/jerasure/galois.hh
-                layout/jerasure/cauchy_best_r6.cc  layout/jerasure/cauchy.hh
-)
-
-target_link_libraries(  EosFstIo
-                        XrdEosFst
-                        eosCommon
-                        XrdCl	
-                        XrdUtils                ${JSONC_LIBRARIES}
-                        crypto                  ${NCURSES_LIBRARIES}
-                        dl                      ${Z_LIBRARIES}  
-                        ${UUID_LIBRARIES}       ${ATTR_LIBRARIES}       
-                        ${RT_LIBRARIES}         ${KINETICIO_LIBRARIES}
-			${DAVIX_LIBRARIES}
-                        ${CMAKE_THREAD_LIBS_INIT}
-)
-
-if (CLIENT)
-add_library(XrdEosFst SHARED
-            XrdFstOfs.cc                   XrdFstOfs.hh
-            io/FileIoPlugin-Server.cc
-            XrdFstOfsFile.cc               XrdFstOfsFile.hh
-            storage/Balancer.cc
-            storage/Cleaner.cc             storage/Comunicator.cc
-            storage/Drainer.cc             storage/ErrorReport.cc
-            storage/FileSystem.cc	    storage/MgmSyncer.cc
-            storage/Publish.cc             storage/Remover.cc
-            storage/Report.cc              storage/Scrub.cc
-            storage/Storage.cc             storage/Supervisor.cc
-            storage/Trim.cc                storage/Verify.cc
-            layout/LayoutPlugin.cc         layout/LayoutPlugin.hh
-            layout/Layout.cc               layout/Layout.hh
-            layout/PlainLayout.cc          layout/PlainLayout.hh
-            layout/ReplicaParLayout.cc     layout/ReplicaParLayout.hh
-            layout/RaidMetaLayout.cc       layout/RaidMetaLayout.hh
-            layout/RaidDpLayout.cc         layout/RaidDpLayout.hh
-            layout/ReedSLayout.cc          layout/ReedSLayout.hh
-            checksum/CheckSum.cc           checksum/CheckSum.hh	     
-            checksum/Adler.cc   	    checksum/Adler.hh
-            checksum/crc32c.cc             checksum/crc32ctables.cc
-            io/FileIoPlugin.hh
-            io/FileIo.hh 
-            io/LocalIo.cc                  io/LocalIo.hh
-	    io/FsIo.cc                     io/FsIo.hh
-            ${KINETICIO_SRC}               ${KINETICIO_HDR}
-	    ${DAVIX_SRC}                   ${DAVIX_HDR}
-            io/RadosIo.cc                  io/RadosIo.hh
-            io/XrdIo.cc                    io/XrdIo.hh
-            io/HeaderCRC.cc                io/HeaderCRC.hh
-            io/AsyncMetaHandler.cc         io/AsyncMetaHandler.hh
-            io/ChunkHandler.cc             io/ChunkHandler.hh
-            io/SimpleHandler.cc            io/SimpleHandler.hh
-            Config.cc
-            Load.cc
-            ScanDir.cc
-            Messaging.cc
-            txqueue/TransferMultiplexer.cc
-            txqueue/TransferJob.cc
-            txqueue/TransferQueue.cc
-            FmdSqlite.cc
-            FmdClient.cc 
-            http/HttpServer.cc
-            http/HttpHandler.cc
-            http/s3/S3Handler.cc
-            layout/jerasure/jerasure.cc        layout/jerasure/jerasure.hh
-            layout/jerasure/reed_sol.cc        layout/jerasure/reed_sol.hh
-            layout/jerasure/liberation.cc      layout/jerasure/liberation.hh
-            layout/jerasure/galois.cc	        layout/jerasure/galois.hh
-            layout/jerasure/cauchy_best_r6.cc  layout/jerasure/cauchy.hh
-)
-
-target_link_libraries(  XrdEosFst 
-                        eosCommon
-                        eosCommonServer         eosCapability-Static
-                        XrdMqClient-Static      XrdCl	
-                        XrdUtils                ${JSONC_LIBRARIES}
-                        crypto                  ${NCURSES_LIBRARIES}
-                        dl                      ${Z_LIBRARIES}  
-                        ${UUID_LIBRARIES}       ${ATTR_LIBRARIES}       
-                        ${RT_LIBRARIES}         ${KINETICIO_LIBRARIES}
-			${DAVIX_LIBRARIES}
-                        ${CMAKE_THREAD_LIBS_INIT}
-)
-else (CLIENT)
-add_library(XrdEosFst MODULE
-            XrdFstOfs.cc                   XrdFstOfs.hh
-            io/FileIoPlugin-Server.cc
-            XrdFstOfsFile.cc               XrdFstOfsFile.hh
-            storage/Balancer.cc
-            storage/Cleaner.cc             storage/Comunicator.cc
-            storage/Drainer.cc             storage/ErrorReport.cc
-            storage/FileSystem.cc	    storage/MgmSyncer.cc
-            storage/Publish.cc             storage/Remover.cc
-            storage/Report.cc              storage/Scrub.cc
-            storage/Storage.cc             storage/Supervisor.cc
-            storage/Trim.cc                storage/Verify.cc
-            layout/LayoutPlugin.cc         layout/LayoutPlugin.hh
-            layout/Layout.cc               layout/Layout.hh
-            layout/PlainLayout.cc          layout/PlainLayout.hh
-            layout/ReplicaParLayout.cc     layout/ReplicaParLayout.hh
-            layout/RaidMetaLayout.cc       layout/RaidMetaLayout.hh
-            layout/RaidDpLayout.cc         layout/RaidDpLayout.hh
-            layout/ReedSLayout.cc          layout/ReedSLayout.hh
-            checksum/CheckSum.cc           checksum/CheckSum.hh	     
-            checksum/Adler.cc   	    checksum/Adler.hh
-            checksum/crc32c.cc             checksum/crc32ctables.cc
-            io/FileIoPlugin.hh
-            io/FileIo.hh 
-            io/LocalIo.cc                  io/LocalIo.hh
-	    io/FsIo.cc                     io/FsIo.hh
-            ${KINETICIO_SRC}               ${KINETICIO_HDR}
-	    ${DAVIX_SRC}                 ${DAVIX_HDR}
-            io/RadosIo.cc                  io/RadosIo.hh
-            io/XrdIo.cc                    io/XrdIo.hh
-            io/HeaderCRC.cc                io/HeaderCRC.hh
-            io/AsyncMetaHandler.cc         io/AsyncMetaHandler.hh
-            io/ChunkHandler.cc             io/ChunkHandler.hh
-            io/SimpleHandler.cc            io/SimpleHandler.hh
-            Config.cc
-            Load.cc
-            ScanDir.cc
-            Messaging.cc
-            txqueue/TransferMultiplexer.cc
-            txqueue/TransferJob.cc
-            txqueue/TransferQueue.cc
-            FmdSqlite.cc
-            FmdClient.cc 
-            http/HttpServer.cc
-            http/HttpHandler.cc
-            http/s3/S3Handler.cc
-            layout/jerasure/jerasure.cc        layout/jerasure/jerasure.hh
-            layout/jerasure/reed_sol.cc        layout/jerasure/reed_sol.hh
-            layout/jerasure/liberation.cc      layout/jerasure/liberation.hh
-            layout/jerasure/galois.cc	       layout/jerasure/galois.hh
-            layout/jerasure/cauchy_best_r6.cc  layout/jerasure/cauchy.hh
-)
-
-target_link_libraries(  XrdEosFst 
-                        eosCommon
-                        eosCommonServer         eosCapability-Static
-                        XrdMqClient-Static      XrdCl	
-                        XrdUtils                ${JSONC_LIBRARIES}
-                        crypto                  ${NCURSES_LIBRARIES}
-                        dl                      ${Z_LIBRARIES}  
-                        ${UUID_LIBRARIES}       ${ATTR_LIBRARIES}       
-                        ${RT_LIBRARIES}         ${KINETICIO_LIBRARIES}
-			${DAVIX_LIBRARIES}
-                        ${CMAKE_THREAD_LIBS_INIT}
-)
-endif (CLIENT)
-
-
-add_executable( FstLoad
-                Load.cc
-                tools/FstLoad.cc 
-)
-
-add_executable( eos-check-blockxs
-                tools/CheckBlockXS.cc
-		checksum/Adler.cc
-                checksum/CheckSum.cc
-                checksum/crc32c.cc
-                checksum/crc32ctables.cc 
-)
-
-add_executable( eos-compute-blockxs
-                tools/ComputeBlockXS.cc
-		checksum/Adler.cc
-                checksum/CheckSum.cc
-                checksum/crc32c.cc
-                checksum/crc32ctables.cc 
-)
-
-add_executable( eos-scan-fs 
-                ScanDir.cc
-                tools/ScanXS.cc
-		checksum/Adler.cc
-                checksum/CheckSum.cc
-                checksum/crc32c.cc
-                checksum/crc32ctables.cc
-                Load.cc 
-)
-
-add_executable( eos-adler32
-		tools/Adler32.cc
-        	checksum/Adler.cc
-                checksum/CheckSum.cc
-                checksum/crc32c.cc
-                checksum/crc32ctables.cc 
-)
-
-add_executable( eoscp 
-		txqueue/eoscp.cc
-)
-
-add_executable( eos-ioping 
-                tools/IoPing.cc 
-)
->>>>>>> fcacef68
 
 set_target_properties(
   eoscp
   PROPERTIES
   COMPILE_FLAGS "-D_LARGEFILE_SOURCE -D_LARGEFILE64_SOURCE -D_FILE_OFFSET_BITS=64")
 
-<<<<<<< HEAD
 add_executable(
   eos-check-blockxs
   tools/CheckBlockXS.cc
@@ -580,7 +299,8 @@
   eos-scan-fs
   ScanDir.cc             Load.cc
   Fmd.cc                 FmdHandler.cc
-  FmdSqlite.cc           FmdDbMap.cc
+#  FmdSqlite.cc           
+  FmdDbMap.cc
   FmdClient.cc           tools/ScanXS.cc
   checksum/Adler.cc      checksum/CheckSum.cc
   checksum/crc32c.cc     checksum/crc32ctables.cc
@@ -594,18 +314,6 @@
   checksum/CheckSum.cc
   checksum/crc32c.cc
   checksum/crc32ctables.cc)
-=======
-target_link_libraries( FstLoad XrdUtils dl ${RT_LIBRARIES} ${CMAKE_THREAD_LIBS_INIT} )
-target_link_libraries( eos-check-blockxs eosCommon ${CMAKE_THREAD_LIBS_INIT} )
-target_link_libraries( eos-compute-blockxs eosCommon ${CMAKE_THREAD_LIBS_INIT} )
-if (MacOSX)
-target_link_libraries( eos-scan-fs eosCommon EosFstIo XrdCl ${RT_LIBRARIES} ${KINETICIO_LIBRARIES} ${DAVIX_LIBRARIES} ${CMAKE_THREAD_LIBS_INIT} ) 
-else (MacOSX)
-target_link_libraries( eos-scan-fs eosCommon EosFstIo-Static XrdCl ${RT_LIBRARIES} ${KINETICIO_LIBRARIES} ${DAVIX_LIBRARIES} ${CMAKE_THREAD_LIBS_INIT} ) 
-endif (MacOSX)
-
-target_link_libraries( eos-adler32 eosCommon ${CMAKE_THREAD_LIBS_INIT} ) 
->>>>>>> fcacef68
 
 set_target_properties( eos-scan-fs PROPERTIES COMPILE_FLAGS -D_NOOFS=1 )
 
@@ -622,14 +330,31 @@
 target_link_libraries(eos-compute-blockxs eosCommon ${CMAKE_THREAD_LIBS_INIT})
 target_link_libraries(eos-adler32 eosCommon ${CMAKE_THREAD_LIBS_INIT})
 
+if(MacOSX)
 target_link_libraries(
   eos-scan-fs
   eosCommon
   eosCommonServer
+  EosFstIo
   ${GLIBC_RT_LIBRARY}
   ${XROOTD_CL_LIBRARY}
   ${PROTOBUF_LIBRARIES}
+  ${KINETICIO_LIBRARIES} 
+  ${DAVIX_LIBRARIES} 
   ${CMAKE_THREAD_LIBS_INIT})
+else(MacOSX)
+target_link_libraries(
+  eos-scan-fs
+  eosCommon
+  eosCommonServer
+  EosFstIo-Static
+  ${GLIBC_RT_LIBRARY}
+  ${XROOTD_CL_LIBRARY}
+  ${PROTOBUF_LIBRARIES}
+  ${KINETICIO_LIBRARIES} 
+  ${DAVIX_LIBRARIES} 
+  ${CMAKE_THREAD_LIBS_INIT})
+endif()
 
 if(MacOSX)
   set_target_properties(
