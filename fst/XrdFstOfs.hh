// ----------------------------------------------------------------------
// File: XrdFstOfs.hh
// Author: Andreas-Joachim Peters - CERN
// ----------------------------------------------------------------------

/************************************************************************
 * EOS - the CERN Disk Storage System                                   *
 * Copyright (C) 2011 CERN/Switzerland                                  *
 *                                                                      *
 * This program is free software: you can redistribute it and/or modify *
 * it under the terms of the GNU General Public License as published by *
 * the Free Software Foundation, either version 3 of the License, or    *
 * (at your option) any later version.                                  *
 *                                                                      *
 * This program is distributed in the hope that it will be useful,      *
 * but WITHOUT ANY WARRANTY; without even the implied warranty of       *
 * MERCHANTABILITY or FITNESS FOR A PARTICULAR PURPOSE.  See the        *
 * GNU General Public License for more details.                         *
 *                                                                      *
 * You should have received a copy of the GNU General Public License    *
 * along with this program.  If not, see <http://www.gnu.org/licenses/>.*
 ************************************************************************/

#ifndef __XRDFSTOFS_FSTOFS_HH__
#define __XRDFSTOFS_FSTOFS_HH__

/*----------------------------------------------------------------------------*/
#include "fst/XrdFstOfsFile.hh"
#include "authz/XrdCapability.hh"
#include "common/SymKeys.hh"
#include "common/Logging.hh"
#include "common/Fmd.hh"
#include "common/StringConversion.hh"
#include "fst/Namespace.hh"
#include "fst/storage/Storage.hh"
#include "fst/Config.hh"
#include "fst/Messaging.hh"
#include "fst/http/HttpServer.hh"
#include "mq/XrdMqMessaging.hh"
#include "mq/XrdMqSharedObject.hh"

/*----------------------------------------------------------------------------*/
#include "XrdSfs/XrdSfsInterface.hh"
#include "XrdOfs/XrdOfs.hh"
#include "XrdOfs/XrdOfsTrace.hh"
#include "XrdOuc/XrdOucEnv.hh"
#include "XrdOuc/XrdOucString.hh"
#include "Xrd/XrdScheduler.hh"
/*----------------------------------------------------------------------------*/
#include <sys/mman.h>
#include <queue>
/*----------------------------------------------------------------------------*/

//------------------------------------------------------------------------------
// Apple does not know these errno's
//------------------------------------------------------------------------------
#ifdef __APPLE__
#define EBADE 52
#define EBADR 53
#define EADV 68
#define EREMOTEIO 121
#define ENOKEY 126
#endif

EOSFSTNAMESPACE_BEGIN

//! Forward declarations
class ReplicaParLayout;
class RaidMetaLayout;

//------------------------------------------------------------------------------
//! Class XrdFstOfs
//------------------------------------------------------------------------------
class XrdFstOfs : public XrdOfs, public eos::common::LogId
{
  friend class XrdFstOfsFile;
  friend class ReplicaParLayout;
  friend class RaidMetaLayout;

public:

  //----------------------------------------------------------------------------
  //! Constructor
  //----------------------------------------------------------------------------
  XrdFstOfs ();


  //----------------------------------------------------------------------------
  //! Destructor
  //----------------------------------------------------------------------------
  virtual ~XrdFstOfs ();


  //----------------------------------------------------------------------------
  //! Get new OFS directory object
  //!
  //! @param user User information
  //! @param MonID Monitoring ID
  //!
  //! @return OFS directory object (NULL)
  //----------------------------------------------------------------------------
  XrdSfsDirectory* newDir (char* user = 0, int MonID = 0);


  //----------------------------------------------------------------------------
  //! Get new OFS file object
  //!
  //! @param user User information
  //! @param MonID Monitoring ID
  //!
  //! @return OFS file object
  //----------------------------------------------------------------------------
  XrdSfsFile* newFile (char* user = 0, int MonID = 0);


  //----------------------------------------------------------------------------
  //! Configure OFS layer by parsing the info in the configuration file
  //!
  //! @param error Error object
  //! @param envP environment containing implementation specific information
  //----------------------------------------------------------------------------
  int Configure (XrdSysError& error, XrdOucEnv* envP);
<<<<<<< HEAD


  //----------------------------------------------------------------------------
  //! Query file system info
  //----------------------------------------------------------------------------
  int fsctl (const int cmd,
             const char* args,
             XrdOucErrInfo& out_error,
             const XrdSecEntity* client);

  //----------------------------------------------------------------------------
  //         ****** Here we mask all illegal operations ******
  //----------------------------------------------------------------------------

=======


  //----------------------------------------------------------------------------
  //! Query file system info
  //----------------------------------------------------------------------------
  int fsctl (const int cmd,
             const char* args,
             XrdOucErrInfo& out_error,
             const XrdSecEntity* client);

  //----------------------------------------------------------------------------
  //         ****** Here we mask all illegal operations ******
  //----------------------------------------------------------------------------

>>>>>>> e2c9185a
  //----------------------------------------------------------------------------
  //! Return memory mapping for file, if any.
  //!
  //! @param Addr Address of memory location
  //! @param Size Size of the file or zero if not memory mapped.
  //!
  //! @return  Returns SFS_OK upon success and SFS_ERROR upon failure
  //----------------------------------------------------------------------------
  int
  getMap(void **Addr, off_t &Size)
  {
    return SFS_OK;
  }


  //----------------------------------------------------------------------------
  //! Chmod
  //----------------------------------------------------------------------------
  int
  chmod (const char* path,
         XrdSfsMode Mode,
         XrdOucErrInfo& out_error,
         const XrdSecEntity* client,
         const char* opaque = 0)
  {
    EPNAME("chmod");
    return Emsg(epname, out_error, ENOSYS, epname, path);
  }


  //----------------------------------------------------------------------------
  //! File exists
  //----------------------------------------------------------------------------
  int
  exists (const char* path,
          XrdSfsFileExistence& exists_flag,
          XrdOucErrInfo& out_error,
          const XrdSecEntity* client,
          const char* opaque = 0)
  {
    EPNAME("exists");
    return Emsg(epname, out_error, ENOSYS, epname, path);
  }


  //----------------------------------------------------------------------------
  //! Mkdir
  //----------------------------------------------------------------------------
  int mkdir (const char* path,
             XrdSfsMode Mode,
             XrdOucErrInfo& out_error,
             const XrdSecEntity* client,
             const char* opaque = 0)
  {
    EPNAME("mkdir");
    return Emsg(epname, out_error, ENOSYS, epname, path);
  }


  //----------------------------------------------------------------------------
  //! Prepare request
  //----------------------------------------------------------------------------
  int
  prepare (XrdSfsPrep& pargs,
           XrdOucErrInfo& out_error,
           const XrdSecEntity* client = 0)
  {
    EPNAME("prepare");
    return Emsg(epname, out_error, ENOSYS, epname);
<<<<<<< HEAD
  }


  //----------------------------------------------------------------------------
  //! Remove directory
  //----------------------------------------------------------------------------
  int remdir (const char* path,
              XrdOucErrInfo& out_error,
              const XrdSecEntity* client,
              const char* info = 0)
  {
    EPNAME("remdir");
    return Emsg(epname, out_error, ENOSYS, epname, path);
  }


  //----------------------------------------------------------------------------
  //! Rename
  //----------------------------------------------------------------------------
  int rename (const char* oldFileName,
          const char* newFileName,
          XrdOucErrInfo& out_error,
          const XrdSecEntity* client,
          const char* infoO = 0,
          const char* infoN = 0)
  {
    EPNAME("rename");
    return Emsg(epname, out_error, ENOSYS, epname, oldFileName);
  }


  //----------------------------------------------------------------------------
=======
  }


  //----------------------------------------------------------------------------
  //! Remove directory
  //----------------------------------------------------------------------------
  int remdir (const char* path,
              XrdOucErrInfo& out_error,
              const XrdSecEntity* client,
              const char* info = 0)
  {
    EPNAME("remdir");
    return Emsg(epname, out_error, ENOSYS, epname, path);
  }


  //----------------------------------------------------------------------------
  //! Rename
  //----------------------------------------------------------------------------
  int rename (const char* oldFileName,
          const char* newFileName,
          XrdOucErrInfo& out_error,
          const XrdSecEntity* client,
          const char* infoO = 0,
          const char* infoN = 0)
  {
    EPNAME("rename");
    return Emsg(epname, out_error, ENOSYS, epname, oldFileName);
  }


  //----------------------------------------------------------------------------
>>>>>>> e2c9185a
  //! Remove path - interface function
  //----------------------------------------------------------------------------
  int rem (const char* path,
           XrdOucErrInfo& out_error,
           const XrdSecEntity* client,
           const char* info = 0);


  //----------------------------------------------------------------------------
  //! Remove path - low-level function
  //----------------------------------------------------------------------------
  int _rem (const char* path,
            XrdOucErrInfo& out_error,
            const XrdSecEntity* client,
            XrdOucEnv* info = 0,
            const char* fstPath = 0,
            unsigned long long fid = 0,
            unsigned long fsid = 0,
            bool ignoreifnotexist = false);


  //----------------------------------------------------------------------------
  //! Get checksum - we publish checksums at the MGM
  //! @brief retrieve a checksum
  //!
  //! @param func function to be performed 'csCalc','csGet' or 'csSize'
  //! @param csName name of the checksum
  //! @param error error object
  //! @param client XRootD authentication object
  //! @param ininfo CGI
  //!
  //! @return SFS_OK on success otherwise SFS_ERROR
  //----------------------------------------------------------------------------
  int chksum (XrdSfsFileSystem::csFunc Func,
              const char *csName,
              const char *Path,
              XrdOucErrInfo &out_error,
              const XrdSecEntity *client = 0,
              const char *opaque = 0);


  //----------------------------------------------------------------------------
  //! Stat path
  //----------------------------------------------------------------------------
  int stat (const char* path,
            struct stat* buf,
            XrdOucErrInfo& out_error,
            const XrdSecEntity* client,
            const char* opaque = 0);


  //----------------------------------------------------------------------------
  //! Call back to MGM node
  //----------------------------------------------------------------------------
  int CallManager (XrdOucErrInfo* error,
                   const char* path,
                   const char* manager,
                   XrdOucString& capOpaqueFile,
                   XrdOucString* return_result = 0,
                   unsigned short timeout=0);


  //----------------------------------------------------------------------------
  //! Function dealing with plugin calls
  //----------------------------------------------------------------------------
  int FSctl (int, XrdSfsFSctl&, XrdOucErrInfo&, const XrdSecEntity*);


  //----------------------------------------------------------------------------
  //! Allows to switch on error simulation in the OfsFile stack
  //!
  //! @param tag
  //----------------------------------------------------------------------------
  void SetSimulationError (const char* tag);

  void SetDebug (XrdOucEnv& env);

  void SendRtLog (XrdMqMessage* message);

  void SendFsck (XrdMqMessage* message);

  int Stall (XrdOucErrInfo& error, int stime, const char* msg);

  int Redirect (XrdOucErrInfo& error, const char* host, int& port);

  void OpenFidString (unsigned long fsid, XrdOucString& outstring);

  static void xrdfstofs_shutdown (int sig);

  static void xrdfstofs_stacktrace (int sig);

  XrdSysError* Eroute;
  eos::fst::Messaging* Messaging; ///< messaging interface class
  eos::fst::Storage* Storage; ///< Meta data & filesytem store object

  XrdSysMutex OpenFidMutex;

  google::sparse_hash_map<eos::common::FileSystem::fsid_t,
                          google::sparse_hash_map<unsigned long long, unsigned int> > WOpenFid;
  google::sparse_hash_map<eos::common::FileSystem::fsid_t,
                          google::sparse_hash_map<unsigned long long, unsigned int> > ROpenFid;

  XrdSysMutex XSLockFidMutex;
  google::sparse_hash_map<eos::common::FileSystem::fsid_t,
                          google::sparse_hash_map<unsigned long long, unsigned int> > XSLockFid;

  //----------------------------------------------------------------------------
  //! Information saved for TPC transfers
  //----------------------------------------------------------------------------
  struct TpcInfo
  {
    std::string path;
    std::string opaque;
    std::string capability;
    std::string key;
    std::string src;
    std::string dst;
    std::string org;
    std::string lfn;
    time_t expires;
  };

  XrdSysMutex TpcMapMutex; ///< mutex protecting a Tpc Map

  //! A vector map pointing from tpc key => tpc information for reads, [0]
  //! are readers [1] are writers
  std::vector<google::sparse_hash_map<std::string, struct TpcInfo >> TpcMap;

  XrdSysMutex ReportQueueMutex;

  //! Queue where file transaction reports get stored and picked up by a thread
  //!running in Storage
  std::queue <XrdOucString> ReportQueue;

  XrdSysMutex ErrorReportQueueMutex;
  //! Queue where log error are stored and picked up by a thread running in Storage
  std::queue <XrdOucString> ErrorReportQueue;

  XrdSysMutex WrittenFilesQueueMutex;
<<<<<<< HEAD

  //! Queue where modified/written files get stored and picked up by a thread
  //! running in Storage
  std::queue<struct Fmd> WrittenFilesQueue;

  XrdMqSharedObjectManager ObjectManager; ///< managing shared objects
  XrdMqSharedObjectChangeNotifier ObjectNotifier; ///< notifying any shared object changes;
  XrdScheduler* TransferScheduler; ///< TransferScheduler
  XrdSysMutex TransferSchedulerMutex; ///< protecting the TransferScheduler

  bool Simulate_IO_read_error; ///< simulate an IO error on read
  bool Simulate_IO_write_error; ///< simulate an IO error on write
  bool Simulate_XS_read_error; ///< simulate a checksum error on read
  bool Simulate_XS_write_error; ///< simulate a checksum error on write
  bool Simulate_FMD_open_error; //! simulate a fmd mismatch error on open

  static XrdSysMutex ShutdownMutex; ///< protecting Shutdown variable
  static bool Shutdown; ///< indicating if a shutdown procedure is running

  HttpServer* httpd; ///< embedded http server
  const char* mHostName; ///< FST hostname
  XrdOucString eoscpTransferLog; //! eoscp.log full path

 private:

=======

  //! Queue where modified/written files get stored and picked up by a thread
  //! running in Storage
  std::queue<struct Fmd> WrittenFilesQueue;

  XrdMqSharedObjectManager ObjectManager; ///< managing shared objects
  XrdMqSharedObjectChangeNotifier ObjectNotifier; ///< notifying any shared object changes;
  XrdScheduler* TransferScheduler; ///< TransferScheduler
  XrdSysMutex TransferSchedulerMutex; ///< protecting the TransferScheduler
  XrdOucString eoscpTransferLog; //! eoscp.log full path

  bool Simulate_IO_read_error; ///< simulate an IO error on read
  bool Simulate_IO_write_error; ///< simulate an IO error on write
  bool Simulate_XS_read_error; ///< simulate a checksum error on read
  bool Simulate_XS_write_error; ///< simulate a checksum error on write
  bool Simulate_FMD_open_error; //! simulate a fmd mismatch error on open

  static XrdSysMutex ShutdownMutex; ///< protecting Shutdown variable
  static bool Shutdown; ///< indicating if a shutdown procedure is running

  HttpServer* httpd; ///< embedded http server
  const char* mHostName; ///< FST hostname

 private:

>>>>>>> e2c9185a
};

//------------------------------------------------------------------------------
//! Global FST OFS handle
//------------------------------------------------------------------------------
extern XrdFstOfs gOFS;

EOSFSTNAMESPACE_END
#endif<|MERGE_RESOLUTION|>--- conflicted
+++ resolved
@@ -120,7 +120,6 @@
   //! @param envP environment containing implementation specific information
   //----------------------------------------------------------------------------
   int Configure (XrdSysError& error, XrdOucEnv* envP);
-<<<<<<< HEAD
 
 
   //----------------------------------------------------------------------------
@@ -135,22 +134,6 @@
   //         ****** Here we mask all illegal operations ******
   //----------------------------------------------------------------------------
 
-=======
-
-
-  //----------------------------------------------------------------------------
-  //! Query file system info
-  //----------------------------------------------------------------------------
-  int fsctl (const int cmd,
-             const char* args,
-             XrdOucErrInfo& out_error,
-             const XrdSecEntity* client);
-
-  //----------------------------------------------------------------------------
-  //         ****** Here we mask all illegal operations ******
-  //----------------------------------------------------------------------------
-
->>>>>>> e2c9185a
   //----------------------------------------------------------------------------
   //! Return memory mapping for file, if any.
   //!
@@ -220,7 +203,6 @@
   {
     EPNAME("prepare");
     return Emsg(epname, out_error, ENOSYS, epname);
-<<<<<<< HEAD
   }
 
 
@@ -253,40 +235,6 @@
 
 
   //----------------------------------------------------------------------------
-=======
-  }
-
-
-  //----------------------------------------------------------------------------
-  //! Remove directory
-  //----------------------------------------------------------------------------
-  int remdir (const char* path,
-              XrdOucErrInfo& out_error,
-              const XrdSecEntity* client,
-              const char* info = 0)
-  {
-    EPNAME("remdir");
-    return Emsg(epname, out_error, ENOSYS, epname, path);
-  }
-
-
-  //----------------------------------------------------------------------------
-  //! Rename
-  //----------------------------------------------------------------------------
-  int rename (const char* oldFileName,
-          const char* newFileName,
-          XrdOucErrInfo& out_error,
-          const XrdSecEntity* client,
-          const char* infoO = 0,
-          const char* infoN = 0)
-  {
-    EPNAME("rename");
-    return Emsg(epname, out_error, ENOSYS, epname, oldFileName);
-  }
-
-
-  //----------------------------------------------------------------------------
->>>>>>> e2c9185a
   //! Remove path - interface function
   //----------------------------------------------------------------------------
   int rem (const char* path,
@@ -426,7 +374,6 @@
   std::queue <XrdOucString> ErrorReportQueue;
 
   XrdSysMutex WrittenFilesQueueMutex;
-<<<<<<< HEAD
 
   //! Queue where modified/written files get stored and picked up by a thread
   //! running in Storage
@@ -436,6 +383,7 @@
   XrdMqSharedObjectChangeNotifier ObjectNotifier; ///< notifying any shared object changes;
   XrdScheduler* TransferScheduler; ///< TransferScheduler
   XrdSysMutex TransferSchedulerMutex; ///< protecting the TransferScheduler
+  XrdOucString eoscpTransferLog; //! eoscp.log full path
 
   bool Simulate_IO_read_error; ///< simulate an IO error on read
   bool Simulate_IO_write_error; ///< simulate an IO error on write
@@ -452,33 +400,6 @@
 
  private:
 
-=======
-
-  //! Queue where modified/written files get stored and picked up by a thread
-  //! running in Storage
-  std::queue<struct Fmd> WrittenFilesQueue;
-
-  XrdMqSharedObjectManager ObjectManager; ///< managing shared objects
-  XrdMqSharedObjectChangeNotifier ObjectNotifier; ///< notifying any shared object changes;
-  XrdScheduler* TransferScheduler; ///< TransferScheduler
-  XrdSysMutex TransferSchedulerMutex; ///< protecting the TransferScheduler
-  XrdOucString eoscpTransferLog; //! eoscp.log full path
-
-  bool Simulate_IO_read_error; ///< simulate an IO error on read
-  bool Simulate_IO_write_error; ///< simulate an IO error on write
-  bool Simulate_XS_read_error; ///< simulate a checksum error on read
-  bool Simulate_XS_write_error; ///< simulate a checksum error on write
-  bool Simulate_FMD_open_error; //! simulate a fmd mismatch error on open
-
-  static XrdSysMutex ShutdownMutex; ///< protecting Shutdown variable
-  static bool Shutdown; ///< indicating if a shutdown procedure is running
-
-  HttpServer* httpd; ///< embedded http server
-  const char* mHostName; ///< FST hostname
-
- private:
-
->>>>>>> e2c9185a
 };
 
 //------------------------------------------------------------------------------
