// ----------------------------------------------------------------------
// File: XrdFstOfs.hh
// Author: Andreas-Joachim Peters - CERN
// ----------------------------------------------------------------------

/************************************************************************
 * EOS - the CERN Disk Storage System                                   *
 * Copyright (C) 2011 CERN/Switzerland                                  *
 *                                                                      *
 * This program is free software: you can redistribute it and/or modify *
 * it under the terms of the GNU General Public License as published by *
 * the Free Software Foundation, either version 3 of the License, or    *
 * (at your option) any later version.                                  *
 *                                                                      *
 * This program is distributed in the hope that it will be useful,      *
 * but WITHOUT ANY WARRANTY; without even the implied warranty of       *
 * MERCHANTABILITY or FITNESS FOR A PARTICULAR PURPOSE.  See the        *
 * GNU General Public License for more details.                         *
 *                                                                      *
 * You should have received a copy of the GNU General Public License    *
 * along with this program.  If not, see <http://www.gnu.org/licenses/>.*
 ************************************************************************/

#ifndef __XRDFSTOFS_FSTOFS_HH__
#define __XRDFSTOFS_FSTOFS_HH__

/*----------------------------------------------------------------------------*/
#include "fst/XrdFstOfsFile.hh"
#include "authz/XrdCapability.hh"
#include "common/SymKeys.hh"
#include "common/Logging.hh"
#include "common/Fmd.hh"
#include "common/StringConversion.hh"
#include "fst/Namespace.hh"
#include "fst/storage/Storage.hh"
#include "fst/Config.hh"
#include "fst/Messaging.hh"
#include "fst/http/HttpServer.hh"
#include "mq/XrdMqMessaging.hh"
#include "mq/XrdMqSharedObject.hh"

/*----------------------------------------------------------------------------*/
#include "XrdSfs/XrdSfsInterface.hh"
#include "XrdOfs/XrdOfs.hh"
#include "XrdOfs/XrdOfsTrace.hh"
#include "XrdOuc/XrdOucEnv.hh"
#include "XrdOuc/XrdOucString.hh"
#include "Xrd/XrdScheduler.hh"
/*----------------------------------------------------------------------------*/
#include <sys/mman.h>
#include <queue>
/*----------------------------------------------------------------------------*/

//------------------------------------------------------------------------------
// Apple does not know these errno's
//------------------------------------------------------------------------------
#ifdef __APPLE__
#define EBADE 52
#define EBADR 53
#define EADV 68
#define EREMOTEIO 121
#define ENOKEY 126
#endif

EOSFSTNAMESPACE_BEGIN

//! Forward declarations
class ReplicaParLayout;
class RaidMetaLayout;

//------------------------------------------------------------------------------
//! Class XrdFstOfs
//------------------------------------------------------------------------------
class XrdFstOfs : public XrdOfs, public eos::common::LogId
{
  friend class XrdFstOfsFile;
  friend class ReplicaParLayout;
  friend class RaidMetaLayout;

public:

  //----------------------------------------------------------------------------
  //! Constructor
  //----------------------------------------------------------------------------
  XrdFstOfs ();


  //----------------------------------------------------------------------------
  //! Destructor
  //----------------------------------------------------------------------------
  virtual ~XrdFstOfs ();


  //----------------------------------------------------------------------------
  //! Get new OFS directory object
  //!
  //! @param user User information
  //! @param MonID Monitoring ID
  //!
  //! @return OFS directory object (NULL)
  //----------------------------------------------------------------------------
  XrdSfsDirectory* newDir (char* user = 0, int MonID = 0);


  //----------------------------------------------------------------------------
  //! Get new OFS file object
  //!
  //! @param user User information
  //! @param MonID Monitoring ID
  //!
  //! @return OFS file object
  //----------------------------------------------------------------------------
  XrdSfsFile* newFile (char* user = 0, int MonID = 0);


  //----------------------------------------------------------------------------
  //! Configure OFS layer by parsing the info in the configuration file
  //!
  //! @param error Error object
  //! @param envP environment containing implementation specific information
  //----------------------------------------------------------------------------
  int Configure (XrdSysError& error, XrdOucEnv* envP);


  //----------------------------------------------------------------------------
  //! Query file system info
  //----------------------------------------------------------------------------
  int fsctl (const int cmd,
             const char* args,
             XrdOucErrInfo& out_error,
             const XrdSecEntity* client);

  //----------------------------------------------------------------------------
  //         ****** Here we mask all illegal operations ******
  //----------------------------------------------------------------------------

  //----------------------------------------------------------------------------
  //! Return memory mapping for file, if any.
  //!
  //! @param Addr Address of memory location
  //! @param Size Size of the file or zero if not memory mapped.
  //!
  //! @return  Returns SFS_OK upon success and SFS_ERROR upon failure
  //----------------------------------------------------------------------------
  int
  getMap(void **Addr, off_t &Size)
  {
    return SFS_OK;
  }


  //----------------------------------------------------------------------------
  //! Chmod
  //----------------------------------------------------------------------------
  int
  chmod (const char* path,
         XrdSfsMode Mode,
         XrdOucErrInfo& out_error,
         const XrdSecEntity* client,
         const char* opaque = 0)
  {
    EPNAME("chmod");
    return Emsg(epname, out_error, ENOSYS, epname, path);
  }


  //----------------------------------------------------------------------------
  //! File exists
  //----------------------------------------------------------------------------
  int
  exists (const char* path,
          XrdSfsFileExistence& exists_flag,
          XrdOucErrInfo& out_error,
          const XrdSecEntity* client,
          const char* opaque = 0)
  {
    EPNAME("exists");
    return Emsg(epname, out_error, ENOSYS, epname, path);
  }


  //----------------------------------------------------------------------------
  //! Mkdir
  //----------------------------------------------------------------------------
  int mkdir (const char* path,
             XrdSfsMode Mode,
             XrdOucErrInfo& out_error,
             const XrdSecEntity* client,
             const char* opaque = 0)
  {
    EPNAME("mkdir");
    return Emsg(epname, out_error, ENOSYS, epname, path);
  }


  //----------------------------------------------------------------------------
  //! Prepare request
  //----------------------------------------------------------------------------
  int
  prepare (XrdSfsPrep& pargs,
           XrdOucErrInfo& out_error,
           const XrdSecEntity* client = 0)
  {
    EPNAME("prepare");
    return Emsg(epname, out_error, ENOSYS, epname);
  }


  //----------------------------------------------------------------------------
  //! Remove directory
  //----------------------------------------------------------------------------
  int remdir (const char* path,
              XrdOucErrInfo& out_error,
              const XrdSecEntity* client,
              const char* info = 0)
  {
    EPNAME("remdir");
    return Emsg(epname, out_error, ENOSYS, epname, path);
  }


  //----------------------------------------------------------------------------
  //! Rename
  //----------------------------------------------------------------------------
  int rename (const char* oldFileName,
          const char* newFileName,
          XrdOucErrInfo& out_error,
          const XrdSecEntity* client,
          const char* infoO = 0,
          const char* infoN = 0)
  {
    EPNAME("rename");
    return Emsg(epname, out_error, ENOSYS, epname, oldFileName);
  }


  //----------------------------------------------------------------------------
  //! Remove path - interface function
  //----------------------------------------------------------------------------
  int rem (const char* path,
           XrdOucErrInfo& out_error,
           const XrdSecEntity* client,
           const char* info = 0);


  //----------------------------------------------------------------------------
  //! Remove path - low-level function
  //----------------------------------------------------------------------------
  int _rem (const char* path,
            XrdOucErrInfo& out_error,
            const XrdSecEntity* client,
            XrdOucEnv* info = 0,
            const char* fstPath = 0,
            unsigned long long fid = 0,
            unsigned long fsid = 0,
            bool ignoreifnotexist = false);


  //----------------------------------------------------------------------------
  //! Get checksum - we publish checksums at the MGM
  //! @brief retrieve a checksum
  //!
  //! @param func function to be performed 'csCalc','csGet' or 'csSize'
  //! @param csName name of the checksum
  //! @param error error object
  //! @param client XRootD authentication object
  //! @param ininfo CGI
  //!
  //! @return SFS_OK on success otherwise SFS_ERROR
  //----------------------------------------------------------------------------
  int chksum (XrdSfsFileSystem::csFunc Func,
              const char *csName,
              const char *Path,
              XrdOucErrInfo &out_error,
              const XrdSecEntity *client = 0,
              const char *opaque = 0);


  //----------------------------------------------------------------------------
  //! Stat path
  //----------------------------------------------------------------------------
  int stat (const char* path,
            struct stat* buf,
            XrdOucErrInfo& out_error,
            const XrdSecEntity* client,
            const char* opaque = 0);


  //----------------------------------------------------------------------------
  //! Call back to MGM node
  //----------------------------------------------------------------------------
  int CallManager (XrdOucErrInfo* error,
                   const char* path,
                   const char* manager,
                   XrdOucString& capOpaqueFile,
                   XrdOucString* return_result = 0,
                   unsigned short timeout=0);


  //----------------------------------------------------------------------------
  //! Function dealing with plugin calls
  //----------------------------------------------------------------------------
  int FSctl (int, XrdSfsFSctl&, XrdOucErrInfo&, const XrdSecEntity*);


  //----------------------------------------------------------------------------
  //! Allows to switch on error simulation in the OfsFile stack
  //!
  //! @param tag
  //----------------------------------------------------------------------------
  void SetSimulationError (const char* tag);

  void SetDebug (XrdOucEnv& env);

  void SendRtLog (XrdMqMessage* message);

  void SendFsck (XrdMqMessage* message);

  int Stall (XrdOucErrInfo& error, int stime, const char* msg);

  int Redirect (XrdOucErrInfo& error, const char* host, int& port);

  void OpenFidString (unsigned long fsid, XrdOucString& outstring);

  static void xrdfstofs_shutdown (int sig);

  static void xrdfstofs_stacktrace (int sig);

  XrdSysError* Eroute;
  eos::fst::Messaging* Messaging; ///< messaging interface class
  eos::fst::Storage* Storage; ///< Meta data & filesytem store object

  XrdSysMutex OpenFidMutex;

  google::sparse_hash_map<eos::common::FileSystem::fsid_t,
                          google::sparse_hash_map<unsigned long long, unsigned int> > WOpenFid;
  google::sparse_hash_map<eos::common::FileSystem::fsid_t,
                          google::sparse_hash_map<unsigned long long, unsigned int> > ROpenFid;

  XrdSysMutex XSLockFidMutex;
  google::sparse_hash_map<eos::common::FileSystem::fsid_t,
                          google::sparse_hash_map<unsigned long long, unsigned int> > XSLockFid;

  //----------------------------------------------------------------------------
  //! Information saved for TPC transfers
  //----------------------------------------------------------------------------
  struct TpcInfo
  {
    std::string path;
    std::string opaque;
    std::string capability;
    std::string key;
    std::string src;
    std::string dst;
    std::string org;
    std::string lfn;
    time_t expires;
  };

  XrdSysMutex TpcMapMutex; ///< mutex protecting a Tpc Map

  //! A vector map pointing from tpc key => tpc information for reads, [0]
  //! are readers [1] are writers
  std::vector<google::sparse_hash_map<std::string, struct TpcInfo >> TpcMap;

  XrdSysMutex ReportQueueMutex;

  //! Queue where file transaction reports get stored and picked up by a thread
  //!running in Storage
  std::queue <XrdOucString> ReportQueue;

  XrdSysMutex ErrorReportQueueMutex;
  //! Queue where log error are stored and picked up by a thread running in Storage
  std::queue <XrdOucString> ErrorReportQueue;

  XrdSysMutex WrittenFilesQueueMutex;

  //! Queue where modified/written files get stored and picked up by a thread
  //! running in Storage
  std::queue<struct Fmd> WrittenFilesQueue;

  XrdMqSharedObjectManager ObjectManager; ///< managing shared objects
  XrdMqSharedObjectChangeNotifier ObjectNotifier; ///< notifying any shared object changes;
  XrdScheduler* TransferScheduler; ///< TransferScheduler
  XrdSysMutex TransferSchedulerMutex; ///< protecting the TransferScheduler

  bool Simulate_IO_read_error; ///< simulate an IO error on read
  bool Simulate_IO_write_error; ///< simulate an IO error on write
  bool Simulate_XS_read_error; ///< simulate a checksum error on read
  bool Simulate_XS_write_error; ///< simulate a checksum error on write
  bool Simulate_FMD_open_error; //! simulate a fmd mismatch error on open

  static XrdSysMutex ShutdownMutex; ///< protecting Shutdown variable
  static bool Shutdown; ///< indicating if a shutdown procedure is running

<<<<<<< HEAD
  HttpServer* httpd; ///< embedded http server
  const char* mHostName; ///< FST hostname
=======
  XrdOucString eoscpTransferLog; //! eoscp.log full path

  void SetSimulationError (const char* tag); //! allows to switch on error simulation in the OfsFile stack
>>>>>>> b0b478bc

 private:

};

//------------------------------------------------------------------------------
//! Global FST OFS handle
//------------------------------------------------------------------------------
extern XrdFstOfs gOFS;

EOSFSTNAMESPACE_END
#endif<|MERGE_RESOLUTION|>--- conflicted
+++ resolved
@@ -383,6 +383,7 @@
   XrdMqSharedObjectChangeNotifier ObjectNotifier; ///< notifying any shared object changes;
   XrdScheduler* TransferScheduler; ///< TransferScheduler
   XrdSysMutex TransferSchedulerMutex; ///< protecting the TransferScheduler
+  XrdOucString eoscpTransferLog; //! eoscp.log full path
 
   bool Simulate_IO_read_error; ///< simulate an IO error on read
   bool Simulate_IO_write_error; ///< simulate an IO error on write
@@ -393,14 +394,8 @@
   static XrdSysMutex ShutdownMutex; ///< protecting Shutdown variable
   static bool Shutdown; ///< indicating if a shutdown procedure is running
 
-<<<<<<< HEAD
   HttpServer* httpd; ///< embedded http server
   const char* mHostName; ///< FST hostname
-=======
-  XrdOucString eoscpTransferLog; //! eoscp.log full path
-
-  void SetSimulationError (const char* tag); //! allows to switch on error simulation in the OfsFile stack
->>>>>>> b0b478bc
 
  private:
 
