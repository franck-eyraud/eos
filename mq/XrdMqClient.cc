// ----------------------------------------------------------------------
// File: XrdMqClient.cc
// Author: Andreas-Joachim Peters - CERN
// ----------------------------------------------------------------------

/************************************************************************
 * EOS - the CERN Disk Storage System                                   *
 * Copyright (C) 2011 CERN/Switzerland                                  *
 *                                                                      *
 * This program is free software: you can redistribute it and/or modify *
 * it under the terms of the GNU General Public License as published by *
 * the Free Software Foundation, either version 3 of the License, or    *
 * (at your option) any later version.                                  *
 *                                                                      *
 * This program is distributed in the hope that it will be useful,      *
 * but WITHOUT ANY WARRANTY; without even the implied warranty of       *
 * MERCHANTABILITY or FITNESS FOR A PARTICULAR PURPOSE.  See the        *
 * GNU General Public License for more details.                         *
 *                                                                      *
 * You should have received a copy of the GNU General Public License    *
 * along with this program.  If not, see <http://www.gnu.org/licenses/>.*
 ************************************************************************/

#include <common/Logging.hh>
#include <mq/XrdMqClient.hh>
#include <mq/XrdMqTiming.hh>
#include <XrdSys/XrdSysDNS.hh>
#include <XrdSys/XrdSysTimer.hh>
#include <XrdCl/XrdClDefaultEnv.hh>
#include <setjmp.h>
#include <signal.h>
#include <sys/socket.h>
#include <netinet/in.h>
#include <arpa/inet.h>
#include <netdb.h>

/******************************************************************************/
/*                        X r d M q C l i e n t                               */
/******************************************************************************/

XrdSysMutex XrdMqClient::Mutex;
XrdMqClient::DiscardResponseHandler XrdMqClient::gDiscardResponseHandler;

//------------------------------------------------------------------------------
// Signal Handler for SIGBUS
//------------------------------------------------------------------------------
static sigjmp_buf xrdmqclient_sj_env;

static void
xrdmqclient_sigbus_hdl(int sig, siginfo_t* siginfo, void* ptr)
{
  siglongjmp(xrdmqclient_sj_env, 1);
}

//------------------------------------------------------------------------------
// Constructor
//------------------------------------------------------------------------------
XrdMqClient::XrdMqClient(const char* clientid, const char* brokerurl,
                         const char* defaultreceiverid)
{
  kBrokerN = 0;
  kMessageBuffer = "";
  kRecvBuffer = 0;
  kRecvBufferAlloc = 0;

  // Install sigbus signal handler
  struct sigaction act;
  memset(&act, 0, sizeof(act));
  act.sa_sigaction = xrdmqclient_sigbus_hdl;
  act.sa_flags = SA_SIGINFO;

  if (sigaction(SIGBUS, &act, 0))
  {
    fprintf(stderr, "error: [XrdMqClient] cannot install SIGBUS handler\n");
  }

  // Set short timeout resolution, connection window, connection retry and
  // stream error window.
  XrdCl::DefaultEnv::GetEnv()->PutInt("TimeoutResolution", 1);
  XrdCl::DefaultEnv::GetEnv()->PutInt("ConnectionWindow", 5);
  XrdCl::DefaultEnv::GetEnv()->PutInt("ConnectionRetry", 1);
  XrdCl::DefaultEnv::GetEnv()->PutInt("StreamErrorWindow", 0);

  if (!AddBroker(brokerurl))
  {
    fprintf(stderr, "error: [XrdMqClient] cannot add broker %s\n", brokerurl);
  }

  if (defaultreceiverid)
  {
    kDefaultReceiverQueue = defaultreceiverid;
  }
  else
  {
    // Default receiver is always a master
    kDefaultReceiverQueue = "/xmessage/*/master/*";
  }

  if (clientid)
  {
    kClientId = clientid;

    if (kClientId.beginswith("root://"))
    {
      // Truncate the URL away
      int pos = kClientId.find("//", 7);

      if (pos != STR_NPOS)
      {
        kClientId.erase(0, pos + 1);
      }
    }
  }
  else
  {
    // By default create the client id as /xmesssage/<domain>/<host>/
    int ppos = 0;
    char *errtext=0;
    char *cfull_name = XrdSysDNS::getHostName(0,&errtext);
    if (std::string(cfull_name)=="0.0.0.0")
    {
      eos_static_crit("Hostname coud not be determined : errno=%d  errtext=%s",errno,errtext);
      abort();
    }

    XrdOucString FullName = cfull_name;
    XrdOucString HostName = FullName;
    XrdOucString Domain = FullName;

    if ((ppos = FullName.find(".")) != STR_NPOS)
    {
      HostName.assign(FullName, 0, ppos - 1);
      Domain.assign(FullName, ppos + 1);
    }
    else
    {
      Domain = "unknown";
    }

    kClientId = "/xmessage/";
    kClientId += HostName;
    kClientId += "/";
    kClientId += Domain;
    free(cfull_name);
  }

  kInternalBufferPosition = 0;
}

//------------------------------------------------------------------------------
// Destructor
//------------------------------------------------------------------------------
XrdMqClient::~XrdMqClient()
{
  free(kRecvBuffer);
}

//------------------------------------------------------------------------------
// Subscribe
//------------------------------------------------------------------------------
bool
XrdMqClient::Subscribe(const char* queue)
{
  if (queue)
  {
    // We support subscrition to a single queue only - queue has to be 0!!!
    XrdMqMessage::Eroute.Emsg("Subscribe", EINVAL,
                              "subscribe to additional user specified queue");
    return false;
  }

  for (int i = 0; i < kBrokerN; i++)
  {
    XrdCl::OpenFlags::Flags flags_xrdcl = XrdCl::OpenFlags::Read;
    XrdCl::File* file = GetBrokerXrdClientReceiver(i);
    XrdOucString* url = kBrokerUrls.Find(GetBrokerId(i).c_str());

    if (!file || !file->Open(url->c_str(), flags_xrdcl).IsOK())
    {
      // Open failed
      continue;
    }
  }

  return true;
}

//------------------------------------------------------------------------------
// Unsubscribe
//------------------------------------------------------------------------------
bool
XrdMqClient::Unsubscribe(const char* queue)
{
  if (queue)
  {
    XrdMqMessage::Eroute.Emsg("Unubscribe", EINVAL,
                              "unsubscribe from additional user specified queue");
    return false;
  }

  for (int i = 0; i < kBrokerN; i++)
  {
    XrdCl::File* file = GetBrokerXrdClientReceiver(i);

    if (file && (!file->Close().IsOK()))
    {
      // Close failed
      continue;
    }
  }

  return true;
}

//------------------------------------------------------------------------------
// Disconnect
//------------------------------------------------------------------------------
void
XrdMqClient::Disconnect()
{
  for (int i = 0; i < kBrokerN; i++)
  {
    delete GetBrokerXrdClientReceiver(i);
  }

  kBrokerN = 0;
  return;
}

//------------------------------------------------------------------------------
// SendMessage
//------------------------------------------------------------------------------
bool
XrdMqClient::SendMessage(XrdMqMessage& msg, const char* receiverid, bool sign,
                         bool encrypt, bool asynchronous)
{
  XrdSysMutexHelper lock(Mutex);
  bool rc = true;
  int i = 0;
  // Tag the sender
  msg.kMessageHeader.kSenderId = kClientId;
  // Tag the send time
  XrdMqMessageHeader::GetTime(msg.kMessageHeader.kSenderTime_sec,
                              msg.kMessageHeader.kSenderTime_nsec);

  // tag the receiver queue
  if (!receiverid)
  {
    msg.kMessageHeader.kReceiverQueue = kDefaultReceiverQueue;
  }
  else
  {
    msg.kMessageHeader.kReceiverQueue = receiverid;
  }

  if (encrypt)
  {
    msg.Sign(true);
  }
  else
  {
    if (sign)
      msg.Sign(false);
    else
      msg.Encode();
  }

  XrdOucString message = msg.kMessageHeader.kReceiverQueue;
  message += "?";
  message += msg.GetMessageBuffer();

  if (message.length() > (2 * 1000 * 1000))
  {
    fprintf(stderr, "XrdMqClient::SendMessage: error => trying to send message "
            "with size %d [limit is 2M]\n", message.length());
    XrdMqMessage::Eroute.Emsg("SendMessage", E2BIG,
                              "The message exceeds the maximum size of 2M!");
    return false;
  }

  XrdCl::Buffer arg;
  XrdCl::Buffer* response = 0;
  XrdCl::XRootDStatus status;
  XrdCl::FileSystem* fs = 0;

  for (i = 0; i < kBrokerN; i++)
  {
    XrdOucString rhostport;
    XrdCl::URL url(GetBrokerUrl(i, rhostport)->c_str());

    if (!url.IsValid())
    {
      fprintf(stderr, "error=URL is not valid: %s",
              GetBrokerUrl(i, rhostport)->c_str());
      XrdMqMessage::Eroute.Emsg("SendMessage", EINVAL, "URL is not valid");
      continue;
    }

    fs = new XrdCl::FileSystem(url);

    if (!fs)
    {
      fprintf(stderr, "error=failed to get new FS object");
      XrdMqMessage::Eroute.Emsg("SendMessage", EINVAL, "no broker available");
      delete fs;
      continue;
    }

    arg.FromString(message.c_str());

    if (asynchronous)
    {
      // Don't wait for responses if not required
      status = fs->Query(XrdCl::QueryCode::OpaqueFile, arg, &gDiscardResponseHandler);
    }
    else
    {
      status = fs->Query(XrdCl::QueryCode::OpaqueFile, arg, response);
    }

    rc = status.IsOK();

    // We continue until any of the brokers accepts the message
    if (!rc)
    {
      XrdMqMessage::Eroute.Emsg("SendMessage", status.errNo,
                                status.GetErrorMessage().c_str());
    }

    delete response;
    delete fs;
  }

  return true;
}

//----------------------------------------------------------------------------
//! Reply to a particular message
//----------------------------------------------------------------------------
bool
XrdMqClient::ReplyMessage(XrdMqMessage& replymsg, XrdMqMessage& inmsg,
                          bool sign, bool encrypt)
{
  replymsg.SetReply(inmsg);
  return SendMessage(replymsg, inmsg.kMessageHeader.kSenderId.c_str(), sign,
                     encrypt);
}

//------------------------------------------------------------------------------
// RecvMessage
//------------------------------------------------------------------------------
XrdMqMessage*
XrdMqClient::RecvFromInternalBuffer()
{
  if ((kMessageBuffer.length() - kInternalBufferPosition) > 0)
  {
    // fprintf( stderr,"Message Buffer %ld\n", kMessageBuffer.length());
    //          there is still a message in the buffer
    int nextmessage;
    int firstmessage;
    // fprintf( stderr,"#### %ld Entering at position %ld %ld\n", time(NULL),
    //          kInternalBufferPosition, kMessageBuffer.length() );
    firstmessage = kMessageBuffer.find(XMQHEADER, kInternalBufferPosition);

    if (firstmessage == STR_NPOS)
    {
      return 0;
    }
    else
    {
      if ((firstmessage > 0) && ((size_t) firstmessage > kInternalBufferPosition))
      {
        kMessageBuffer.erase(0, firstmessage);
        kInternalBufferPosition = 0;
      }
    }

    if ((kMessageBuffer.length() + kInternalBufferPosition) <
        (int) strlen(XMQHEADER))
    {
      return 0;
    }

    nextmessage = kMessageBuffer.find(XMQHEADER, kInternalBufferPosition + strlen(XMQHEADER));
    char savec = 0;

    if (nextmessage != STR_NPOS)
    {
      savec = kMessageBuffer.c_str()[nextmessage];
      ((char*) kMessageBuffer.c_str())[nextmessage] = 0;
    }

    XrdMqMessage* message = XrdMqMessage::Create(kMessageBuffer.c_str() +
                                                 kInternalBufferPosition);

    if (!message)
    {
      fprintf(stderr, "couldn't get any message\n");
      return 0;
    }

    XrdMqMessageHeader::GetTime(message->kMessageHeader.kReceiverTime_sec,
                                message->kMessageHeader.kReceiverTime_nsec);

    if (nextmessage != STR_NPOS)
      ((char*) kMessageBuffer.c_str())[nextmessage] = savec;

    if (nextmessage == STR_NPOS)
    {
      // Last message
      kMessageBuffer = "";
      kInternalBufferPosition = 0;
    }
    else
    {
      // Move forward
      //kMessageBuffer.erase(0,nextmessage);
      kInternalBufferPosition = nextmessage;
    }

    return message;
  }
  else
  {
    kMessageBuffer = "";
    kInternalBufferPosition = 0;
  }

  return 0;
}

//------------------------------------------------------------------------------
// Receive message
//------------------------------------------------------------------------------
XrdMqMessage*
XrdMqClient::RecvMessage()
{
  if (kBrokerN == 1)
  {
    // Single broker case - check if there is still a buffered message
    XrdMqMessage* message;
    message = RecvFromInternalBuffer();

    if (message)
      return message;

    XrdCl::File* file = GetBrokerXrdClientReceiver(0);

    if (!file)
    {
      // Fatal no client
      XrdMqMessage::Eroute.Emsg("RecvMessage", EINVAL,
                                "receive message - no client present");
      return 0;
    }

    XrdCl::StatInfo* stinfo = 0;

    while (!file->Stat(true, stinfo).IsOK())
    {
      ReNewBrokerXrdClientReceiver(0);
      file = GetBrokerXrdClientReceiver(0);
      XrdSysTimer sleeper;
      sleeper.Wait(2000);
      fprintf(stderr, "XrdMqClient::RecvMessage => Stat failed\n");
    }

    if (!stinfo->GetSize())
    {
      return 0;
    }

    // mantain a receiver buffer which fits the need
    if (kRecvBufferAlloc < (int) stinfo->GetSize())
    {
      uint64_t allocsize = 1024 * 1024;

      if (stinfo->GetSize() > allocsize)
      {
        allocsize = stinfo->GetSize() + 1;
      }

      kRecvBuffer = static_cast<char*>(realloc(kRecvBuffer, allocsize));

      if (!kRecvBuffer)
      {
        // Fatal - we exit!
        exit(-1);
      }

      kRecvBufferAlloc = allocsize;
    }

    // Read all messages
    uint32_t nread = 0;
    XrdCl::XRootDStatus status = file->Read(0, stinfo->GetSize(), kRecvBuffer,
                                            nread);

    if (status.IsOK() && (nread > 0))
    {
      kRecvBuffer[nread] = 0;
      // Add to the internal message buffer
      kInternalBufferPosition = 0;
      kMessageBuffer = kRecvBuffer;
    }

    delete stinfo;
    return RecvFromInternalBuffer();
  }
  else
  {
    // Multiple broker case
    return 0;
  }

  return 0;
}

//------------------------------------------------------------------------------
// GetBrokerUrl
//------------------------------------------------------------------------------
XrdOucString*
XrdMqClient::GetBrokerUrl(int i, XrdOucString& rhostport)
{
  XrdOucString n = "";
  n += i;
  // Split url
  return kBrokerUrls.Find(n.c_str());
}

//------------------------------------------------------------------------------
// GetBrokerId
//------------------------------------------------------------------------------
XrdOucString
XrdMqClient::GetBrokerId(int i)
{
  XrdOucString brokern;

  if (i == 0)
    brokern = "0";
  else
    brokern += kBrokerN;

  return brokern;
}

//------------------------------------------------------------------------------
// GetBrokerXrdClientReceiver
//------------------------------------------------------------------------------
XrdCl::File*
XrdMqClient::GetBrokerXrdClientReceiver(int i)
{
  return kBrokerXrdClientReceiver.Find(GetBrokerId(i).c_str());
}

//------------------------------------------------------------------------------
// GetBrokerXrdClientSender
//------------------------------------------------------------------------------
XrdCl::FileSystem*
XrdMqClient::GetBrokerXrdClientSender(int i)
{
  return kBrokerXrdClientSender.Find(GetBrokerId(i).c_str());
}

//------------------------------------------------------------------------------
// ReNewBrokerXrdClientReceiver
//------------------------------------------------------------------------------
void
XrdMqClient::ReNewBrokerXrdClientReceiver(int i)
{
  kBrokerXrdClientReceiver.Del(GetBrokerId(i).c_str());
  kBrokerXrdClientReceiver.Add(GetBrokerId(i).c_str(), new XrdCl::File());
  XrdOucString rhostport;
  XrdCl::XRootDStatus status = GetBrokerXrdClientReceiver(i)->Open(
      GetBrokerUrl(i, rhostport)->c_str(), XrdCl::OpenFlags::Read);

  if (!status.IsOK())
  {
    fprintf(stderr, "XrdMqClient::Reopening of new alias failed ...\n");
  }
}

//------------------------------------------------------------------------------
// AddBroker
//------------------------------------------------------------------------------
bool
XrdMqClient::AddBroker(const char* brokerurl,
                       bool advisorystatus,
                       bool advisoryquery,
                       bool advisoryflushbacklog)
{
  if (!brokerurl)
    return false;

  bool exists = false;
  XrdOucString newBrokerUrl = brokerurl;

  if ((newBrokerUrl.find("?")) == STR_NPOS)
  {
    newBrokerUrl += "?";
  }

  newBrokerUrl += "&";
  newBrokerUrl += XMQCADVISORYSTATUS;
  newBrokerUrl += "=";
  newBrokerUrl += advisorystatus;
  newBrokerUrl += "&";
  newBrokerUrl += XMQCADVISORYQUERY;
  newBrokerUrl += "=";
  newBrokerUrl += advisoryquery;
  newBrokerUrl += "&";
  newBrokerUrl += XMQCADVISORYFLUSHBACKLOG;
  newBrokerUrl += "=";
  newBrokerUrl += advisoryflushbacklog;
  printf("==> new Broker %s\n", newBrokerUrl.c_str());

  for (int i = 0; i < kBrokerN; i++)
  {
    XrdOucString rhostport;
    XrdOucString* brk = GetBrokerUrl(i, rhostport);

    if (brk && ((*brk) == newBrokerUrl)) exists = true;
  }

  if (!exists)
  {
    XrdOucString brokern = GetBrokerId(kBrokerN);
    kBrokerUrls.Add(brokern.c_str(), new XrdOucString(newBrokerUrl.c_str()));
    XrdCl::URL url(newBrokerUrl.c_str());

    if (!url.IsValid())
    {
      fprintf(stderr, "error=URL is not valid: %s", newBrokerUrl.c_str());
      return exists;
    }

    XrdCl::FileSystem* fs = new XrdCl::FileSystem(url);

    if (!fs)
    {
      fprintf(stderr, "cannot create FS obj to %s\n", newBrokerUrl.c_str());
      kBrokerUrls.Del(brokern.c_str());
      XrdMqMessage::Eroute.Emsg("AddBroker", EPERM, "add and connect to broker:",
                                newBrokerUrl.c_str());
      return false;
    }

    kBrokerXrdClientSender.Add(GetBrokerId(kBrokerN).c_str(), fs);
    kBrokerXrdClientReceiver.Add(GetBrokerId(kBrokerN).c_str(), new XrdCl::File());
    kBrokerN++;
  }

<<<<<<< HEAD
  return (!exists);
}
=======
  return ( !exists);
}


//------------------------------------------------------------------------------
// Constructor
//------------------------------------------------------------------------------

XrdMqClient::XrdMqClient (const char* clientid,
                          const char* brokerurl,
                          const char* defaultreceiverid)
{
  kInitOK = true;
  kBrokerN = 0;
  kMessageBuffer = "";
  kRecvBuffer = 0;
  kRecvBufferAlloc = 0;
  // install sigbus signal handler
  struct sigaction act;
  memset(&act, 0, sizeof ( act));
  act.sa_sigaction = xrdmqclient_sigbus_hdl;
  act.sa_flags = SA_SIGINFO;

  if (sigaction(SIGBUS, &act, 0))
  {
    fprintf(stderr, "error: [XrdMqClient] cannot install SIGBUS handler\n");
  }

  // set short timeout resolution, connection window, connection retry and stream error window
  XrdCl::DefaultEnv::GetEnv()->PutInt("TimeoutResolution", 1);
  XrdCl::DefaultEnv::GetEnv()->PutInt("ConnectionWindow", 5);
  XrdCl::DefaultEnv::GetEnv()->PutInt("ConnectionRetry", 1);
  XrdCl::DefaultEnv::GetEnv()->PutInt("StreamErrorWindow", 0);

  if (brokerurl && (!AddBroker(brokerurl)))
  {
    fprintf(stderr, "error: [XrdMqClient] cannot add broker %s\n", brokerurl);
  }

  if (defaultreceiverid)
  {
    kDefaultReceiverQueue = defaultreceiverid;
  }
  else
  {
    // default receiver is always a master
    kDefaultReceiverQueue = "/xmessage/*/master/*";
  }

  if (clientid)
  {
    kClientId = clientid;

    if (kClientId.beginswith("root://"))
    {
      // truncate the URL away
      int pos = kClientId.find("//", 7);

      if (pos != STR_NPOS)
      {
        kClientId.erase(0, pos + 1);
      }
    }
  }
  else
  {
    // the default is to create the client id as /xmesssage/<domain>/<host>/
    int ppos = 0;
    char* cfull_name = XrdSysDNS::getHostName();
    if(!cfull_name || std::string(cfull_name)=="0.0.0.0")
      kInitOK = false;

    XrdOucString FullName = cfull_name;
    XrdOucString HostName = FullName;
    XrdOucString Domain = FullName;

    if ((ppos = FullName.find(".")) != STR_NPOS)
    {
      HostName.assign(FullName, 0, ppos - 1);
      Domain.assign(FullName, ppos + 1);
    }
    else
    {
      Domain = "unknown";
    }

    kClientId = "/xmessage/";
    kClientId += HostName;
    kClientId += "/";
    kClientId += Domain;
    free(cfull_name);
  }

  kInternalBufferPosition = 0;
}


//------------------------------------------------------------------------------
// Destructor
//------------------------------------------------------------------------------

XrdMqClient::~XrdMqClient ()
{
  if(kRecvBuffer)
  {
   free(kRecvBuffer);
  }
}
>>>>>>> ad121674
<|MERGE_RESOLUTION|>--- conflicted
+++ resolved
@@ -58,6 +58,7 @@
 XrdMqClient::XrdMqClient(const char* clientid, const char* brokerurl,
                          const char* defaultreceiverid)
 {
+  kInitOK = true;
   kBrokerN = 0;
   kMessageBuffer = "";
   kRecvBuffer = 0;
@@ -115,13 +116,9 @@
   {
     // By default create the client id as /xmesssage/<domain>/<host>/
     int ppos = 0;
-    char *errtext=0;
-    char *cfull_name = XrdSysDNS::getHostName(0,&errtext);
-    if (std::string(cfull_name)=="0.0.0.0")
-    {
-      eos_static_crit("Hostname coud not be determined : errno=%d  errtext=%s",errno,errtext);
-      abort();
-    }
+    char* cfull_name = XrdSysDNS::getHostName();
+    if(!cfull_name || std::string(cfull_name)=="0.0.0.0")
+      kInitOK = false;
 
     XrdOucString FullName = cfull_name;
     XrdOucString HostName = FullName;
@@ -650,11 +647,7 @@
     kBrokerN++;
   }
 
-<<<<<<< HEAD
   return (!exists);
-}
-=======
-  return ( !exists);
 }
 
 
@@ -666,7 +659,6 @@
                           const char* brokerurl,
                           const char* defaultreceiverid)
 {
-  kInitOK = true;
   kBrokerN = 0;
   kMessageBuffer = "";
   kRecvBuffer = 0;
@@ -723,9 +715,6 @@
     // the default is to create the client id as /xmesssage/<domain>/<host>/
     int ppos = 0;
     char* cfull_name = XrdSysDNS::getHostName();
-    if(!cfull_name || std::string(cfull_name)=="0.0.0.0")
-      kInitOK = false;
-
     XrdOucString FullName = cfull_name;
     XrdOucString HostName = FullName;
     XrdOucString Domain = FullName;
@@ -762,4 +751,3 @@
    free(kRecvBuffer);
   }
 }
->>>>>>> ad121674
