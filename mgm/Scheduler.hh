--- conflicted
+++ resolved
@@ -43,51 +43,6 @@
 class Scheduler
 {
 public:
-<<<<<<< HEAD
-  Scheduler ();
-  virtual ~Scheduler ();
-
-  enum tPlctPolicy {kScattered,kHybrid,kGathered};
-  //! -------------------------------------------------------------
-  //! the write placement routine
-  //! -------------------------------------------------------------
-  virtual int FilePlacement (const char* path, //< path to place
-                             eos::common::Mapping::VirtualIdentity_t &vid, //< virtual id of client
-                             const char* grouptag, //< group tag for placement
-                             unsigned long lid, //< layout to be placed
-                             std::vector<unsigned int> &alreadyused_filesystems, //< filesystems to avoid
-                             std::vector<unsigned int> &selected_filesystems, //< return filesystems selected by scheduler
-                             std::vector<std::string> *dataproxys, //< if non NULL, schedule dataproxys for each fs if proxygroups are defined (empty string if not defined)
-                             std::vector<std::string> *firewallentpts, //< if non NULL, schedule a firewall entry point for each fs
-                             tPlctPolicy plctpolicy, //< indicates if the placement should be local or spread or hybrid
-                             const std::string &plctTrgGeotag="", //< indicates close to which Geotag collocated stripes should be placed
-                             bool truncate = false, //< indicates placement with truncation
-                             int forced_scheduling_group_index = -1, //< forced index for the scheduling subgroup to be used 
-                             unsigned long long bookingsize = 1024 * 1024 * 1024ll //< size to book for the placement
-                             );
-
-  //! -------------------------------------------------------------
-  //! the read(/write) access routine
-  //! -------------------------------------------------------------
-  virtual int FileAccess (
-                          eos::common::Mapping::VirtualIdentity_t &vid, //< virtual id of client
-                          unsigned long forcedfsid, //< forced file system for access
-                          const char* forcedspace, //< forced space for access
-			  std::string tried_cgi, //< cgi referencing already tried hosts
-                          unsigned long lid, //< layout of the file
-                          std::vector<unsigned int> &locationsfs, //< filesystem id's where layout is stored
-                          std::vector<std::string> *dataproxys, //< if non NULL, schedule dataproxys for each fs if proxygroups are defined (empty string if not defined)
-                          std::vector<std::string> *firewallentpts, //< if non NULL, schedule a firewall entry point for each fs
-                          unsigned long &fsindex, //< return index pointing to layout entry filesystem
-                          bool isRW, //< indicating if pure read or read/write access
-                          unsigned long long bookingsize, //< size to book additionally for read/write access
-                          std::vector<unsigned int> &unavailfs, //< return filesystems currently unavailable
-                          eos::common::FileSystem::fsstatus_t min_fsstatus = eos::common::FileSystem::kDrain, //< defines minimum filesystem state to allow filesystem selection
-                          std::string overridegeoloc="", //< override geolocation defined in virtual id
-                          bool noIO=false //< don't apply the penalty as this FileAccess won't result in any IO to the file
-                          );
-=======
->>>>>>> 7418b894
 
   //----------------------------------------------------------------------------
   //! Constructor
@@ -112,6 +67,8 @@
   //! @param lid layout to be placed
   //! @param alreadyused_filsystems filesystems to avoid
   //! @param selected_filesystems filesystems selected by scheduler
+  //! @param dataproxys if non NULL, schedule dataproxys for each fs if proxygroups are defined (empty string if not defined)
+  //! @param firewallentpts if non NULL, schedule a firewall entry point for each fs
   //! @param plctpolicy indicates if placement should be local/spread/hybrid
   //! @param plctTrgGeotag indicates close to which Geotag collocated stripes
   //!                      should be placed
@@ -132,6 +89,8 @@
                            unsigned long lid,
                            std::vector<unsigned int>& alreadyused_filesystems,
                            std::vector<unsigned int>& selected_filesystems,
+                           std::vector<std::string> *dataproxys,
+                           std::vector<std::string> *firewallentpts,
                            tPlctPolicy plctpolicy,
                            const std::string& plctTrgGeotag = "",
                            bool truncate = false,
@@ -147,6 +106,8 @@
   //! @param tried_cgi cgi containing already tried hosts
   //! @param lid layout fo the file
   //! @param locationsfs filesystem ids where layout is stored
+  //! @param dataproxys if non NULL, schedule dataproxys for each fs if proxygroups are defined (empty string if not defined)
+  //! @param firewallentpts if non NULL, schedule a firewall entry point for each fs
   //! @param fsindex return index pointing to layout entry filesystem
   //! @param isRW indicate pure read or rd/wr access
   //! @param bookingsize size to book additionally for rd/wr access
@@ -166,7 +127,9 @@
                         std::string tried_cgi,
                         unsigned long lid,
                         std::vector<unsigned int>& locationsfs,
-                         unsigned long& fsindex,
+                        std::vector<std::string> *dataproxys,
+                        std::vector<std::string> *firewallentpts,
+                        unsigned long& fsindex,
                         bool isRW,
                         unsigned long long bookingsize,
                         std::vector<unsigned int>& unavailfs,
