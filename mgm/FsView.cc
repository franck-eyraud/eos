--- conflicted
+++ resolved
@@ -943,11 +943,11 @@
   if (option == "l")
   {
     // long format
-    return "header=1:member=type:width=10:format=-s|sep= |member=hostport:width=32:format=s|sep= |member=cfg.stat.geotag:width=16:format=s|sep= |member=status:width=10:format=s|sep= |member=cfg.status:width=12:format=s|sep= |sep= |member=cfg.txgw:width=6:format=s|sep= |member=heartbeatdelta:width=16:format=s|sep= |member=nofs:width=5:format=s|sep= |sum=stat.balancer.running:width=10:format=l:tag=balan-shd|sep= |sum=stat.drainer.running:width=10:format=l:tag=drain-shd|sep= |member=inqueue:width=10:format=s:tag=gw-queue";
+    return "header=1:member=type:width=10:format=-s|sep= |member=hostport:width=32:format=s|sep= |member=cfg.stat.geotag:width=16:format=s|sep= |member=status:width=10:format=s|sep= |member=cfg.status:width=12:format=s|sep= |member=cfg.txgw:width=6:format=s|sep= |member=heartbeatdelta:width=16:format=s|sep= |member=nofs:width=5:format=s|sep= |sum=stat.balancer.running:width=10:format=l:tag=balan-shd|sep= |sum=stat.drainer.running:width=10:format=l:tag=drain-shd|sep= |member=inqueue:width=10:format=s:tag=gw-queue";
   }
 
   // default format
-  return "header=1:member=type:width=10:format=-s|sep= |member=hostport:width=32:format=s|sep= |member=cfg.stat.geotag:width=16:format=s|sep= |member=status:width=10:format=s|sep= |member=cfg.status:width=12:format=s|sep= |sep= |member=cfg.txgw:width=6:format=s|sep= |member=inqueue:width=10:format=s:tag=gw-queued|sep= |member=cfg.gw.ntx:width=8:format=s:tag=gw-ntx|sep= |member=cfg.gw.rate:width=8:format=s:tag=gw-rate|sep= |member=heartbeatdelta:width=16:format=s|sep= |member=nofs:width=5:format=s";
+  return "header=1:member=type:width=10:format=-s|sep= |member=hostport:width=32:format=s|sep= |member=cfg.stat.geotag:width=16:format=s|sep= |member=status:width=10:format=s|sep= |member=cfg.status:width=12:format=s|sep= |member=cfg.txgw:width=6:format=s|sep= |member=inqueue:width=10:format=s:tag=gw-queued|sep= |member=cfg.gw.ntx:width=8:format=s:tag=gw-ntx|sep= |member=cfg.gw.rate:width=8:format=s:tag=gw-rate|sep= |member=heartbeatdelta:width=16:format=s|sep= |member=nofs:width=5:format=s";
 }
 
 //------------------------------------------------------------------------------
@@ -1541,20 +1541,8 @@
 void
 FsView::UnRegisterNodes()
 {
-<<<<<<< HEAD
-  //----------------------------------------------------------------
-  //! remove all nodes
-  //----------------------------------------------------------------
-  std::map<std::string, FsNode* >::iterator it;
-  for (it = mNodeView.begin(); it != mNodeView.end(); it++)
-  {
-    auto node = it->second;
-    delete (node);
-  }
-=======
   for (auto it = mNodeView.begin(); it != mNodeView.end(); it++)
     delete(it->second);
->>>>>>> 34e83bde
 }
 
 //------------------------------------------------------------------------------
@@ -1587,15 +1575,9 @@
 
     if (!hasfs)
     {
-<<<<<<< HEAD
-      // we have to explicitly remove the node from the view here because no fs was removed
-      auto node = mNodeView[nodename];
-      delete node;
-=======
       // We have to explicitly remove the node from the view here because no fs
       // was removed
       delete mNodeView[nodename];
->>>>>>> 34e83bde
       retc = (mNodeView.erase(nodename) ? true : false);
     }
   }
@@ -1885,50 +1867,41 @@
   while (1)
   {
     {
-      // Quickly go through all heartbeats
+      // quickly go through all heartbeats
       eos::common::RWMutexReadLock lock(ViewMutex);
-<<<<<<< HEAD
       // iterator over all filesystems
       for (auto it = mIdView.begin(); it != mIdView.end(); it++)
-=======
-      std::map<eos::common::FileSystem::fsid_t, FileSystem*>::const_iterator it;
-
-      // Iterator over all filesystems
-      for (it = mIdView.begin(); it != mIdView.end(); it++)
->>>>>>> 34e83bde
-      {
-        if (!it->second)
-          continue;
-
-        eos::common::FileSystem::fs_snapshot_t snapshot;
-        snapshot.mHeartBeatTime = (time_t)
-            it->second->GetLongLong("stat.heartbeattime");
-
-        if (!it->second->HasHeartBeat(snapshot))
-        {
-          // Mark as offline
-          if (it->second->GetActiveStatus() != eos::common::FileSystem::kOffline)
-            it->second->SetActiveStatus(eos::common::FileSystem::kOffline);
-        }
-        else
-        {
-          std::string queue = it->second->GetString("queue");
-          std::string group = it->second->GetString("schedgroup");
-
-          if ((FsView::gFsView.mNodeView.count(queue)) &&
-              (FsView::gFsView.mGroupView.count(group)) &&
-              (FsView::gFsView.mNodeView[queue]->GetConfigMember("status") == "on") &&
-              (FsView::gFsView.mGroupView[group]->GetConfigMember("status") == "on"))
-          {
-            if (it->second->GetActiveStatus() != eos::common::FileSystem::kOnline)
-              it->second->SetActiveStatus(eos::common::FileSystem::kOnline);
-          }
-          else
-          {
-            if (it->second->GetActiveStatus() != eos::common::FileSystem::kOffline)
-              it->second->SetActiveStatus(eos::common::FileSystem::kOffline);
-          }
-        }
+      {
+	if (!it->second)
+	continue;
+	eos::common::FileSystem::fs_snapshot_t snapshot;
+	snapshot.mHeartBeatTime = (time_t) it->second->GetLongLong("stat.heartbeattime");
+
+	if (!it->second->HasHeartBeat(snapshot))
+	{
+	  // mark as offline
+	  if (it->second->GetActiveStatus() != eos::common::FileSystem::kOffline)
+	  it->second->SetActiveStatus(eos::common::FileSystem::kOffline);
+	}
+	else
+	{
+	  std::string queue = it->second->GetString("queue");
+	  std::string group = it->second->GetString("schedgroup");
+
+	  if ((FsView::gFsView.mNodeView.count(queue)) &&
+	      (FsView::gFsView.mGroupView.count(group)) &&
+	      (FsView::gFsView.mNodeView[queue]->GetConfigMember("status") == "on") &&
+	      (FsView::gFsView.mGroupView[group]->GetConfigMember("status") == "on"))
+	  {
+	    if (it->second->GetActiveStatus() != eos::common::FileSystem::kOnline)
+	    it->second->SetActiveStatus(eos::common::FileSystem::kOnline);
+	  }
+	  else
+	  {
+	    if (it->second->GetActiveStatus() != eos::common::FileSystem::kOffline)
+	    it->second->SetActiveStatus(eos::common::FileSystem::kOffline);
+	  }
+	}
       }
       // iterator over all filesystems
       for (auto it = mNodeView.begin(); it != mNodeView.end(); it++)
@@ -2064,11 +2037,9 @@
 FsNode::~FsNode()
 {
   if (mGwQueue) delete mGwQueue;
-
   FsView::gFsView.mGwNodes.erase(mName); // unregister evt. gateway node
 }
 
-<<<<<<< HEAD
 /*----------------------------------------------------------------------------*/
 bool
 FsNode::SnapShotHost(FileSystem::host_snapshot_t &host, bool dolock)
@@ -2114,12 +2085,9 @@
   }
 }
 
-/*----------------------------------------------------------------------------*/
-=======
 //------------------------------------------------------------------------------
 // GetMember
 //------------------------------------------------------------------------------
->>>>>>> 34e83bde
 std::string
 FsNode::GetMember(std::string member)
 {
@@ -2133,6 +2101,45 @@
   {
     return BaseView::GetMember(member);
   }
+}
+
+/*----------------------------------------------------------------------------*/
+bool
+FsNode::HasHeartBeat ( eos::common::FileSystem::host_snapshot_t &fs)
+{
+  time_t now = time(NULL);
+  time_t hb = fs.mHeartBeatTime;
+  if ((now - hb) < 60)
+  {
+    // we allow some time drift plus overload delay of 60 seconds
+    return true;
+  }
+  return false;
+}
+
+/*----------------------------------------------------------------------------*/
+eos::common::FileSystem::fsactive_t
+FsNode::GetActiveStatus ()
+{
+  std::string active = GetMember("stat.active");
+  if (active == "online")
+  {
+    return eos::common::FileSystem::kOnline;
+  }
+  else
+  {
+    return eos::common::FileSystem::kOffline;
+  }
+}
+
+/*----------------------------------------------------------------------------*/
+bool
+FsNode::SetActiveStatus (eos::common::FileSystem::fsactive_t active)
+{
+  if (active == eos::common::FileSystem::kOnline)
+  return SetConfigMember("stat.active","online",true,mName.c_str(),false);
+  else
+    return SetConfigMember("stat.active","offline",true,mName.c_str(),false);
 }
 
 //------------------------------------------------------------------------------
@@ -2142,52 +2149,8 @@
 //   => is used to set status variables on config queues (baseview queues)
 //------------------------------------------------------------------------------
 bool
-<<<<<<< HEAD
-FsNode::HasHeartBeat ( eos::common::FileSystem::host_snapshot_t &fs)
-{
-  time_t now = time(NULL);
-  time_t hb = fs.mHeartBeatTime;
-  if ((now - hb) < 60)
-  {
-    // we allow some time drift plus overload delay of 60 seconds
-    return true;
-  }
-  return false;
-}
-
-/*----------------------------------------------------------------------------*/
-eos::common::FileSystem::fsactive_t
-FsNode::GetActiveStatus ()
-{
-  std::string active = GetMember("stat.active");
-  if (active == "online")
-  {
-    return eos::common::FileSystem::kOnline;
-  }
-  else
-  {
-    return eos::common::FileSystem::kOffline;
-  }
-}
-
-/*----------------------------------------------------------------------------*/
-bool
-FsNode::SetActiveStatus (eos::common::FileSystem::fsactive_t active)
-{
-  if (active == eos::common::FileSystem::kOnline)
-  return SetConfigMember("stat.active","online",true,mName.c_str(),false);
-  else
-    return SetConfigMember("stat.active","offline",true,mName.c_str(),false);
-}
-
-
-/*----------------------------------------------------------------------------*/
-bool
-BaseView::SetConfigMember (std::string key, std::string value, bool create, std::string broadcastqueue, bool isstatus)
-=======
 BaseView::SetConfigMember(std::string key, std::string value, bool create,
                           std::string broadcastqueue, bool isstatus)
->>>>>>> 34e83bde
 {
   bool success = false;
 #ifndef EOSMGMFSVIEWTEST
@@ -3538,6 +3501,7 @@
 
       return find(param)->second;
     }
+
     ~DoubleAggregatedStats()
     {
       for (auto it = begin(); it != end(); it++)
