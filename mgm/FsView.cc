--- conflicted
+++ resolved
@@ -876,28 +876,28 @@
   if (option == "io")
   {
     // io format
-    return "header=1:member=hostport:width=32:format=sS|sep= |member=cfg.stat.geotag:width=16:format=s|sep= |avg=stat.disk.load:width=10:format=f:tag=diskload|sep= |sum=stat.disk.readratemb:width=12:format=+l:tag=diskr-MB/s|sep= |sum=stat.disk.writeratemb:width=12:format=+l:tag=diskw-MB/s|sep= |sum=stat.net.ethratemib:width=10:format=l:tag=eth-MiB/s|sep= |sum=stat.net.inratemib:width=10:format=l:tag=ethi-MiB|sep= |sum=stat.net.outratemib:width=10:format=l:tag=etho-MiB|sep= |sum=stat.ropen:width=6:format=l:tag=ropen|sep= |sum=stat.wopen:width=6:format=l:tag=wopen|sep= |sum=stat.statfs.usedbytes:width=12:format=+l:unit=B:tag=used-bytes|sep= |sum=stat.statfs.capacity:width=12:format=+l:unit=B:tag=max-bytes|sep= |sum=stat.usedfiles:width=12:format=+l:tag=used-files|sep= |sum=stat.statfs.files:width=11:format=+l:tag=max-files|sep= |sum=stat.balancer.running:width=10:format=l:tag=bal-shd|sep= |sum=stat.drainer.running:width=10:format=l:tag=drain-shd|sep= |member=inqueue:width=10:format=s:tag=gw-queue|sep= |sum=stat.disk.iops?configstatus@rw:width=6:format=l:tag=iops|sep= |sum=stat.disk.bw?configstatus@rw:width=9:format=+l:unit=MB:tag=bw|";
+    return "header=1:member=hostport:width=32:format=S|sep= |member=cfg.stat.geotag:width=16:format=s|sep= |avg=stat.disk.load:width=10:format=f:tag=diskload|sep= |sum=stat.disk.readratemb:width=12:format=+l:tag=diskr-MB/s|sep= |sum=stat.disk.writeratemb:width=12:format=+l:tag=diskw-MB/s|sep= |sum=stat.net.ethratemib:width=10:format=l:tag=eth-MiB/s|sep= |sum=stat.net.inratemib:width=10:format=l:tag=ethi-MiB|sep= |sum=stat.net.outratemib:width=10:format=l:tag=etho-MiB|sep= |sum=stat.ropen:width=6:format=l:tag=ropen|sep= |sum=stat.wopen:width=6:format=l:tag=wopen|sep= |sum=stat.statfs.usedbytes:width=12:format=+l:unit=B:tag=used-bytes|sep= |sum=stat.statfs.capacity:width=12:format=+l:unit=B:tag=max-bytes|sep= |sum=stat.usedfiles:width=12:format=+l:tag=used-files|sep= |sum=stat.statfs.files:width=11:format=+l:tag=max-files|sep= |sum=stat.balancer.running:width=10:format=l:tag=bal-shd|sep= |sum=stat.drainer.running:width=10:format=l:tag=drain-shd|sep= |member=inqueue:width=10:format=s:tag=gw-queue|sep= |sum=stat.disk.iops?configstatus@rw:width=6:format=l:tag=iops|sep= |sum=stat.disk.bw?configstatus@rw:width=9:format=+l:unit=MB:tag=bw|";
   }
 
   if (option == "sys")
   {
     // system format
-    return "header=1:member=hostport:width=32:format=sS|sep= |member=cfg.stat.geotag:width=16:format=s|sep= |member=cfg.stat.sys.vsize:width=12:format=+l|tag=vsize|sep= |member=cfg.stat.sys.rss:width=12:format=+l:tag=rss|sep= |member=cfg.stat.sys.threads:width=12:format=+l:tag=threads|sep= |member=cfg.stat.sys.sockets:width=10:format=s:tag=sockets|sep= |member=cfg.stat.sys.eos.version:width=12:format=s:tag=eos|sep= |member=cfg.stat.sys.kernel:width=30:format=s:tag=kernel version|sep= |member=cfg.stat.sys.eos.start:width=32:format=s:tag=start|sep= |member=cfg.stat.sys.uptime:width=80:format=s:tag=uptime";
+    return "header=1:member=hostport:width=32:format=S|sep= |member=cfg.stat.geotag:width=16:format=s|sep= |member=cfg.stat.sys.vsize:width=12:format=+l|tag=vsize|sep= |member=cfg.stat.sys.rss:width=12:format=+l:tag=rss|sep= |member=cfg.stat.sys.threads:width=12:format=+l:tag=threads|sep= |member=cfg.stat.sys.sockets:width=10:format=s:tag=sockets|sep= |member=cfg.stat.sys.eos.version:width=12:format=s:tag=eos|sep= |member=cfg.stat.sys.kernel:width=30:format=s:tag=kernel version|sep= |member=cfg.stat.sys.eos.start:width=32:format=s:tag=start|sep= |member=cfg.stat.sys.uptime:width=80:format=s:tag=uptime";
   }
 
   if (option == "fsck")
   {
     // fsck format
-    return "header=1:member=hostport:width=32:format=sS|sep= |sum=stat.fsck.mem_n:width=8:format=l:tag=n(mem)|sep= |sum=stat.fsck.d_sync_n:width=8:format=l:tag=n(disk)|sep= |sum=stat.fsck.m_sync_n:width=8:format=l:tag=n(mgm)|sep= |sum=stat.fsck.orphans_n:width=12:format=l:tag=e(orph)|sep= |sum=stat.fsck.unreg_n:width=12:format=l:tag=e(unreg)|sep= |sum=stat.fsck.rep_diff_n:width=12:format=l:tag=e(layout)|sep= |sum=stat.fsck.rep_missing_n:width=12:format=l:tag=e(miss)|sep= |sum=stat.fsck.d_mem_sz_diff:width=12:format=l:tag=e(disksize)|sep= |sum=stat.fsck.m_mem_sz_diff:width=12:format=l:tag=e(mgmsize)|sep= |sum=stat.fsck.d_cx_diff:width=12:format=l:tag=e(disk-cx)|sep= |sum=stat.fsck.m_cx_diff:width=12:format=l:tag=e(mgm-cx)";
+    return "header=1:member=hostport:width=32:format=S|sep= |sum=stat.fsck.mem_n:width=8:format=l:tag=n(mem)|sep= |sum=stat.fsck.d_sync_n:width=8:format=l:tag=n(disk)|sep= |sum=stat.fsck.m_sync_n:width=8:format=l:tag=n(mgm)|sep= |sum=stat.fsck.orphans_n:width=12:format=l:tag=e(orph)|sep= |sum=stat.fsck.unreg_n:width=12:format=l:tag=e(unreg)|sep= |sum=stat.fsck.rep_diff_n:width=12:format=l:tag=e(layout)|sep= |sum=stat.fsck.rep_missing_n:width=12:format=l:tag=e(miss)|sep= |sum=stat.fsck.d_mem_sz_diff:width=12:format=l:tag=e(disksize)|sep= |sum=stat.fsck.m_mem_sz_diff:width=12:format=l:tag=e(mgmsize)|sep= |sum=stat.fsck.d_cx_diff:width=12:format=l:tag=e(disk-cx)|sep= |sum=stat.fsck.m_cx_diff:width=12:format=l:tag=e(mgm-cx)";
   }
 
   if (option == "l")
   {
     // long format
-    return "header=1:member=type:width=10:format=-s|sep= |member=hostport:width=32:format=sS|sep= |member=cfg.stat.geotag:width=16:format=s|sep= |member=status:width=10:format=s|sep= |member=cfg.status:width=12:format=s|sep= |member=cfg.txgw:width=6:format=s|sep= |member=heartbeatdelta:width=16:format=s|sep= |member=nofs:width=5:format=s|sep= |sum=stat.balancer.running:width=10:format=l:tag=balan-shd|sep= |sum=stat.drainer.running:width=10:format=l:tag=drain-shd|sep= |member=inqueue:width=10:format=s:tag=gw-queue";
+    return "header=1:member=type:width=10:format=-s|sep= |member=hostport:width=32:format=s|sep= |member=cfg.stat.geotag:width=16:format=s|sep= |member=status:width=10:format=s|sep= |member=cfg.status:width=12:format=s|sep= |member=cfg.txgw:width=6:format=s|sep= |member=heartbeatdelta:width=16:format=s|sep= |member=nofs:width=5:format=s|sep= |sum=stat.balancer.running:width=10:format=l:tag=balan-shd|sep= |sum=stat.drainer.running:width=10:format=l:tag=drain-shd|sep= |member=inqueue:width=10:format=s:tag=gw-queue";
   }
   // default format
-  return "header=1:member=type:width=10:format=-s|sep= |member=hostport:width=32:format=sS|sep= |member=cfg.stat.geotag:width=16:format=s|sep= |member=status:width=10:format=s|sep= |member=cfg.status:width=12:format=s|sep= |member=cfg.txgw:width=6:format=s|sep= |member=inqueue:width=10:format=s:tag=gw-queued|sep= |member=cfg.gw.ntx:width=8:format=s:tag=gw-ntx|sep= |member=cfg.gw.rate:width=8:format=s:tag=gw-rate|sep= |member=heartbeatdelta:width=16:format=s|sep= |member=nofs:width=5:format=s";
+  return "header=1:member=type:width=10:format=-s|sep= |member=hostport:width=32:format=s|sep= |member=cfg.stat.geotag:width=16:format=s|sep= |member=status:width=10:format=s|sep= |member=cfg.status:width=12:format=s|sep= |member=cfg.txgw:width=6:format=s|sep= |member=inqueue:width=10:format=s:tag=gw-queued|sep= |member=cfg.gw.ntx:width=8:format=s:tag=gw-ntx|sep= |member=cfg.gw.rate:width=8:format=s:tag=gw-rate|sep= |member=heartbeatdelta:width=16:format=s|sep= |member=nofs:width=5:format=s";
 }
 
 /*----------------------------------------------------------------------------*/
@@ -3228,62 +3228,9 @@
       eos::common::StringConversion::Tokenize(formattoken[i], tagtoken, ":");
       for (unsigned int j = 0; j < tagtoken.size(); j++)
       {
-<<<<<<< HEAD
 	std::vector<std::string> keyval;
 	eos::common::StringConversion::Tokenize(tagtoken[j], keyval, "=");
 	formattags[keyval[0]] = keyval[1];
-=======
-
-        if (((formattags["format"].find("+")) != std::string::npos))
-        {
-          std::string ssize;
-          eos::common::StringConversion::GetReadableSizeString(ssize, (unsigned long long) (strtoll(GetMember(formattags["member"]).c_str(), 0, 10)), formattags["unit"].c_str());
-          snprintf(line, sizeof (line) - 1, lenformat, ssize.c_str());
-        }
-        else
-        {
-	  std::string member = GetMember(formattags["member"]).c_str();
-
-          if (((formattags["format"].find("S")) != std::string::npos)) 
-	  {
-	    size_t colon = member.find(":");
-	    size_t dot = member.find(".");
-	    if (dot != std::string::npos)
-	      member.erase(dot, (colon!=std::string::npos)?colon-dot:colon);
-	  }
-	    
-          if (((formattags["format"].find("l")) != std::string::npos))
-            snprintf(tmpline, sizeof (tmpline) - 1, lformat, strtoll(member.c_str(),0,10));
-          else
-            snprintf(tmpline, sizeof (tmpline) - 1, lformat, member.c_str());
-          snprintf(line, sizeof (line) - 1, lenformat, tmpline);
-        }
-
-        if (buildheader)
-        {
-          char headline[1024];
-          char lenformat[1024];
-          XrdOucString pkey = formattags["member"].c_str();
-          pkey.replace("stat.statfs.", "");
-          pkey.replace("stat.", "");
-          pkey.replace("cfg.", "");
-          if (formattags.count("tag"))
-          {
-            pkey = formattags["tag"].c_str();
-          }
-
-          snprintf(lenformat, sizeof (lenformat) - 1, "%%%ds", width - 1);
-          snprintf(headline, sizeof (headline) - 1, lenformat, pkey.c_str());
-          std::string sline = headline;
-          if (sline.length() != (width - 1))
-          {
-            sline.erase(0, ((sline.length() - width + 1 + 3) > 0) ? (sline.length() - width + 1 + 3) : 0);
-            sline.insert(0, "...");
-          }
-          header += "#";
-          header += sline;
-        }
->>>>>>> 8d03be45
       }
 
       //---------------------------------------------------------------------------------------
@@ -3353,11 +3300,21 @@
 	  }
 	  else
 	  {
-	    if (((formattags["format"].find("l")) != std::string::npos))
-	    snprintf(tmpline, sizeof (tmpline) - 1, lformat, strtoll(GetMember(formattags["member"]).c_str(),0,10));
-	    else
-	    snprintf(tmpline, sizeof (tmpline) - 1, lformat, GetMember(formattags["member"]).c_str());
-	    snprintf(line, sizeof (line) - 1, lenformat, tmpline);
+	  std::string member = GetMember(formattags["member"]).c_str();
+
+          if (((formattags["format"].find("S")) != std::string::npos)) 
+	  {
+	    size_t colon = member.find(":");
+	    size_t dot = member.find(".");
+	    if (dot != std::string::npos)
+	      member.erase(dot, (colon!=std::string::npos)?colon-dot:colon);
+	  }
+
+          if (((formattags["format"].find("l")) != std::string::npos))
+            snprintf(tmpline, sizeof (tmpline) - 1, lformat, strtoll(member.c_str(),0,10));
+          else
+            snprintf(tmpline, sizeof (tmpline) - 1, lformat, member.c_str());
+          snprintf(line, sizeof (line) - 1, lenformat, tmpline);
 	  }
 
 	  if (buildheader)
