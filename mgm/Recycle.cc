--- conflicted
+++ resolved
@@ -269,24 +269,15 @@
                         l4 += "/";
                         l4 += dname3;
                         eos_static_info("path=%s", l4.c_str());
-                        //.......................................................
-                        // stat the directory to get the mtime
-                        //.......................................................
+                        // Stat the directory to get the mtime
                         struct stat buf;
-<<<<<<< HEAD
-=======
-                        if (gOFS->_stat(l4.c_str(), &buf, lError, rootvid, "",0, false))
-                        {
-                          eos_static_err("msg=\"unable to stat a garbage directory entry\" recycle-path=%s l2-path=%s l3-path=%s", Recycle::gRecyclingPrefix.c_str(), l2.c_str(), l3.c_str());
->>>>>>> 183d524b
-
-                        if (gOFS->_stat(l4.c_str(), &buf, lError, rootvid, "")) {
-                          eos_static_err("msg=\"unable to stat a garbage directory entry\" recycle-path=%s l2-path=%s l3-path=%s",
+
+                        if (gOFS->_stat(l4.c_str(), &buf, lError, rootvid, "", 0, false)) {
+                          eos_static_err("msg=\"unable to stat a garbage directory entry\" "
+                                         "recycle-path=%s l2-path=%s l3-path=%s",
                                          Recycle::gRecyclingPrefix.c_str(), l2.c_str(), l3.c_str());
                         } else {
-                          //.....................................................
-                          // add to the garbage fifo deletion multimap
-                          //.....................................................
+                          // Add to the garbage fifo deletion multimap
                           lDeletionMap.insert(std::pair<time_t, std::string > (buf.st_ctime, l4));
                         }
                       }
