--- conflicted
+++ resolved
@@ -713,7 +713,6 @@
                 char tdeltime[4096];
                 std::string deltime = ctime_r(&buf.st_ctime, tdeltime);
                 deltime.erase(deltime.length() - 1);
-<<<<<<< HEAD
                 snprintf(sline, sizeof(sline) - 1, "%-26s %-8s %-8s %-12s %-13s %-16s %-64s",
                          deltime.c_str(), uids.c_str(), gids.c_str(),
                          eos::common::StringConversion::GetSizeString(sizestring,
@@ -724,18 +723,9 @@
                   stdOut += "... (truncated after 1G of output)\n";
                   retc = E2BIG;
                   stdErr += "warning: list too long - truncated after 1GB of output!\n";
+                  return;
                 }
 
-=======
-                snprintf(sline, sizeof (sline) - 1, "%-26s %-8s %-8s %-12s %-13s %-16s %-64s", deltime.c_str(), uids.c_str(), gids.c_str(), eos::common::StringConversion::GetSizeString(sizestring, (unsigned long long) buf.st_size), type.c_str(), originode.c_str(), origpath.c_str());
-		if (stdOut.length() > 1*1024*1024*1024)
-		{
-		  stdOut += "... (truncated after 1G of output)\n";
-		  retc = E2BIG;
-		  stdErr += "warning: list too long - truncated after 1GB of output!\n";
-		  return;
-		}
->>>>>>> 44392c6c
                 stdOut += sline;
                 stdOut += "\n";
               }
