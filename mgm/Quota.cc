--- conflicted
+++ resolved
@@ -86,9 +86,7 @@
     }
     catch (eos::MDException& e)
     {
-<<<<<<< HEAD
       mQuotaNode = 0;
-=======
       try
       {
         quotadir = gOFS->eosView->createContainer(name, true);
@@ -100,7 +98,6 @@
       {
         eos_static_crit("Cannot create quota directory %s", name);
       }
->>>>>>> 406d977e
     }
 
     if (!mQuotaNode)
@@ -1190,10 +1187,8 @@
 {
   std::string lpath = path;
 
-<<<<<<< HEAD
   if (lpath[lpath.length() - 1] != '/')
     lpath += '/';
-=======
   }
   else
   {
@@ -1213,7 +1208,6 @@
     }
     while ((!gQuota.count(sname) && (!(spacequota = gQuota[sname]))));
   }
->>>>>>> 406d977e
 
   if (pMapQuota.count(lpath))
     return pMapQuota[lpath];
