--- conflicted
+++ resolved
@@ -35,16 +35,9 @@
 #include "mgm/XrdMgmOfs.hh"
 #include "mgm/FsView.hh"
 #include "mgm/Master.hh"
-<<<<<<< HEAD
-/*----------------------------------------------------------------------------*/
-=======
->>>>>>> 02c6173e
 #include "XrdSfs/XrdSfsInterface.hh"
-/*----------------------------------------------------------------------------*/
 #include <iostream>
 #include <fstream>
-/*----------------------------------------------------------------------------*/
-
 #include <vector>
 #include <map>
 #include <string>
@@ -53,22 +46,22 @@
 
 EOSMGMNAMESPACE_BEGIN
 
-/*----------------------------------------------------------------------------*/
-/**
- * Check if a path indicates a proc command
- * @param path input path for a proc command
- * @return true if proc command otherwise false
- */
-
-/*----------------------------------------------------------------------------*/
+//------------------------------------------------------------------------------
+//                            *** ProcInterface ***
+//------------------------------------------------------------------------------
+
+//------------------------------------------------------------------------------
+// Check if a path indicates a proc command
+//------------------------------------------------------------------------------
 bool
-ProcInterface::IsProcAccess (const char* path)
+ProcInterface::IsProcAccess(const char* path)
 {
   XrdOucString inpath = path;
-  if (inpath.beginswith("/proc/"))
-  {
+
+  if (inpath.beginswith("/proc/")) {
     return true;
   }
+
   return false;
 }
 
@@ -81,13 +74,12 @@
 
 /*----------------------------------------------------------------------------*/
 bool
-ProcInterface::IsWriteAccess (const char* path, const char* info)
+ProcInterface::IsWriteAccess(const char* path, const char* info)
 {
   XrdOucString inpath = (path ? path : "");
   XrdOucString ininfo = (info ? info : "");
 
-  if (!inpath.beginswith("/proc/"))
-  {
+  if (!inpath.beginswith("/proc/")) {
     return false;
   }
 
@@ -103,8 +95,8 @@
         (subcmd == "drop") ||
         (subcmd == "layout") ||
         (subcmd == "verify") ||
-	(subcmd == "version") ||
-	(subcmd == "versions") || 
+        (subcmd == "version") ||
+        (subcmd == "versions") ||
         (subcmd == "rename"))) ||
       ((cmd == "attr") &&
        ((subcmd == "set") ||
@@ -152,10 +144,7 @@
       ((cmd == "transfer") &&
        ((subcmd != ""))) ||
       ((cmd == "recycle") &&
-       ((subcmd != "ls"))))
-
-  {
-
+       ((subcmd != "ls")))) {
     return true;
   }
 
@@ -174,36 +163,33 @@
 
 /*----------------------------------------------------------------------------*/
 bool
-ProcInterface::Authorize (const char* path,
-                          const char* info,
-                          eos::common::Mapping::VirtualIdentity& vid,
-                          const XrdSecEntity* entity)
+ProcInterface::Authorize(const char* path,
+                         const char* info,
+                         eos::common::Mapping::VirtualIdentity& vid,
+                         const XrdSecEntity* entity)
 {
   XrdOucString inpath = path;
 
   // ----------------------------------------------------------------------------
   // administrator access
   // ----------------------------------------------------------------------------
-  if (inpath.beginswith("/proc/admin/"))
-  {
+  if (inpath.beginswith("/proc/admin/")) {
     // hosts with 'sss' authentication can run 'admin' commands
     std::string protocol = entity ? entity->prot : "";
+
     // we allow sss only with the daemon login is admin
-    if ((protocol == "sss") && (eos::common::Mapping::HasUid(DAEMONUID, vid.uid_list)))
-    {
+    if ((protocol == "sss") &&
+        (eos::common::Mapping::HasUid(DAEMONUID, vid.uid_list))) {
       return true;
     }
 
     // root can do it
-    if (!vid.uid)
-    {
+    if (!vid.uid) {
       return true;
     }
 
-    // --------------------------------------------------------------------------
-    // one has to be part of the virtual users 2(daemon) || 3(adm)/4(adm) 
-    // --------------------------------------------------------------------------
-    return ( (eos::common::Mapping::HasUid(DAEMONUID, vid.uid_list)) ||
+    // One has to be part of the virtual users 2(daemon) || 3(adm)/4(adm)
+    return ((eos::common::Mapping::HasUid(DAEMONUID, vid.uid_list)) ||
             (eos::common::Mapping::HasUid(3, vid.uid_list)) ||
             (eos::common::Mapping::HasGid(4, vid.gid_list)));
   }
@@ -211,8 +197,7 @@
   // ----------------------------------------------------------------------------
   // user access
   // ----------------------------------------------------------------------------
-  if (inpath.beginswith("/proc/user/"))
-  {
+  if (inpath.beginswith("/proc/user/")) {
     return true;
   }
 
@@ -225,7 +210,7 @@
  */
 
 /*----------------------------------------------------------------------------*/
-ProcCommand::ProcCommand ()
+ProcCommand::ProcCommand()
 {
   stdOut = "";
   stdErr = "";
@@ -254,31 +239,27 @@
  */
 
 /*----------------------------------------------------------------------------*/
-ProcCommand::~ProcCommand ()
-{
-  if (fstdout)
-  {
+ProcCommand::~ProcCommand()
+{
+  if (fstdout) {
     fclose(fstdout);
     fstdout = 0;
     unlink(fstdoutfilename.c_str());
   }
 
-  if (fstderr)
-  {
+  if (fstderr) {
     fclose(fstderr);
     fstderr = 0;
     unlink(fstderrfilename.c_str());
   }
 
-  if (fresultStream)
-  {
+  if (fresultStream) {
     fclose(fresultStream);
     fresultStream = 0;
     unlink(fresultStreamfilename.c_str());
   }
 
-  if (pOpaque)
-  {
+  if (pOpaque) {
     delete pOpaque;
     pOpaque = 0;
   }
@@ -292,42 +273,50 @@
 
 /*----------------------------------------------------------------------------*/
 bool
-ProcCommand::OpenTemporaryOutputFiles ()
+ProcCommand::OpenTemporaryOutputFiles()
 {
   char tmpdir [4096];
-  snprintf(tmpdir, sizeof (tmpdir) - 1, "/tmp/eos.mgm/%llu", (unsigned long long) XrdSysThread::ID());
+  snprintf(tmpdir, sizeof(tmpdir) - 1, "/tmp/eos.mgm/%llu",
+           (unsigned long long) XrdSysThread::ID());
   fstdoutfilename = tmpdir;
   fstdoutfilename += ".stdout";
   fstderrfilename = tmpdir;
   fstderrfilename += ".stderr";
   fresultStreamfilename = tmpdir;
   fresultStreamfilename += ".mResultstream";
-
   eos::common::Path cPath(fstdoutfilename.c_str());
 
-  if (!cPath.MakeParentPath(S_IRWXU))
-  {
+  if (!cPath.MakeParentPath(S_IRWXU)) {
     eos_err("Unable to create temporary outputfile directory %s", tmpdir);
     return false;
   }
 
   // own the directory by daemon
-  if (::chown(cPath.GetParentPath(), 2, 2))
-  {
-    eos_err("Unable to own temporary outputfile directory %s", cPath.GetParentPath());
+  if (::chown(cPath.GetParentPath(), 2, 2)) {
+    eos_err("Unable to own temporary outputfile directory %s",
+            cPath.GetParentPath());
   }
 
   fstdout = fopen(fstdoutfilename.c_str(), "w");
   fstderr = fopen(fstderrfilename.c_str(), "w");
   fresultStream = fopen(fresultStreamfilename.c_str(), "w+");
 
-  if ((!fstdout) || (!fstderr) || (!fresultStream))
-  {
-    if (fstdout) fclose(fstdout);
-    if (fstderr) fclose(fstderr);
-    if (fresultStream) fclose(fresultStream);
+  if ((!fstdout) || (!fstderr) || (!fresultStream)) {
+    if (fstdout) {
+      fclose(fstdout);
+    }
+
+    if (fstderr) {
+      fclose(fstderr);
+    }
+
+    if (fresultStream) {
+      fclose(fresultStream);
+    }
+
     return false;
   }
+
   return true;
 }
 
@@ -345,53 +334,49 @@
 
 /*----------------------------------------------------------------------------*/
 int
-ProcCommand::open (const char* inpath,
-                   const char* info,
-                   eos::common::Mapping::VirtualIdentity &vid_in,
-                   XrdOucErrInfo *error)
+ProcCommand::open(const char* inpath,
+                  const char* info,
+                  eos::common::Mapping::VirtualIdentity& vid_in,
+                  XrdOucErrInfo* error)
 {
   pVid = &vid_in;
   mClosed = false;
   path = inpath;
   mDoSort = false;
   mError = error;
-
   ininfo = info;
-  if ((path.beginswith("/proc/admin")))
-  {
+
+  if ((path.beginswith("/proc/admin"))) {
     mAdminCmd = true;
   }
-  if (path.beginswith("/proc/user"))
-  {
+
+  if (path.beginswith("/proc/user")) {
     mUserCmd = true;
   }
 
-
   // ---------------------------------------------
-  // deal with '&' ... sigh 
+  // deal with '&' ... sigh
   // ---------------------------------------------
   XrdOucString sinfo = ininfo;
-  for (int i = 0; i < sinfo.length(); i++)
-  {
-
-    if (sinfo[i] == '&') 
-    {
-      // figure out if this is a real separator or 
-      XrdOucString follow=sinfo.c_str()+i+1;
-      if (!follow.beginswith("mgm.") && (!follow.beginswith("eos.")) && (!follow.beginswith("xrd.")) && (!follow.beginswith("callback")))
-      {
-	sinfo.erase(i,1);
-	sinfo.insert("#AND#",i);
+
+  for (int i = 0; i < sinfo.length(); i++) {
+    if (sinfo[i] == '&') {
+      // figure out if this is a real separator or
+      XrdOucString follow = sinfo.c_str() + i + 1;
+
+      if (!follow.beginswith("mgm.") && (!follow.beginswith("eos.")) &&
+          (!follow.beginswith("xrd.")) && (!follow.beginswith("callback"))) {
+        sinfo.erase(i, 1);
+        sinfo.insert("#AND#", i);
       }
     }
   }
+
   // ---------------------------------------------
-
   pOpaque = new XrdOucEnv(sinfo.c_str());
 
-  if (!pOpaque)
-  {
-    // alloc failed 
+  if (!pOpaque) {
+    // alloc failed
     return SFS_ERROR;
   }
 
@@ -401,39 +386,38 @@
   mSubCmd = pOpaque->Get("mgm.subcmd");
   mOutFormat = pOpaque->Get("mgm.outformat");
   long depth = pOpaque->GetInt("mgm.outdepth");
-  if(depth>0) mOutDepth = (unsigned)depth;
+
+  if (depth > 0) {
+    mOutDepth = (unsigned)depth;
+  }
+
   mSelection = pOpaque->Get("mgm.selection");
   mComment = pOpaque->Get("mgm.comment") ? pOpaque->Get("mgm.comment") : "";
   mJsonCallback = pOpaque->Get("callback") ? pOpaque->Get("callback") : "";
-
-  eos_static_debug("json-callback=%s opaque=%s", mJsonCallback.c_str(), sinfo.c_str());
+  eos_static_debug("json-callback=%s opaque=%s", mJsonCallback.c_str(),
+                   sinfo.c_str());
   int envlen = 0;
   mArgs = pOpaque->Env(envlen);
-
   mFuseFormat = false;
   mJsonFormat = false;
   mHttpFormat = false;
   mBase64Encoding = false;
-
-  // ----------------------------------------------------------------------------
-  // if set to FUSE, don't print the stdout,stderr tags and we guarantee a line 
+  // If set to FUSE, don't print the stdout,stderr tags and we guarantee a line
   // feed in the end
-  // ----------------------------------------------------------------------------
-
   XrdOucString format = pOpaque->Get("mgm.format");
 
-  if (format == "fuse")
-  {
+  if (format == "fuse") {
     mFuseFormat = true;
   }
-  if (format == "json")
-  {
+
+  if (format == "json") {
     mJsonFormat = true;
   }
-  if (format == "http")
-  {
+
+  if (format == "http") {
     mHttpFormat = true;
   }
+
   stdOut = "";
   stdErr = "";
   retc = 0;
@@ -441,114 +425,73 @@
   mOffset = 0;
   mLen = 0;
   mDoSort = true;
-
   XrdOucString encoding = pOpaque->Get("mgm.enc");
 
-  if (encoding == "b64")
-  {
+  if (encoding == "b64") {
     mBase64Encoding = true;
   }
 
-  if (mJsonCallback.length())
-  {
+  if (mJsonCallback.length()) {
     mJsonFormat = true;
   }
 
   // ----------------------------------------------------------------------------
   // admin command section
   // ----------------------------------------------------------------------------
-  if (mAdminCmd)
-  {
-    if (mCmd == "archive")
-    {
+  if (mAdminCmd) {
+    if (mCmd == "archive") {
       Archive();
       mDoSort = false;
-    }
-    else if (mCmd == "backup")
-    {
+    } else if (mCmd == "backup") {
       Backup();
       mDoSort = false;
-    }
-    else if (mCmd == "access")
-    {
+    } else if (mCmd == "access") {
       Access();
       mDoSort = false;
-    }
-    else if (mCmd == "config")
-    {
+    } else if (mCmd == "config") {
       Config();
       mDoSort = false;
-    }
-    else if (mCmd == "node")
-    {
+    } else if (mCmd == "node") {
       Node();
       mDoSort = false;
-    }
-    else if (mCmd == "space")
-    {
+    } else if (mCmd == "space") {
       Space();
       mDoSort = false;
-    }
-    else if (mCmd == "geosched")
-    {
+    } else if (mCmd == "geosched") {
       GeoSched();
       mDoSort = false;
-    }
-    else if (mCmd == "group")
-    {
+    } else if (mCmd == "group") {
       Group();
       mDoSort = false;
-    }
-    else if (mCmd == "fs")
-    {
+    } else if (mCmd == "fs") {
       Fs();
       mDoSort = false;
-    }
-    else if (mCmd == "ns")
-    {
+    } else if (mCmd == "ns") {
       Ns();
       mDoSort = false;
-    }
-    else if (mCmd == "io")
-    {
+    } else if (mCmd == "io") {
       Io();
       mDoSort = false;
-    }
-    else if (mCmd == "fsck")
-    {
+    } else if (mCmd == "fsck") {
       Fsck();
       mDoSort = false;
-    }
-    else if (mCmd == "quota")
-    {
+    } else if (mCmd == "quota") {
       AdminQuota();
       mDoSort = false;
-    }
-    else if (mCmd == "transfer")
-    {
+    } else if (mCmd == "transfer") {
       Transfer();
       mDoSort = false;
-    }
-    else if (mCmd == "debug")
-    {
+    } else if (mCmd == "debug") {
       Debug();
-    }
-    else if (mCmd == "vid")
-    {
+    } else if (mCmd == "vid") {
       Vid();
-    }
-    else if (mCmd == "vst")
-    {
-       Vst();
-       mDoSort = false;
-    }
-    else if (mCmd == "rtlog")
-    {
+    } else if (mCmd == "vst") {
+      Vst();
+      mDoSort = false;
+    } else if (mCmd == "rtlog") {
       Rtlog();
       mDoSort = false;
-    }
-    else
-    {
+    } else {
       // command is not implemented
       stdErr += "error: no such admin command '";
       stdErr += mCmd;
@@ -563,106 +506,62 @@
   // ----------------------------------------------------------------------------
   // user command section
   // ----------------------------------------------------------------------------
-  if (mUserCmd)
-  {
-    if (mCmd == "archive")
-    {
+  if (mUserCmd) {
+    if (mCmd == "archive") {
       Archive();
       mDoSort = false;
-    }
-    else if (mCmd == "motd")
-    {
+    } else if (mCmd == "motd") {
       Motd();
       mDoSort = false;
-    }
-    else if (mCmd == "version")
-    {
+    } else if (mCmd == "version") {
       Version();
       mDoSort = false;
-    }
-    else if (mCmd == "quota")
-    {
+    } else if (mCmd == "quota") {
       Quota();
       mDoSort = false;
-    }
-    else if (mCmd == "who")
-    {
+    } else if (mCmd == "who") {
       Who();
       mDoSort = false;
-    }
-    else if (mCmd == "fuse")
-    {
+    } else if (mCmd == "fuse") {
       return Fuse();
-    }
-    else if (mCmd == "file")
-    {
+    } else if (mCmd == "file") {
       File();
       mDoSort = false;
-    }
-    else if (mCmd == "fileinfo")
-    {
+    } else if (mCmd == "fileinfo") {
       Fileinfo();
       mDoSort = false;
-    }
-    else if (mCmd == "mkdir")
-    {
+    } else if (mCmd == "mkdir") {
       Mkdir();
-    }
-    else if (mCmd == "rmdir")
-    {
+    } else if (mCmd == "rmdir") {
       Rmdir();
-    }
-    else if (mCmd == "cd")
-    {
+    } else if (mCmd == "cd") {
       Cd();
       mDoSort = false;
-    }
-    else if (mCmd == "chown")
-    {
+    } else if (mCmd == "chown") {
       Chown();
-    }
-    else if (mCmd == "ls")
-    {
+    } else if (mCmd == "ls") {
       Ls();
       mDoSort = false;
-    }
-    else if (mCmd == "rm")
-    {
+    } else if (mCmd == "rm") {
       Rm();
-    }
-    else if (mCmd == "whoami")
-    {
+    } else if (mCmd == "whoami") {
       Whoami();
       mDoSort = false;
-    }
-    else if (mCmd == "find")
-    {
+    } else if (mCmd == "find") {
       Find();
-    }
-    else if (mCmd == "map")
-    {
+    } else if (mCmd == "map") {
       Map();
-    }
-    else if (mCmd == "member")
-    {
+    } else if (mCmd == "member") {
       Member();
-    }
-    else if (mCmd == "attr")
-    {
+    } else if (mCmd == "attr") {
       Attr();
       mDoSort = false;
-    }
-    else if (mCmd == "chmod")
-    {
+    } else if (mCmd == "chmod") {
       Chmod();
-    }
-    else if (mCmd == "recycle")
-    {
+    } else if (mCmd == "recycle") {
       Recycle();
       mDoSort = false;
-    }
-    else
-    {
+    } else {
       // ------------------------------------------------------------------------
       // command not implemented
       // ------------------------------------------------------------------------
@@ -671,7 +570,7 @@
       stdErr += "'";
       retc = EINVAL;
     }
-    
+
     MakeResult();
     return SFS_OK;
   }
@@ -679,7 +578,8 @@
   // ----------------------------------------------------------------------------
   // if neither admin nor proc command
   // ----------------------------------------------------------------------------
-  return gOFS->Emsg((const char*) "open", *error, EINVAL, "execute command - not implemented ", ininfo);
+  return gOFS->Emsg((const char*) "open", *error, EINVAL,
+                    "execute command - not implemented ", ininfo);
 }
 
 /*----------------------------------------------------------------------------*/
@@ -693,33 +593,27 @@
 
 /*----------------------------------------------------------------------------*/
 int
-ProcCommand::read (XrdSfsFileOffset mOffset, char* buff, XrdSfsXferSize blen)
-{
-  if (fresultStream)
-  {
+ProcCommand::read(XrdSfsFileOffset mOffset, char* buff, XrdSfsXferSize blen)
+{
+  if (fresultStream) {
     // file based results go here ...
-    if ((fseek(fresultStream, mOffset, 0)) == 0)
-    {
+    if ((fseek(fresultStream, mOffset, 0)) == 0) {
       size_t nread = fread(buff, 1, blen, fresultStream);
-      if (nread > 0)
+
+      if (nread > 0) {
         return nread;
-    }
-    else
-    {
+      }
+    } else {
       eos_err("seek to %llu failed\n", mOffset);
     }
+
     return 0;
-  }
-  else
-  {
+  } else {
     // memory based results go here ...
-    if (((unsigned int) blen <= (mLen - mOffset)))
-    {
+    if (((unsigned int) blen <= (mLen - mOffset))) {
       memcpy(buff, mResultStream.c_str() + mOffset, blen);
       return blen;
-    }
-    else
-    {
+    } else {
       memcpy(buff, mResultStream.c_str() + mOffset, (mLen - mOffset));
       return (mLen - mOffset);
     }
@@ -736,11 +630,10 @@
 
 /*----------------------------------------------------------------------------*/
 int
-ProcCommand::stat (struct stat* buf)
-{
-  memset(buf, 0, sizeof (struct stat));
+ProcCommand::stat(struct stat* buf)
+{
+  memset(buf, 0, sizeof(struct stat));
   buf->st_size = mLen;
-
   return SFS_OK;
 }
 
@@ -752,24 +645,22 @@
  * @return 0 if comment has been successfully stored otherwise !=0
  */
 int
-ProcCommand::close ()
-{
-  if (!mClosed)
-  {
+ProcCommand::close()
+{
+  if (!mClosed) {
     // only instance users or sudoers can add to the log book
-    if ((pVid->uid <= 2) || (pVid->sudoer))
-    {
-      if (mComment.length() && gOFS->commentLog)
-      {
+    if ((pVid->uid <= 2) || (pVid->sudoer)) {
+      if (mComment.length() && gOFS->commentLog) {
         if (!gOFS->commentLog->Add(mExecTime, mCmd.c_str(), mSubCmd.c_str(),
-                                   mArgs.c_str(), mComment.c_str(), stdErr.c_str(), retc))
-        {
+                                   mArgs.c_str(), mComment.c_str(), stdErr.c_str(), retc)) {
           eos_err("failed to log to comment log file");
         }
       }
     }
+
     mClosed = true;
   }
+
   return retc;
 }
 
@@ -782,19 +673,16 @@
 
 /*----------------------------------------------------------------------------*/
 void
-ProcCommand::MakeResult ()
+ProcCommand::MakeResult()
 {
   mResultStream = "";
 
-  if (!fstdout)
-  {
-    if (mDoSort)
-    {
+  if (!fstdout) {
+    if (mDoSort) {
       eos::common::StringConversion::SortLines(stdOut);
     }
 
-    if ((!mFuseFormat && !mJsonFormat && !mHttpFormat))
-    {
+    if ((!mFuseFormat && !mJsonFormat && !mHttpFormat)) {
       // The default format
       mResultStream = "mgm.proc.stdout=";
       mResultStream += XrdMqMessage::Seal(stdOut);
@@ -803,17 +691,16 @@
       mResultStream += "&mgm.proc.retc=";
       mResultStream += retc;
     }
-    if (mFuseFormat || mHttpFormat)
-    {
-    if (mFuseFormat)
-    {
+
+    if (mFuseFormat || mHttpFormat) {
+      if (mFuseFormat) {
         mResultStream += stdOut;
-      }
-      else
-      {
-        mResultStream += "<!DOCTYPE html PUBLIC \"-//W3C//DTD XHTML 1.1//EN\" \"http://www.w3.org/TR/xhtml11/DTD/xhtml11.dtd\">\n";
+      } else {
+        mResultStream +=
+          "<!DOCTYPE html PUBLIC \"-//W3C//DTD XHTML 1.1//EN\" \"http://www.w3.org/TR/xhtml11/DTD/xhtml11.dtd\">\n";
         mResultStream += "<html>\n";
-        mResultStream += "<TITLE>EOS-HTTP</TITLE> <link rel=\"stylesheet\" href=\"http://www.w3.org/StyleSheets/Core/Midnight\"> \n";
+        mResultStream +=
+          "<TITLE>EOS-HTTP</TITLE> <link rel=\"stylesheet\" href=\"http://www.w3.org/StyleSheets/Core/Midnight\"> \n";
         mResultStream += "<meta charset=\"utf-8\"> \n";
         mResultStream += "<div class=\"httptable\" id=\"";
         mResultStream += mCmd;
@@ -821,230 +708,196 @@
         mResultStream += mSubCmd;
         mResultStream += "\">\n";
 
-      // ------------------------------------------------------------------------
-      // FUSE format contains only STDOUT
-      // ------------------------------------------------------------------------
-        if (stdOut.length() && KeyValToHttpTable(stdOut))
-        {
-      mResultStream += stdOut;
-    }
-        else
-        {
-          if (stdErr.length() || retc)
-          {
+        // ------------------------------------------------------------------------
+        // FUSE format contains only STDOUT
+        // ------------------------------------------------------------------------
+        if (stdOut.length() && KeyValToHttpTable(stdOut)) {
+          mResultStream += stdOut;
+        } else {
+          if (stdErr.length() || retc) {
             mResultStream += stdOut;
             mResultStream += "<h3>&#9888;&nbsp;<font color=\"red\">";
             mResultStream += stdErr;
             mResultStream += "</font></h3>";
-          }
-          else
-          {
-            if (!stdOut.length())
-            {
+          } else {
+            if (!stdOut.length()) {
               mResultStream += "<h3>&#10004;&nbsp;";
               mResultStream += "Success!";
- 	      mResultStream += "</h3>";
-            }
-            else
-            {
+              mResultStream += "</h3>";
+            } else {
               mResultStream += stdOut;
             }
           }
         }
+
         mResultStream += "</div>";
       }
     }
-    if (mJsonFormat)
-    {
+
+    if (mJsonFormat) {
       // ------------------------------------------------------------------------
       // only few commands actually return stdJson as output
       // ------------------------------------------------------------------------
-      if (!stdJson.length())
-      {
-<<<<<<< HEAD
-	Json::Value json;
-	Json::Value jsonresult;
-	json["errormsg"] = stdErr.c_str(); //eos::common::StringConversion::json_encode(sstdErr).c_str();
-	std::string sretc;
-	json["retc"] = (long long) retc;
-
-
-	std::string line;
-	std::stringstream ss;
-	ss.str(stdOut.c_str());
-	do
-	{
-	  Json::Value jsonentry;
-	  line.clear();
-	  if (!std::getline(ss,line))
-	    break;
-
-	  if (!line.length())
-	    continue;
-
-	  XrdOucString sline = line.c_str();
-	  while (sline.replace("<n>","n")){}
-	  while (sline.replace("?configstatus@rw","_rw")) {}
-	  line = sline.c_str();
-
-	  std::map <std::string , std::string> map;
-	  
-	  eos::common::StringConversion::GetKeyValueMap(line.c_str(), map, "=", " ");
-=======
+      if (!stdJson.length()) {
         Json::Value json;
         Json::Value jsonresult;
-        json["errormsg"] = stdErr.c_str(); //eos::common::StringConversion::json_encode(sstdErr).c_str();
+        json["errormsg"] =
+          stdErr.c_str(); //eos::common::StringConversion::json_encode(sstdErr).c_str();
         std::string sretc;
         json["retc"] = (long long) retc;
-
-
         std::string line;
         std::stringstream ss;
         ss.str(stdOut.c_str());
-        do
-        {
+
+        do {
           Json::Value jsonentry;
           line.clear();
-          if (!std::getline(ss,line))
+
+          if (!std::getline(ss, line)) {
             break;
-
-          if (!line.length())
+          }
+
+          if (!line.length()) {
             continue;
-
+          }
 
           XrdOucString sline = line.c_str();
-          while (sline.replace("<n>","n")){}
-          while (sline.replace("?configstatus@rw","_rw")) {}
+
+          while (sline.replace("<n>", "n")) {}
+
+          while (sline.replace("?configstatus@rw", "_rw")) {}
+
           line = sline.c_str();
           std::map <std::string , std::string> map;
           eos::common::StringConversion::GetKeyValueMap(line.c_str(), map, "=", " ");
->>>>>>> 02c6173e
           // these values violate the JSON hierarchy and have to be rewritten
-	  
-          eos::common::StringConversion::ReplaceMapKey(map, "cfg.balancer","cfg.balancer.status");
-          eos::common::StringConversion::ReplaceMapKey(map, "cfg.geotagbalancer","cfg.geotagbalancer.status");
-          eos::common::StringConversion::ReplaceMapKey(map, "cfg.geobalancer","cfg.geobalancer.status");
-          eos::common::StringConversion::ReplaceMapKey(map, "cfg.groupbalancer","cfg.groupbalancer.status");
-          eos::common::StringConversion::ReplaceMapKey(map, "cfg.wfe","cfg.wfe.status");
-          eos::common::StringConversion::ReplaceMapKey(map, "cfg.lru","cfg.lru.status");
-          eos::common::StringConversion::ReplaceMapKey(map, "stat.health","stat.health.status");
-          eos::common::StringConversion::ReplaceMapKey(map, "balancer","balancer.status");
-          eos::common::StringConversion::ReplaceMapKey(map, "converter","converter.status");
-          eos::common::StringConversion::ReplaceMapKey(map, "geotagbalancer","geotagbalancer.status");
-          eos::common::StringConversion::ReplaceMapKey(map, "geobalancer","geobalancer.status");
-          eos::common::StringConversion::ReplaceMapKey(map, "groupbalancer","groupbalancer.status");
-	  
-	  for (auto it=map.begin(); it!=map.end(); ++it)
-	  {
-
-	    std::vector<std::string> token;
-	    eos::common::StringConversion::Tokenize(it->first, token, ".");
-
-	    char* conv;
-	    double val;
-	    errno = 0;
-	    val = strtod(it->second.c_str(), &conv);
-	    std::string value;
-	    if (it->second.length())
-	      value = it->second.c_str();
-	    else
-	      value = "NULL";
-
-	    if(token.empty()) continue;
-
-            auto *jep = &(jsonentry[token[0]]);
-            for(int i=1;i<(int)token.size();i++)
-            {
+          eos::common::StringConversion::ReplaceMapKey(map, "cfg.balancer",
+              "cfg.balancer.status");
+          eos::common::StringConversion::ReplaceMapKey(map, "cfg.geotagbalancer",
+              "cfg.geotagbalancer.status");
+          eos::common::StringConversion::ReplaceMapKey(map, "cfg.geobalancer",
+              "cfg.geobalancer.status");
+          eos::common::StringConversion::ReplaceMapKey(map, "cfg.groupbalancer",
+              "cfg.groupbalancer.status");
+          eos::common::StringConversion::ReplaceMapKey(map, "cfg.wfe", "cfg.wfe.status");
+          eos::common::StringConversion::ReplaceMapKey(map, "cfg.lru", "cfg.lru.status");
+          eos::common::StringConversion::ReplaceMapKey(map, "stat.health",
+              "stat.health.status");
+          eos::common::StringConversion::ReplaceMapKey(map, "balancer",
+              "balancer.status");
+          eos::common::StringConversion::ReplaceMapKey(map, "converter",
+              "converter.status");
+          eos::common::StringConversion::ReplaceMapKey(map, "geotagbalancer",
+              "geotagbalancer.status");
+          eos::common::StringConversion::ReplaceMapKey(map, "geobalancer",
+              "geobalancer.status");
+          eos::common::StringConversion::ReplaceMapKey(map, "groupbalancer",
+              "groupbalancer.status");
+
+          for (auto it = map.begin(); it != map.end(); ++it) {
+            std::vector<std::string> token;
+            eos::common::StringConversion::Tokenize(it->first, token, ".");
+            char* conv;
+            double val;
+            errno = 0;
+            val = strtod(it->second.c_str(), &conv);
+            std::string value;
+
+            if (it->second.length()) {
+              value = it->second.c_str();
+            } else {
+              value = "NULL";
+            }
+
+            if (token.empty()) {
+              continue;
+            }
+
+            auto* jep = &(jsonentry[token[0]]);
+
+            for (int i = 1; i < (int)token.size(); i++) {
               jep = &((*jep)[token[i]]);
             }
 
-	    if (errno || (!val && (conv  == it->second.c_str())) || ( (conv-it->second.c_str()) != (long long)it->second.length()))
-	    {
-	      // non numeric
+            if (errno || (!val && (conv  == it->second.c_str())) ||
+                ((conv - it->second.c_str()) != (long long)it->second.length())) {
+              // non numeric
               (*jep) = value;
-	    }
-	    else
-	    {
-	      // numeric
-	      (*jep) = val;
-	    }
-	  }
-	  jsonresult.append(jsonentry);
-	} while (1);
-	
-	if (mCmd.length())
-	{
-	  if (mSubCmd.length())
-	    json[mCmd.c_str()][mSubCmd.c_str()] = jsonresult;
-	  else
-	    json[mCmd.c_str()] = jsonresult;
-	}
-	else
-	  json["result"] = jsonresult;
-
-	std::stringstream r;
-	r << json;
-	if (mJsonCallback.length())
-	{
-	  // JSONP
-	  mResultStream = mJsonCallback;
-	  mResultStream += "([\n";
-	  mResultStream += r.str().c_str();
-	  mResultStream += "\n]);";
-	}
-	else 
-	{
-	  // JSON
-	  mResultStream = r.str().c_str();
-	}
+            } else {
+              // numeric
+              (*jep) = val;
+            }
+          }
+
+          jsonresult.append(jsonentry);
+        } while (1);
+
+        if (mCmd.length()) {
+          if (mSubCmd.length()) {
+            json[mCmd.c_str()][mSubCmd.c_str()] = jsonresult;
+          } else {
+            json[mCmd.c_str()] = jsonresult;
+          }
+        } else {
+          json["result"] = jsonresult;
+        }
+
+        std::stringstream r;
+        r << json;
+
+        if (mJsonCallback.length()) {
+          // JSONP
+          mResultStream = mJsonCallback;
+          mResultStream += "([\n";
+          mResultStream += r.str().c_str();
+          mResultStream += "\n]);";
+        } else {
+          // JSON
+          mResultStream = r.str().c_str();
+        }
+      } else {
+        mResultStream = "mgm.proc.json=";
+        mResultStream += stdJson;
       }
-      else
-      {
-	mResultStream = "mgm.proc.json=";
-	mResultStream += stdJson;
-      }
-    }
-    if (!mResultStream.endswith('\n'))
-    {
+    }
+
+    if (!mResultStream.endswith('\n')) {
       mResultStream += "\n";
     }
-    if (retc)
-    {
+
+    if (retc) {
       eos_static_err("%s (errno=%u)", stdErr.c_str(), retc);
     }
+
     mLen = mResultStream.length();
     mOffset = 0;
-  }
-  else
-  {
+  } else {
     // --------------------------------------------------------------------------
     // file based results CANNOT be sorted and don't have mFuseFormat
     // --------------------------------------------------------------------------
-    if (!mFuseFormat)
-    {
+    if (!mFuseFormat) {
       // ------------------------------------------------------------------------
       // create the stdout result
       // ------------------------------------------------------------------------
       if (!fseek(fstdout, 0, 0) &&
           !fseek(fstderr, 0, 0) &&
-          !fseek(fresultStream, 0, 0))
-      {
+          !fseek(fresultStream, 0, 0)) {
         fprintf(fresultStream, "&mgm.proc.stdout=");
-
         std::ifstream inStdout(fstdoutfilename.c_str());
         std::ifstream inStderr(fstderrfilename.c_str());
         std::string entry;
 
-        while (std::getline(inStdout, entry))
-        {
+        while (std::getline(inStdout, entry)) {
           XrdOucString sentry = entry.c_str();
           sentry += "\n";
-          if (!mFuseFormat)
-          {
+
+          if (!mFuseFormat) {
             XrdMqMessage::Seal(sentry);
           }
+
           fprintf(fresultStream, "%s", sentry.c_str());
         }
+
         // ----------------------------------------------------------------------
         // close and remove - if this fails there is nothing to recover anyway
         // ----------------------------------------------------------------------
@@ -1055,30 +908,27 @@
         // create the stderr result
         // ----------------------------------------------------------------------
         fprintf(fresultStream, "&mgm.proc.stderr=");
-        while (std::getline(inStderr, entry))
-        {
+
+        while (std::getline(inStderr, entry)) {
           XrdOucString sentry = entry.c_str();
           sentry += "\n";
           XrdMqMessage::Seal(sentry);
           fprintf(fresultStream, "%s", sentry.c_str());
         }
+
         // ----------------------------------------------------------------------
         // close and remove - if this fails there is nothing to recover anyway
         // ----------------------------------------------------------------------
         fclose(fstderr);
         fstderr = 0;
         unlink(fstderrfilename.c_str());
-
         fprintf(fresultStream, "&mgm.proc.retc=%d", retc);
         mLen = ftell(fresultStream);
         // ----------------------------------------------------------------------
         // spool the resultstream to the beginning
         // ----------------------------------------------------------------------
         fseek(fresultStream, 0, 0);
-      }
-      else
-      {
-
+      } else {
         eos_static_err("cannot seek to position 0 in result files");
       }
     }
@@ -1094,42 +944,39 @@
 
 /*----------------------------------------------------------------------------*/
 bool
-ProcCommand::KeyValToHttpTable (XrdOucString & stdOut)
-{
-  while (stdOut.replace("= ", "=\"\""))
-  {
-  }
+ProcCommand::KeyValToHttpTable(XrdOucString& stdOut)
+{
+  while (stdOut.replace("= ", "=\"\"")) {
+  }
+
   std::string stmp = stdOut.c_str();
   XrdOucTokenizer tokenizer((char*) stmp.c_str());
   const char* line;
   bool ok = true;
-
   std::vector<std::string> keys;
   std::vector < std::map < std::string, std::string >> keyvaluetable;
   std::string table;
 
-  while ((line = tokenizer.GetLine()))
-  {
-    if (strlen(line) <= 1)
+  while ((line = tokenizer.GetLine())) {
+    if (strlen(line) <= 1) {
       continue;
+    }
 
     std::map<std::string, std::string> keyval;
+
     if (eos::common::StringConversion::GetKeyValueMap(line,
-                                                      keyval,
-                                                      "=",
-                                                      " ",
-                                                      &keys))
-    {
+        keyval,
+        "=",
+        " ",
+        &keys)) {
       keyvaluetable.push_back(keyval);
-    }
-    else
-    {
+    } else {
       ok = false;
       break;
     }
   }
-  if (ok)
-  {
+
+  if (ok) {
     table +=
       R"literal(<style>
 table
