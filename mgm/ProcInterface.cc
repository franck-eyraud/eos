--- conflicted
+++ resolved
@@ -588,7 +588,7 @@
 /*----------------------------------------------------------------------------*/
 /**
  * read a part of the result stream produced during open
- * @param mOffset offset where to start
+ * @param boff offset where to start
  * @param buff buffer to store stream
  * @param blen len to return
  * @return number of bytes read
@@ -596,65 +596,33 @@
 
 /*----------------------------------------------------------------------------*/
 int
-<<<<<<< HEAD
-ProcCommand::read(XrdSfsFileOffset mOffset, char* buff, XrdSfsXferSize blen)
-=======
-ProcCommand::read (XrdSfsFileOffset boff, char* buff, XrdSfsXferSize blen)
->>>>>>> 29491691
+ProcCommand::read(XrdSfsFileOffset boff, char* buff, XrdSfsXferSize blen)
 {
   if (fresultStream) {
     // file based results go here ...
-<<<<<<< HEAD
-    if ((fseek(fresultStream, mOffset, 0)) == 0) {
-=======
-    if ((fseek(fresultStream, boff, 0)) == 0)
-    {
->>>>>>> 29491691
+    if ((fseek(fresultStream, boff, 0)) == 0) {
       size_t nread = fread(buff, 1, blen, fresultStream);
 
       if (nread > 0) {
         return nread;
-<<<<<<< HEAD
       }
     } else {
-      eos_err("seek to %llu failed\n", mOffset);
+      eos_err("seek to %llu failed\n", boff);
     }
 
     return 0;
   } else {
+    if (mLen - boff <= 0) {
+      return 0;
+    }
+
     // memory based results go here ...
-    if (((unsigned int) blen <= (mLen - mOffset))) {
-      memcpy(buff, mResultStream.c_str() + mOffset, blen);
+    if (((unsigned int) blen <= (mLen - boff))) {
+      memcpy(buff, mResultStream.c_str() + boff, blen);
       return blen;
     } else {
-      memcpy(buff, mResultStream.c_str() + mOffset, (mLen - mOffset));
-      return (mLen - mOffset);
-=======
-    }
-    else
-    {
-      eos_err("seek to %llu failed\n", boff);
-    }
-
-    return 0;
-  }
-  else
-  {
-    if (mLen - boff <= 0) {
-      return 0;
-    }
-
-    // memory based results go here ...
-    if (((unsigned int) blen <= (mLen - boff)))
-    {
-      memcpy(buff, mResultStream.c_str() + boff, blen);
-      return blen;
-    }
-    else
-    {
       memcpy(buff, mResultStream.c_str() + boff, (mLen - boff));
       return (mLen - boff);
->>>>>>> 29491691
     }
   }
 }
@@ -923,14 +891,7 @@
     }
 
     mLen = mResultStream.length();
-<<<<<<< HEAD
-    mOffset = 0;
   } else {
-=======
-  }
-  else
-  {
->>>>>>> 29491691
     // --------------------------------------------------------------------------
     // file based results CANNOT be sorted and don't have mFuseFormat
     // --------------------------------------------------------------------------
