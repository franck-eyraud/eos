// ----------------------------------------------------------------------
// File: Converter.cc
// Author: Andreas-Joachim Peters - CERN
// ----------------------------------------------------------------------

/************************************************************************
 * EOS - the CERN Disk Storage System                                   *
 * Copyright (C) 2011 CERN/Switzerland                                  *
 *                                                                      *
 * This program is free software: you can redistribute it and/or modify *
 * it under the terms of the GNU General Public License as published by *
 * the Free Software Foundation, either version 3 of the License, or    *
 * (at your option) any later version.                                  *
 *                                                                      *
 * This program is distributed in the hope that it will be useful,      *
 * but WITHOUT ANY WARRANTY; without even the implied warranty of       *
 * MERCHANTABILITY or FITNESS FOR A PARTICULAR PURPOSE.  See the        *
 * GNU General Public License for more details.                         *
 *                                                                      *
 * You should have received a copy of the GNU General Public License    *
 * along with this program.  If not, see <http://www.gnu.org/licenses/>.*
 ************************************************************************/

/*----------------------------------------------------------------------------*/
#include "mgm/Converter.hh"
#include "mgm/XrdMgmOfs.hh"
#include "mgm/FsView.hh"
#include "mgm/XrdMgmOfsDirectory.hh"
#include "common/StringConversion.hh"
#include "common/FileId.hh"
#include "common/LayoutId.hh"
/*----------------------------------------------------------------------------*/
#include "XrdSys/XrdSysTimer.hh"
#include "XrdSys/XrdSysError.hh"
#include "XrdOuc/XrdOucTrace.hh"
#include "Xrd/XrdScheduler.hh"
/*----------------------------------------------------------------------------*/
extern XrdSysError gMgmOfsEroute;
extern XrdOucTrace gMgmOfsTrace;
/*----------------------------------------------------------------------------*/
#define _STR(x) #x
#define STR(x) _STR(x)
#define SDUID STR(DAEMONUID)
#define SDGID STR(DAEMONGID)

/*----------------------------------------------------------------------------*/
EOSMGMNAMESPACE_BEGIN

XrdSysMutex eos::mgm::Converter::gSchedulerMutex;
XrdScheduler* eos::mgm::Converter::gScheduler;
XrdSysMutex eos::mgm::Converter::gConverterMapMutex;
std::map<std::string, Converter*> eos::mgm::Converter::gConverterMap;

/*----------------------------------------------------------------------------*/
ConverterJob::ConverterJob (eos::common::FileId::fileid_t fid,
                            const char* conversionlayout,
                            std::string &convertername)
: mFid (fid),
mConversionLayout (conversionlayout),
mConverterName (convertername)
/*----------------------------------------------------------------------------*/
/*
 * @brief Constructor of a conversion job
 * 
 * @param fid file id of the file to convert
 * @param conversionlayout string describing the conversion layout to use
 * @param convertername to be used
 */
/*----------------------------------------------------------------------------*/
{
  mProcPath = gOFS->MgmProcConversionPath.c_str();
  mProcPath += "/";
  char xfid[20];
  snprintf(xfid, sizeof (xfid), "%016llx", (long long) mFid);
  mProcPath += xfid;
  mProcPath += ":";
  mProcPath += conversionlayout;
}

/*----------------------------------------------------------------------------*/
void
ConverterJob::DoIt ()
/*----------------------------------------------------------------------------*/
/*
 * @brief run a third-party conversion transfer
 * 
 */
/*----------------------------------------------------------------------------*/
{
  eos::common::Mapping::VirtualIdentity rootvid;
  eos::common::Mapping::Root(rootvid);
  XrdOucErrInfo error;

  eos_static_info("msg=\"start tpc job\" fxid=%016x layout=%s proc_path=%s",
                  mFid, mConversionLayout.c_str(), mProcPath.c_str());
  XrdSysTimer sleeper;

  eos::IFileMD* fmd = 0;
  eos::IContainerMD* cmd = 0;
  uid_t owner_uid = 0;
  gid_t owner_gid = 0;
  unsigned long long size = 0;
  eos::IContainerMD::XAttrMap attrmap;

  XrdOucString sourceChecksum;
  XrdOucString sourceAfterChecksum;
  XrdOucString sourceSize;
  Converter* startConverter = 0;
  Converter* stopConverter = 0;
  {
    XrdSysMutexHelper cLock(Converter::gConverterMapMutex);
    startConverter = Converter::gConverterMap[mConverterName];
  }

  {
    eos::common::RWMutexReadLock nsLock(gOFS->eosViewRWMutex);
    try
    {
      fmd = gOFS->eosFileService->getFileMD(mFid);
      owner_uid = fmd->getCUid();
      owner_gid = fmd->getCGid();
      size = fmd->getSize();
      mSourcePath = gOFS->eosView->getUri(fmd);
      eos::common::Path cPath(mSourcePath.c_str());
      cmd = gOFS->eosView->getContainer(cPath.GetParentPath());
      cmd = gOFS->eosView->getContainer(gOFS->eosView->getUri(cmd));

      XrdOucErrInfo error;
      // load the attributes
      gOFS->_attr_ls(gOFS->eosView->getUri(cmd).c_str(), error, rootvid, 0,
		     attrmap, false, true);

      // get the checksum string if defined
      for (unsigned int i = 0;
        i < eos::common::LayoutId::GetChecksumLen(fmd->getLayoutId()); i++)
      {
        char hb[3];
        sprintf(hb, "%02x", (unsigned char) (fmd->getChecksum().getDataPadded(i)));
        sourceChecksum += hb;
      }

      // get the size string
      eos::common::StringConversion::GetSizeString(sourceSize,
                                                   (unsigned long long) fmd->getSize());

      std::string conversionattribute = "sys.conversion.";
      conversionattribute += mConversionLayout.c_str();
      XrdOucString lEnv;
      const char* val = 0;
      if (attrmap.count(mConversionLayout.c_str()))
      {
        // conversion layout can either point to a conversion attribute definition in the parent directory
        val = eos::common::LayoutId::GetEnvFromConversionIdString(
            lEnv, attrmap[mConversionLayout.c_str()].c_str());
      }
      else
      {
        // or can be directly a hexadecimal layout representation or env representation
        val =
          eos::common::LayoutId::GetEnvFromConversionIdString(lEnv, mConversionLayout.c_str());
      }

      if (val)
      {
        mTargetCGI = val;
      }
    }
    catch (eos::MDException &e)
    {
      errno = e.getErrno();
      eos_static_err("fid=%016x errno=%d msg=\"%s\"\n",
                     mFid, e.getErrno(), e.getMessage().str().c_str());
    }
  }

  bool success = false;
  if (mTargetCGI.length())
  {
    // -------------------------------------------------------------------------
    // this is properly defined job
    // -------------------------------------------------------------------------
    eos_static_info("msg=\"conversion layout correct\" fxid=%016x cgi=\"%s\"",
                    mFid, mTargetCGI.c_str());

    // -------------------------------------------------------------------------
    // prepare the TPC copy job
    // -------------------------------------------------------------------------
    XrdCl::PropertyList properties;
    XrdCl::PropertyList result;

    if (size)
    {
      // non-empty files run with TPC
      properties.Set("thirdParty", "only");
    }

    properties.Set("force", true);
    properties.Set("posc", false);
    properties.Set("coerce", false);

    std::string source = mSourcePath.c_str();
    std::string target = mProcPath.c_str();
<<<<<<< HEAD
    std::string cgi = "eos.ruid=2&eos.rgid=2&";
=======

    std::string cgi = "eos.ruid=" SDUID "&eos.rgid=" SDGID "&";
>>>>>>> bff9cf6f
    cgi += mTargetCGI.c_str();
    cgi += "&eos.app=converter";
    cgi += "&eos.targetsize=";
    cgi += sourceSize.c_str();

    if (sourceChecksum.length())
    {
      cgi += "&eos.checksum=";
      cgi += sourceChecksum.c_str();
    }
    
    XrdCl::URL url_src;
    url_src.SetProtocol("root");
    url_src.SetHostName("localhost");
    url_src.SetUserName("root");
    url_src.SetParams("eos.app=converter");
    url_src.SetParams("eos.ruid=0&eos.rgid=0");
    url_src.SetPath(source);

    XrdCl::URL url_trg;    
    url_trg.SetProtocol("root");
    url_trg.SetHostName("localhost");
    url_trg.SetUserName("root");
    url_trg.SetParams(cgi);
    url_trg.SetPath(target);
        
    properties.Set("source", url_src);
    properties.Set("target", url_trg);
    properties.Set("sourceLimit", (uint16_t) 1);
    properties.Set("chunkSize", (uint32_t) (4 * 1024 * 1024));
    properties.Set("parallelChunks", (uint8_t) 1);

    XrdCl::CopyProcess lCopyProcess;
    lCopyProcess.AddJob(properties, &result);

    XrdCl::XRootDStatus lTpcPrepareStatus = lCopyProcess.Prepare();
    eos_static_info("[tpc]: %s=>%s %s",
                    url_src.GetURL().c_str(),
                    url_trg.GetURL().c_str(),
                    lTpcPrepareStatus.ToStr().c_str());

    if (lTpcPrepareStatus.IsOK())
    {
      XrdCl::XRootDStatus lTpcStatus = lCopyProcess.Run(0);
      eos_static_info("[tpc]: %s %d", lTpcStatus.ToStr().c_str(), lTpcStatus.IsOK());
      success = lTpcStatus.IsOK();
    }
    else
    {
      success = false;
    }
  }
  else
  {
    // -------------------------------------------------------------------------
    // this is a crappy defined job
    // -------------------------------------------------------------------------
    eos_static_err("msg=\"conversion layout definition wrong\" fxid=%016x layout=%s",
                   mFid, mConversionLayout.c_str());
    success = false;
  }

  // ---------------------------------------------------------------------------
  // check if the file is still the same on source side
  // ---------------------------------------------------------------------------
  {
    eos::common::RWMutexReadLock nsLock(gOFS->eosViewRWMutex);
    try
    {
      fmd = gOFS->eosFileService->getFileMD(mFid);

      // get the checksum string if defined
      for (unsigned int i = 0;
        i < eos::common::LayoutId::GetChecksumLen(fmd->getLayoutId()); i++)
      {
        char hb[3];
        sprintf(hb, "%02x", (unsigned char) (fmd->getChecksum().getDataPadded(i)));
        sourceAfterChecksum += hb;
      }
    }
    catch (eos::MDException &e)
    {
      errno = e.getErrno();
      eos_static_err("fid=%016x errno=%d msg=\"%s\"\n",
                     mFid, e.getErrno(), e.getMessage().str().c_str());
    }

    if (sourceChecksum != sourceAfterChecksum)
    {
      success = false;
      eos_static_err("fid=%016x conversion failed since file was modified",
                     mFid);
    }
  }

  eos_static_info("msg=\"stop tpc job\" fxid=%016x layout=%s",
                  mFid, mConversionLayout.c_str());

  {
    // -------------------------------------------------------------------------
    // we can only call-back to the Converter object if it wasn't 
    // destroyed/recreated in the mean-while
    // -------------------------------------------------------------------------

    XrdSysMutexHelper cLock(Converter::gConverterMapMutex);
    stopConverter = Converter::gConverterMap[mConverterName];
    if (startConverter && (startConverter == stopConverter))
    {
      stopConverter->GetSignal()->Signal();
      stopConverter->DecActiveJobs();
    }
  }


  if (success)
  {
    // -------------------------------------------------------------------------
    // we merge the conversion entry
    // -------------------------------------------------------------------------

    if (!gOFS->merge(mProcPath.c_str(),
                     mSourcePath.c_str(),
                     error,
                     rootvid))
    {
      eos_static_info("msg=\"deleted processed conversion job entry\" name=\"%s\"",
                      mConversionLayout.c_str());
      gOFS->MgmStats.Add("ConversionDone", owner_uid, owner_gid, 1);
    }
    else
    {
      eos_static_err("msg=\"failed to remove failed conversion job entry\" name=\"%s\"",
                     mConversionLayout.c_str());
      gOFS->MgmStats.Add("ConversionFailed", owner_uid, owner_gid, 1);
    }
  }
  else
  {
    // -------------------------------------------------------------------------
    // we set owner nobody to indicate that this is a failed/faulty entry
    // -------------------------------------------------------------------------
    if (!gOFS->_rem(mProcPath.c_str(),
                    error,
                    rootvid,
                    (const char*) 0))
    {
      eos_static_info("msg=\"removed failed conversion entry\" name=\"%s\"",
                      mConversionLayout.c_str());
    }
    else
    {

      eos_static_err("msg=\"failed to removefailed conversion job entry\" name=\"%s\"",
                     mConversionLayout.c_str());
    }
    gOFS->MgmStats.Add("ConversionFailed", owner_uid, owner_gid, 1);
  }


  delete this;
}

/*----------------------------------------------------------------------------*/
Converter::Converter (const char* spacename)
/*----------------------------------------------------------------------------*/
/**
 * @brief Constructor by space name
 * 
 * @param spacename name of the associated space
 */
/*----------------------------------------------------------------------------*/
{
  mSpaceName = spacename;
  XrdSysMutexHelper sLock(gSchedulerMutex);
  if (!gScheduler)
  {
    gScheduler = new XrdScheduler(&gMgmOfsEroute, &gMgmOfsTrace, 2, 128, 64);
    gScheduler->Start();
  }

  {

    XrdSysMutexHelper cLock(Converter::gConverterMapMutex);
    // store this object in the converter map for callbask
    gConverterMap[spacename] = this;
  }

  mActiveJobs = 0;

  XrdSysThread::Run(&mThread,
                    Converter::StaticConverter,
                    static_cast<void *> (this),
                    XRDSYSTHREAD_HOLD,
                    "Converter Thread");
}

/*----------------------------------------------------------------------------*/
void
Converter::Stop ()
/*----------------------------------------------------------------------------*/
/**
 * @brief thread stop function
 */
/*---------------------- ------------------------------------------------------*/
{
  XrdSysThread::Cancel(mThread);
}

/*----------------------------------------------------------------------------*/
Converter::~Converter ()
/*----------------------------------------------------------------------------*/
/**
 * @brief Destructor
 */
/*----------------------------------------------------------------------------*/
{
  Stop();

  {
    XrdSysThread::Join(mThread, NULL);
  }

  {
    XrdSysMutexHelper cLock(Converter::gConverterMapMutex);
    gConverterMap[mSpaceName] = 0;
  }
}

/*----------------------------------------------------------------------------*/
void*
Converter::StaticConverter (void* arg)
/*----------------------------------------------------------------------------*/
/**
 * @brief Static thread startup function calling Convert
 */
/*----------------------------------------------------------------------------*/
{

  return reinterpret_cast<Converter*> (arg)->Convert();
}

/*----------------------------------------------------------------------------*/
void*
Converter::Convert (void)
/*----------------------------------------------------------------------------*/
/**
 * @brief eternal loop trying to run conversion jobs
 *
 */
/*----------------------------------------------------------------------------*/
{
  eos::common::Mapping::VirtualIdentity rootvid;
  eos::common::Mapping::Root(rootvid);
  XrdOucErrInfo error;
  XrdSysThread::SetCancelOn();
  // ---------------------------------------------------------------------------
  // wait that the namespace is initialized
  // ---------------------------------------------------------------------------
  bool go = false;
  do
  {
    XrdSysThread::SetCancelOff();
    {
      XrdSysMutexHelper(gOFS->InitializationMutex);
      if (gOFS->Initialized == gOFS->kBooted)
      {
        go = true;
      }
    }
    XrdSysThread::SetCancelOn();
    XrdSysTimer sleeper;
    sleeper.Wait(1000);
  }
  while (!go);

  XrdSysTimer sleeper;
  sleeper.Snooze(10);

  // ---------------------------------------------------------------------------
  // Reset old jobs pending from service restart/crash
  // ---------------------------------------------------------------------------
  ResetJobs();

  // ---------------------------------------------------------------------------
  // loop forever until cancelled
  // ---------------------------------------------------------------------------

  // the conversion fid set points from file id to conversion attribute name in 
  // the parent container of the fid

  std::map<eos::common::FileId::fileid_t, std::string> lConversionFidMap;

  while (1)
  {
    bool IsSpaceConverter = true;
    bool IsMaster = true;

    int lSpaceTransfers = 0;
    //    int lSpaceTransferRate = 0; => currently not used

    XrdSysThread::SetCancelOff();
    {
      // -----------------------------------------------------------------------
      // extract the current settings if conversion enabled and how many 
      // conversion jobs should run
      // -----------------------------------------------------------------------
      eos::common::RWMutexReadLock lock(FsView::gFsView.ViewMutex);

      std::set<FsGroup*>::const_iterator git;
      if (!FsView::gFsView.mSpaceGroupView.count(mSpaceName.c_str()))
        break;

      if (FsView::gFsView.mSpaceView[mSpaceName.c_str()]->\
 GetConfigMember("converter") == "on")
        IsSpaceConverter = true;
      else
        IsSpaceConverter = false;

      lSpaceTransfers =
        atoi(FsView::gFsView.mSpaceView[mSpaceName.c_str()]->GetConfigMember("converter.ntx").c_str());
      // lSpaceTransferRate = atoi(FsView::gFsView.mSpaceView[mSpaceName.c_str()]->
      // GetConfigMember("converter.rate").c_str());
    }

    IsMaster = gOFS->MgmMaster.IsMaster();

    if (IsMaster && IsSpaceConverter)
    {
      if (!lConversionFidMap.size())
      {
        XrdMgmOfsDirectory dir;
        int listrc = 0;
        // fill the conversion queue with the existing entries
        listrc = dir.open(gOFS->MgmProcConversionPath.c_str(),
                          rootvid,
                          (const char*) 0);
        if (listrc == SFS_OK)
        {
          const char* val;
          while ((val = dir.nextEntry()))
          {
            XrdOucString sfxid = val;
            if ((sfxid == ".") ||
                (sfxid == ".."))
            {
              continue;
            }
            XrdOucString fxid;
            XrdOucString conversionattribute;

            eos_static_info("name=\"%s\"", sfxid.c_str());

            std::string lFullConversionFilePath =
              gOFS->MgmProcConversionPath.c_str();
            lFullConversionFilePath += "/";
            lFullConversionFilePath += val;
            struct stat buf;

            if (gOFS->_stat(lFullConversionFilePath.c_str(), &buf, error, rootvid, ""))
            {
              continue;
            }

            if ((buf.st_uid != 0) /* this is a failed or scheduled entry */)
            {
              continue;
            }


            if (eos::common::StringConversion::SplitKeyValue(sfxid, fxid, conversionattribute) &&
                (eos::common::FileId::Hex2Fid(fxid.c_str())) &&
                (fxid.length() == 16))
            {
              if (conversionattribute.beginswith(mSpaceName.c_str()))
              {
                // -----------------------------------------------------------
                // this is a valid entry like <fxid>:<attribute>
                // we add it to the set
                // if <attribute> starts with our space name!
                // -----------------------------------------------------------
                lConversionFidMap[eos::common::FileId::Hex2Fid(fxid.c_str())] =
                  conversionattribute.c_str();

                // -------------------------------------------------------------------------
                // we set owner admin to indicate that this is a scheduled entry
                // -------------------------------------------------------------------------
                if (!gOFS->_chown(lFullConversionFilePath.c_str(),
                                  3,
                                  4,
                                  error,
                                  rootvid,
                                  (const char*) 0))
                {
                  eos_static_info("msg=\"tagged scheduled conversion entry with owner admin\" name=\"%s\"",
                                  conversionattribute.c_str());
                }
                else
                {

                  eos_static_err("msg=\"failed to tag with owner admin scheduled conversion job entry\" name=\"%s\"",
                                 conversionattribute.c_str());
                }
              }
            }
            else
            {
              eos_static_warning("split=%d fxid=%llu fxid=|%s|length=%u", eos::common::StringConversion::SplitKeyValue(sfxid, fxid, conversionattribute), eos::common::FileId::Hex2Fid(fxid.c_str()), fxid.c_str(), fxid.length());

              // this is an invalid entry not following the <key(016x)>:<value> syntax

              // this is an invalid entry we just remove it
              if (!gOFS->_rem(lFullConversionFilePath.c_str(),
                              error,
                              rootvid,
                              (const char*) 0))
              {
                eos_static_warning("msg=\"deleted invalid conversion entry\" name=\"%s\"", val);
              }
            }
          }
          dir.close();

        }
        else
        {
          eos_static_err("msg=\"failed to list conversion directory\" path=\"%s\"",
                         gOFS->MgmProcConversionPath.c_str());
        }
      }
      eos_static_info("converter is enabled ntx=%d nqueued=%d",
                      lSpaceTransfers,
                      lConversionFidMap.size());
    }
    else
    {
      lConversionFidMap.clear();
      if (IsMaster)
        eos_static_debug("converter is disabled");
      else
        eos_static_debug("converter is in slave mode");
    }

    // -------------------------------------------------------------------------
    // Schedule some conversion jobs if any 
    // -------------------------------------------------------------------------
    int nschedule = lSpaceTransfers - mActiveJobs;
    for (int i = 0; i < nschedule; i++)
    {

      if (lConversionFidMap.size())
      {
        auto it = lConversionFidMap.begin();
        ConverterJob* job = new ConverterJob(it->first,
                                             it->second.c_str(),
                                             mSpaceName);
        // use the global shared scheduler
        XrdSysMutexHelper sLock(gSchedulerMutex);
        gScheduler->Schedule((XrdJob*) job);
        IncActiveJobs();
        // remove the entry from the conversion map
        lConversionFidMap.erase(lConversionFidMap.begin());
      }
      else
      {
        break;
      }
    }

    XrdSysThread::SetCancelOn();
    // -------------------------------------------------------------------------
    // Let some time pass or wait for a notification
    // -------------------------------------------------------------------------
    mDoneSignal.Wait(10);

    XrdSysThread::CancelPoint();
  }
  return 0;
}

/*----------------------------------------------------------------------------*/
void
Converter::PublishActiveJobs ()
/*----------------------------------------------------------------------------*/
/**
 * @brief publish the active job number in the space view
 *
 */
/*----------------------------------------------------------------------------*/
{
  eos::common::RWMutexReadLock lock(FsView::gFsView.ViewMutex);
  char sactive[256];
  snprintf(sactive, sizeof (sactive) - 1, "%lu", mActiveJobs);
  FsView::gFsView.mSpaceView[mSpaceName.c_str()]->SetConfigMember
    ("stat.converter.active",
     sactive,
     true,
     "/eos/*/mgm",
     true);
}

/*----------------------------------------------------------------------------*/
void
Converter::ResetJobs ()
/*----------------------------------------------------------------------------*/
/**
 * @brief publish the active job number in the space view
 *
 */
/*----------------------------------------------------------------------------*/
{
  eos::common::Mapping::VirtualIdentity rootvid;
  eos::common::Mapping::Root(rootvid);
  XrdOucErrInfo error;

  XrdMgmOfsDirectory dir;
  int listrc = dir.open(gOFS->MgmProcConversionPath.c_str(),
                        rootvid,
                        (const char*) 0);
  if (listrc == SFS_OK)
  {
    const char* val;
    while ((val = dir.nextEntry()))
    {
      XrdOucString sfxid = val;
      if ((sfxid == ".") ||
          (sfxid == ".."))
      {
        continue;
      }

      std::string lFullConversionFilePath =
        gOFS->MgmProcConversionPath.c_str();
      lFullConversionFilePath += "/";
      lFullConversionFilePath += val;

      if (!gOFS->_chown(lFullConversionFilePath.c_str(),
                        0,
                        0,
                        error,
                        rootvid,
                        (const char*) 0))
      {
        eos_static_info("msg=\"reset scheduled conversion entry with owner root\" name=\"%s\"",
                        lFullConversionFilePath.c_str());
      }
      else
      {

        eos_static_err("msg=\"failed to reset with owner root scheduled old job entry\" name=\"%s\"",
                       lFullConversionFilePath.c_str());
      }
    }
  }
  dir.close();
}
EOSMGMNAMESPACE_END<|MERGE_RESOLUTION|>--- conflicted
+++ resolved
@@ -37,12 +37,11 @@
 /*----------------------------------------------------------------------------*/
 extern XrdSysError gMgmOfsEroute;
 extern XrdOucTrace gMgmOfsTrace;
-/*----------------------------------------------------------------------------*/
+
 #define _STR(x) #x
 #define STR(x) _STR(x)
 #define SDUID STR(DAEMONUID)
 #define SDGID STR(DAEMONGID)
-
 /*----------------------------------------------------------------------------*/
 EOSMGMNAMESPACE_BEGIN
 
@@ -200,12 +199,7 @@
 
     std::string source = mSourcePath.c_str();
     std::string target = mProcPath.c_str();
-<<<<<<< HEAD
-    std::string cgi = "eos.ruid=2&eos.rgid=2&";
-=======
-
     std::string cgi = "eos.ruid=" SDUID "&eos.rgid=" SDGID "&";
->>>>>>> bff9cf6f
     cgi += mTargetCGI.c_str();
     cgi += "&eos.app=converter";
     cgi += "&eos.targetsize=";
