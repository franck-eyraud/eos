--- conflicted
+++ resolved
@@ -755,7 +755,6 @@
                                                                     (unsigned long long) pVid->gid);
                 cgi += "&eos.app=filecopy";
 
-<<<<<<< HEAD
                 if ((option.find("c")) != STR_NPOS)
                 {
                   char clonetime[256];
@@ -763,21 +762,6 @@
                   cgi += clonetime;
                 }
 
-                lTPCJob.source.SetProtocol("root");
-                lTPCJob.source.SetHostName("localhost");
-                lTPCJob.source.SetUserName("root");
-                lTPCJob.source.SetParams(cgi);
-                lTPCJob.target.SetProtocol("root");
-                lTPCJob.target.SetHostName("localhost");
-                lTPCJob.target.SetUserName("root");
-                lTPCJob.target.SetParams(cgi);
-                lTPCJob.source.SetPath(source);
-                lTPCJob.target.SetPath(target);
-                lTPCJob.sourceLimit = 1;
-                lTPCJob.checkSumPrint = false;
-                lTPCJob.chunkSize = 4 * 1024 * 1024;
-                lTPCJob.parallelChunks = 1;
-=======
                 XrdCl::URL url_src;
                 url_src.SetProtocol("root");
                 url_src.SetHostName("localhost");
@@ -797,11 +781,9 @@
                 properties.Set("sourceLimit", (uint16_t) 1);
                 properties.Set("chunkSize", (uint32_t)(4 * 1024 * 1024));
                 properties.Set("parallelChunks", (uint8_t) 1);
->>>>>>> 6bcb043f
 
                 XrdCl::CopyProcess lCopyProcess;
                 lCopyProcess.AddJob(properties, &result);
-
                 XrdCl::XRootDStatus lTpcPrepareStatus = lCopyProcess.Prepare();
                 eos_static_info("[tpc]: %s=>%s %s",
                                 url_src.GetURL().c_str(),
