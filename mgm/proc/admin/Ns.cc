--- conflicted
+++ resolved
@@ -26,7 +26,8 @@
 #include "mgm/XrdMgmOfs.hh"
 #include "mgm/Quota.hh"
 #include "common/LinuxMemConsumption.hh"
-
+#include "namespace/interface/IChLogFileMDSvc.hh"
+#include "namespace/interface/IChLogContainerMDSvc.hh"
 /*----------------------------------------------------------------------------*/
 
 EOSMGMNAMESPACE_BEGIN
@@ -158,7 +159,6 @@
   }
 
 #endif
-<<<<<<< HEAD
 
   if ((mSubCmd != "mutex") && (mSubCmd != "compact")) {
     XrdOucString option = pOpaque->Get("mgm.option");
@@ -216,10 +216,10 @@
     // current namespace ids
     XrdOucString currentfidstring;
     XrdOucString currentcidstring;
-    eos::common::StringConversion::GetReadableSizeString(currentfidstring,
-        (unsigned long long)fid_now, "");
-    eos::common::StringConversion::GetReadableSizeString(currentcidstring,
-        (unsigned long long)cid_now, "");
+    eos::common::StringConversion::GetSizeString(currentfidstring,
+        (unsigned long long)fid_now);
+    eos::common::StringConversion::GetSizeString(currentcidstring,
+        (unsigned long long)cid_now);
     // statistic for the memory usage
     eos::common::LinuxMemConsumption::linux_mem_t mem;
 
@@ -246,8 +246,13 @@
         boottime = gOFS->InitializationTime;
       }
     }
-    double avg = 0;
-    double sigma = 0;
+    char slatencyf[1024];
+    char slatencyd[1024];
+    snprintf(slatencyf, sizeof(slatencyf) - 1, "%ld", (long int)statf.st_size -
+             dynamic_cast<eos::IChLogFileMDSvc*>(gOFS->eosFileService)->getFollowOffset());
+    snprintf(slatencyd, sizeof(slatencyd) - 1, "%ld", (long int)statd.st_size -
+             dynamic_cast<eos::IChLogContainerMDSvc*>
+             (gOFS->eosDirectoryService)->getFollowOffset());
 
     if (!monitoring) {
       stdOut += "# ------------------------------------------------------------------------------------\n";
@@ -274,10 +279,11 @@
       stdOut += "\n";
 
       if (!gOFS->MgmMaster.IsMaster()) {
-        char slatency[1024];
-        snprintf(slatency, sizeof(slatency) - 1, "%.02f += %.02f ms", avg, sigma);
-        stdOut += "ALL      Namespace Latency                ";
-        stdOut += slatency;
+        stdOut += "ALL      Namespace Latency Files          ";
+        stdOut += slatencyf;
+        stdOut += "\n";
+        stdOut += "ALL      Namespace Latency Directories    ";
+        stdOut += slatencyd;
         stdOut += "\n";
       }
 
@@ -384,15 +390,11 @@
       stdOut += "uid=all gid=all ns.boot.time=";
       stdOut += (int) boottime;
       stdOut += "\n";
-      stdOut += "uid=all gid=all ns.latency.avg=";
-      char savg[1024];
-      snprintf(savg, sizeof(savg) - 1, "%.02f", avg);
-      stdOut += savg;
-      stdOut += "\n";
-      stdOut += "uid=all gid=all ns.latency.sig=";
-      char ssig[1024];
-      snprintf(ssig, sizeof(ssig) - 1, "%.02f", sigma);
-      stdOut += ssig;
+      stdOut += "uid=all gid=all ns.latency.files=";
+      stdOut += slatencyf;
+      stdOut += "\n";
+      stdOut += "uid=all gid=all ns.latency.dirs=";
+      stdOut += slatencyd;
       stdOut += "\n";
       stdOut += "uid=all gid=all ";
       gOFS->MgmMaster.PrintOut(stdOut);
@@ -576,428 +578,6 @@
   }
 
   return SFS_OK;
-=======
- if ((mSubCmd != "mutex") && (mSubCmd != "compact"))
- {
-   XrdOucString option = pOpaque->Get("mgm.option");
-   bool details = false;
-   bool monitoring = false;
-   bool numerical = false;
-   if ((option.find("a") != STR_NPOS))
-     details = true;
-   if ((option.find("m") != STR_NPOS))
-     monitoring = true;
-   if ((option.find("n") != STR_NPOS))
-     numerical = true;
-
-   eos_info("ns stat");
-   unsigned long long f = (unsigned long long) gOFS->eosFileService->getNumFiles();
-   unsigned long long d = (unsigned long long) gOFS->eosDirectoryService->getNumContainers();
-   eos::common::FileId::fileid_t fid_now=gOFS->eosFileService->getFirstFreeId();
-   eos::common::FileId::fileid_t cid_now=gOFS->eosDirectoryService->getFirstFreeId();
-
-   char files[1024];
-   sprintf(files, "%llu", f);
-   char dirs[1024];
-   sprintf(dirs, "%llu", d);
-
-   // stat the size of the changelog files
-   struct stat statf;
-   struct stat statd;
-   memset(&statf, 0, sizeof (struct stat));
-   memset(&statd, 0, sizeof (struct stat));
-   XrdOucString clfsize;
-   XrdOucString cldsize;
-   XrdOucString clfratio;
-   XrdOucString cldratio;
-   XrdOucString sizestring;
-
-   // statistic for the changelog files
-   if ((!::stat(gOFS->MgmNsFileChangeLogFile.c_str(), &statf)) && (!::stat(gOFS->MgmNsDirChangeLogFile.c_str(), &statd)))
-   {
-     eos::common::StringConversion::GetReadableSizeString(clfsize, (unsigned long long) statf.st_size, "B");
-     eos::common::StringConversion::GetReadableSizeString(cldsize, (unsigned long long) statd.st_size, "B");
-     eos::common::StringConversion::GetReadableSizeString(clfratio, (unsigned long long) f ? (1.0 * statf.st_size) / f : 0, "B");
-     eos::common::StringConversion::GetReadableSizeString(cldratio, (unsigned long long) d ? (1.0 * statd.st_size) / d : 0, "B");
-   }
-
-   // current namespace ids
-   XrdOucString currentfidstring;
-   XrdOucString currentcidstring;
-
-   eos::common::StringConversion::GetSizeString(currentfidstring, (unsigned long long)fid_now);
-   eos::common::StringConversion::GetSizeString(currentcidstring, (unsigned long long)cid_now);
-
-   // statistic for the memory usage
-   eos::common::LinuxMemConsumption::linux_mem_t mem;
-
-   if (!eos::common::LinuxMemConsumption::GetMemoryFootprint(mem))
-   {
-     stdErr += "failed to get the memory usage information\n";
-   }
-
-   eos::common::LinuxStat::linux_stat_t pstat;
-
-   if (!eos::common::LinuxStat::GetStat(pstat))
-   {
-     stdErr += "failed to get the process stat information\n";
-   }
-
-   XrdOucString bootstring;
-   time_t boottime;
-   
-   {
-     XrdSysMutexHelper lock(gOFS->InitializationMutex);
-     bootstring = gOFS->gNameSpaceState[gOFS->Initialized];
-     boottime = 0;
-     if (bootstring == "booting")
-     {
-       boottime = (time(NULL) - gOFS->InitializationTime);
-     }
-     else
-     {
-       boottime = gOFS->InitializationTime;
-     }
-   }
-
-   char slatencyf[1024];
-   char slatencyd[1024];
-
-   snprintf(slatencyf, sizeof (slatencyf) - 1, "%ld", (long int)statf.st_size - gOFS->eosFileService->getFollowOffset());
-   snprintf(slatencyd, sizeof (slatencyd) - 1, "%ld", (long int)statd.st_size - gOFS->eosDirectoryService->getFollowOffset());
-   
-   if (!monitoring)
-   {
-     stdOut += "# ------------------------------------------------------------------------------------\n";
-     stdOut += "# Namespace Statistic\n";
-     stdOut += "# ------------------------------------------------------------------------------------\n";
-
-     stdOut += "ALL      Files                            ";
-     stdOut += files;
-     stdOut += " [";
-     stdOut += bootstring;
-     stdOut += "] (";
-     stdOut += (int) boottime;
-     stdOut += "s)";
-     stdOut += "\n";
-
-     stdOut += "ALL      Directories                      ";
-     stdOut += dirs;
-     stdOut += "\n";
-     stdOut += "# ....................................................................................\n";
-     stdOut += "ALL      Compactification                 ";
-     gOFS->MgmMaster.PrintOutCompacting(stdOut);
-     stdOut += "\n";
-     stdOut += "# ....................................................................................\n";
-     stdOut += "ALL      Replication                      ";
-     gOFS->MgmMaster.PrintOut(stdOut);
-     stdOut += "\n";
-     if (!gOFS->MgmMaster.IsMaster())
-     {
-       stdOut += "ALL      Namespace Latency Files          ";
-       stdOut += slatencyf;
-       stdOut += "\n";
-       stdOut += "ALL      Namespace Latency Directories    ";
-       stdOut += slatencyd;
-       stdOut += "\n";
-     }
-     stdOut += "# ....................................................................................\n";
-     stdOut += "ALL      File Changelog Size              ";
-     stdOut += clfsize;
-     stdOut += "\n";
-     stdOut += "ALL      Dir  Changelog Size              ";
-     stdOut += cldsize;
-     stdOut += "\n";
-     stdOut += "# ....................................................................................\n";
-     stdOut += "ALL      avg. File Entry Size             ";
-     stdOut += clfratio;
-     stdOut += "\n";
-     stdOut += "ALL      avg. Dir  Entry Size             ";
-     stdOut += cldratio;
-     stdOut += "\n";
-     stdOut += "# ------------------------------------------------------------------------------------\n";
-     stdOut += "ALL      files created since boot         ";
-     stdOut += (int)(fid_now - gOFS->BootFileId);
-     stdOut += "\n";
-     stdOut += "ALL      container created since boot     ";
-     stdOut += (int)(cid_now - gOFS->BootContainerId);
-     stdOut += "\n";
-     stdOut += "# ------------------------------------------------------------------------------------\n";
-     stdOut += "ALL      current file id                  ";
-     stdOut += currentfidstring;
-     stdOut += "\n";
-     stdOut += "ALL      current container id             ";
-     stdOut += currentcidstring;
-     stdOut += "\n";
-     stdOut += "# ------------------------------------------------------------------------------------\n";
-     stdOut += "ALL      memory virtual                   ";
-     stdOut += eos::common::StringConversion::GetReadableSizeString(sizestring, (unsigned long long) mem.vmsize, "B");
-     stdOut += "\n";
-     stdOut += "ALL      memory resident                  ";
-     stdOut += eos::common::StringConversion::GetReadableSizeString(sizestring, (unsigned long long) mem.resident, "B");
-     stdOut += "\n";
-     stdOut += "ALL      memory share                     ";
-     stdOut += eos::common::StringConversion::GetReadableSizeString(sizestring, (unsigned long long) mem.share, "B");
-     stdOut += "\n";
-     if (pstat.vsize > gOFS->LinuxStatsStartup.vsize)
-     {
-       stdOut += "ALL      memory growths                   ";
-       stdOut += eos::common::StringConversion::GetReadableSizeString(sizestring, (unsigned long long) (pstat.vsize - gOFS->LinuxStatsStartup.vsize), "B");
-       stdOut += "\n";
-     }
-     else
-     {
-       stdOut += "ALL      memory growths                  -";
-       stdOut += eos::common::StringConversion::GetReadableSizeString(sizestring, (unsigned long long) (-pstat.vsize + gOFS->LinuxStatsStartup.vsize), "B");
-       stdOut += "\n";
-     }
-     stdOut += "ALL      threads                          ";
-     stdOut += eos::common::StringConversion::GetSizeString(sizestring, (unsigned long long) pstat.threads);
-     stdOut += "\n";
-     stdOut += "ALL      uptime                           ";
-     stdOut += (int)(time(NULL)-gOFS->StartTime);
-     stdOut += "\n";
-
-     stdOut += "# ------------------------------------------------------------------------------------\n";
-   }
-   else
-   {
-     stdOut += "uid=all gid=all ns.total.files=";
-     stdOut += files;
-     stdOut += "\n";
-     stdOut += "uid=all gid=all ns.total.directories=";
-     stdOut += dirs;
-     stdOut += "\n";
-     stdOut += "uid=all gid=all ns.current.fid=";
-     stdOut += currentfidstring;
-     stdOut += " ns.current.cid=";
-     stdOut += currentcidstring;
-     stdOut += " ns.generated.fid=";
-     stdOut += (int)(fid_now - gOFS->BootFileId);
-     stdOut += " ns.generated.cid=";
-     stdOut += (int)(cid_now - gOFS->BootContainerId);
-     stdOut += "\n";
-     stdOut += "uid=all gid=all ns.total.files.changelog.size=";
-     stdOut += eos::common::StringConversion::GetSizeString(clfsize, (unsigned long long) statf.st_size);
-     stdOut += "\n";
-     stdOut += "uid=all gid=all ns.total.directories.changelog.size=";
-     stdOut += eos::common::StringConversion::GetSizeString(cldsize, (unsigned long long) statd.st_size);
-     stdOut += "\n";
-     stdOut += "uid=all gid=all ns.total.files.changelog.avg_entry_size=";
-     stdOut += eos::common::StringConversion::GetSizeString(clfratio, (unsigned long long) f ? (1.0 * statf.st_size) / f : 0);
-     stdOut += "\n";
-     stdOut += "uid=all gid=all ns.total.directories.changelog.avg_entry_size=";
-     stdOut += eos::common::StringConversion::GetSizeString(cldratio, (unsigned long long) d ? (1.0 * statd.st_size) / d : 0);
-     stdOut += "\n";
-     stdOut += "uid=all gid=all ";
-     gOFS->MgmMaster.PrintOutCompacting(stdOut);
-     stdOut += "\n";
-     stdOut += "uid=all gid=all ns.boot.status=";
-     stdOut += bootstring;
-     stdOut += "\n";
-     stdOut += "uid=all gid=all ns.boot.time=";
-     stdOut += (int) boottime;
-     stdOut += "\n";
-     stdOut += "uid=all gid=all ns.latency.files=";
-     stdOut += slatencyf;
-     stdOut += "\n";
-     stdOut += "uid=all gid=all ns.latency.dirs=";
-     stdOut += slatencyd;
-     stdOut += "\n";
-     stdOut += "uid=all gid=all ";
-     gOFS->MgmMaster.PrintOut(stdOut);
-     stdOut += "\n";
-     stdOut += "uid=all gid=all ns.memory.virtual=";
-     stdOut += eos::common::StringConversion::GetSizeString(sizestring, (unsigned long long) mem.vmsize);
-     stdOut += "\n";
-     stdOut += "uid=all gid=all ns.memory.resident=";
-     stdOut += eos::common::StringConversion::GetSizeString(sizestring, (unsigned long long) mem.resident);
-     stdOut += "\n";
-     stdOut += "uid=all gid=all ns.memory.share=";
-     stdOut += eos::common::StringConversion::GetSizeString(sizestring, (unsigned long long) mem.share);
-     stdOut += "\n";
-     stdOut += "uid=all gid=all ns.stat.threads=";
-     stdOut += eos::common::StringConversion::GetSizeString(sizestring, (unsigned long long) pstat.threads);
-     stdOut += "\n";
-     if (pstat.vsize > gOFS->LinuxStatsStartup.vsize)
-     {
-       stdOut += "uid=all gid=all ns.memory.growth=";
-       stdOut += eos::common::StringConversion::GetSizeString(sizestring, (unsigned long long) (pstat.vsize - gOFS->LinuxStatsStartup.vsize));
-       stdOut += "\n";
-     }
-     else
-     {
-       stdOut += "uid=all gid=all ns.memory.growth=-";
-       stdOut += eos::common::StringConversion::GetSizeString(sizestring, (unsigned long long) (-pstat.vsize + gOFS->LinuxStatsStartup.vsize));
-       stdOut += "\n";
-     }
-     stdOut += "uid=all gid=all ns.uptime=";
-     stdOut += (int)(time(NULL)-gOFS->StartTime);
-     stdOut += "\n";
-   }
-
-   if (mSubCmd == "stat")
-   {
-     if (option.find("r") != STR_NPOS)
-     {
-       gOFS->MgmStats.Clear();
-       stdOut += "success: all counters have been reset";
-     }
-     gOFS->MgmStats.PrintOutTotal(stdOut, details, monitoring, numerical);
-   }
-
-   if (mSubCmd == "master")
-   {
-     XrdOucString masterhost = pOpaque->Get("mgm.master");
-
-     if (masterhost == "--disable")
-     {
-       // just disable the master heart beat thread to do remote checks
-       if (!gOFS->MgmMaster.DisableRemoteCheck())
-       {
-         stdErr += "warning: master heartbeat was already disabled!\n";
-         retc = EINVAL;
-       }
-       else
-       {
-         stdOut += "success: disabled master heartbeat check\n";
-       }
-       mDoSort = false;
-       return SFS_OK;
-     }
-
-     if (masterhost == "--enable")
-     {
-       // just enable the master heart beat thread to do remote checks
-       if (!gOFS->MgmMaster.EnableRemoteCheck())
-       {
-         stdErr += "warning: master heartbeat was already enabled!\n";
-         retc = EINVAL;
-       }
-       else
-       {
-         stdOut += "success: enabled master heartbeat check\n";
-       }
-       mDoSort = false;
-       return SFS_OK;
-     }
-
-     if ((masterhost == "--log") || (!masterhost.length()))
-     {
-       gOFS->MgmMaster.GetLog(stdOut);
-       mDoSort = false;
-       return SFS_OK;
-     }
-
-     if ((masterhost == "--log-clear"))
-     {
-       gOFS->MgmMaster.ResetLog();
-       stdOut += "success: cleaned the master log";
-       mDoSort = false;
-       return SFS_OK;
-     }
-
-     if (!gOFS->MgmMaster.Set(masterhost, stdOut, stdErr))
-     {
-       retc = EIO;
-     }
-     else
-     {
-       stdOut += "success: <";
-       stdOut += gOFS->MgmMaster.GetMasterHost();
-       stdOut += "> is now the master\n";
-     }
-     mDoSort = false;
-     return SFS_OK;
-   }
- }
-
- if (mSubCmd == "compact")
- {
-   if (pVid->uid == 0)
-   {
-     XrdOucString action = pOpaque->Get("mgm.ns.compact");
-     XrdOucString delay = pOpaque->Get("mgm.ns.compact.delay");
-     XrdOucString interval = pOpaque->Get("mgm.ns.compact.interval");
-     XrdOucString type = pOpaque->Get("mgm.ns.compact.type");
-
-     if ((!action.length()))
-     {
-       retc = EINVAL;
-       stdErr += "error: invalid arguments specified\n";
-     }
-     else
-     {
-       if ((action != "on") && (action != "off"))
-       {
-         retc = EINVAL;
-         stdErr += "error: invalid arguments specified\n";
-       }
-       else
-       {
-         if (action == "on")
-         {
-	   if ( ( type != "files") &&
-		( type != "directories") &&
-		( type != "all") &&
-		( type != "files-repair") &&
-		( type != "directories-repair") &&
-		( type != "all-repair") )
-           {
-	     retc = EINVAL;
-	     stdErr += "error: invalid arguments specified - type must be 'files','files-repair','directories','directories-repair' or 'all','all-repair'\n";
-	   } 
-	   else 
-	   {
-	     if (!delay.length()) delay = "0";
-	     if (!interval.length()) interval = "0";
-	     gOFS->MgmMaster.ScheduleOnlineCompacting((time(NULL) + atoi(delay.c_str())), atoi(interval.c_str()));
-	     if ( type == "files" )
-	       gOFS->MgmMaster.SetCompactingType(true, false, false);
-	     else if ( type == "directories" ) 
-	       gOFS->MgmMaster.SetCompactingType(false, true, false);
-	     else if ( type == "all" ) 
-	       gOFS->MgmMaster.SetCompactingType(true, true, false);
-	     else if ( type == "files-repair" )
-	       gOFS->MgmMaster.SetCompactingType(true, false, true);
-	     else if ( type == "directories-repair" ) 
-	       gOFS->MgmMaster.SetCompactingType(false, true, true);
-	     else if ( type == "all-repair" ) 
-	       gOFS->MgmMaster.SetCompactingType(true, true, true);
-
-	     stdOut += "success: configured online compacting to run in ";
-	     stdOut += delay.c_str();
-	     stdOut += " seconds from now ( might be delayed upto 60 seconds )";
-	     if (interval != "0")
-	     {
-	       stdOut += " (re-compact every ";
-	       stdOut += interval;
-	       stdOut += " seconds)\n";
-	     }
-	     else
-	     {
-	       stdOut += "\n";
-	     }
-	   }
-         }
-         if (action == "off")
-         {
-           gOFS->MgmMaster.ScheduleOnlineCompacting(0, 0);
-           stdOut += "success: disabled online compacting\n";
-         }
-       }
-     }
-     //-------------------------------------------
-   }
-   else
-   {
-     retc = EPERM;
-     stdErr = "error: you have to take role 'root' to execute this command";
-   }
-   mDoSort = false;
- }
- return SFS_OK;
->>>>>>> 033fc254
 }
 
 EOSMGMNAMESPACE_END