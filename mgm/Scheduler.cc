// ----------------------------------------------------------------------
// File: Scheduler.cc
// Author: Andreas-Joachim Peters - CERN
// ----------------------------------------------------------------------

/************************************************************************
 * EOS - the CERN Disk Storage System                                   *
 * Copyright (C) 2011 CERN/Switzerland                                  *
 *                                                                      *
 * This program is free software: you can redistribute it and/or modify *
 * it under the terms of the GNU General Public License as published by *
 * the Free Software Foundation, either version 3 of the License, or    *
 * (at your option) any later version.                                  *
 *                                                                      *
 * This program is distributed in the hope that it will be useful,      *
 * but WITHOUT ANY WARRANTY; without even the implied warranty of       *
 * MERCHANTABILITY or FITNESS FOR A PARTICULAR PURPOSE.  See the        *
 * GNU General Public License for more details.                         *
 *                                                                      *
 * You should have received a copy of the GNU General Public License    *
 * along with this program.  If not, see <http://www.gnu.org/licenses/>.*
 ************************************************************************/

/*----------------------------------------------------------------------------*/
#include "mgm/Scheduler.hh"
#include "mgm/Quota.hh"
#include "GeoTreeEngine.hh"
/*----------------------------------------------------------------------------*/
/*----------------------------------------------------------------------------*/

/*----------------------------------------------------------------------------*/

EOSMGMNAMESPACE_BEGIN

/* ------------------------------------------------------------------------- */
Scheduler::Scheduler () { }

/* ------------------------------------------------------------------------- */
Scheduler::~Scheduler () { }

/* ------------------------------------------------------------------------- */
int
Scheduler::FilePlacement (const char* path, //< path to place
                          eos::common::Mapping::VirtualIdentity_t &vid, //< virtual id of client
                          const char* grouptag, //< group tag for placement
                          unsigned long lid, //< layout to be placed
                          std::vector<unsigned int> &alreadyused_filesystems, //< filesystems to avoid
                          std::vector<unsigned int> &selected_filesystems, //< return filesystems selected by scheduler
                          tPlctPolicy plctpolicy, //< indicates if the placement should be local or spread or hybrid
                          const std::string &plctTrgGeotag, //< indicates close to which Geotag collocated stripes should be placed
                          bool truncate, //< indicates placement with truncation
                          int forced_scheduling_group_index, //< forced index for the scheduling subgroup to be used 
                          unsigned long long bookingsize //< size to book for the placement
                          )
{
  //! -------------------------------------------------------------
  //! the write placement routine
  //! ------------------------------------------------------------- 

	eos_static_debug("requesting file placement from geolocation %s",vid.geolocation.c_str());

  // the caller routine has to lock via => eos::common::RWMutexReadLock(FsView::gFsView.ViewMutex) 
  std::map<eos::common::FileSystem::fsid_t, float> availablefs;
  std::map<eos::common::FileSystem::fsid_t, std::string> availablefsgeolocation;
  std::list<eos::common::FileSystem::fsid_t> availablevector;

  // compute the number of locations of stripes according to the placement policy
  unsigned int nfilesystems = eos::common::LayoutId::GetStripeNumber(lid) + 1; // 0 = 1 replica !
  unsigned int ncollocatedfs = 0;
  switch(plctpolicy)
  {
  case kScattered:
  	ncollocatedfs = 0;
  	break;
  case kHybrid:
  	switch(eos::common::LayoutId::GetLayoutType(lid))
  	{
  	case eos::common::LayoutId::kPlain:
  		ncollocatedfs = 1;
  		break;
  	case eos::common::LayoutId::kReplica:
  		ncollocatedfs = nfilesystems-1;
  		break;
  	default:
  		ncollocatedfs = nfilesystems - eos::common::LayoutId::GetRedundancyStripeNumber(lid);
  		break;
  	}
  	break;
  case kGathered:
  	ncollocatedfs = nfilesystems;
  }
  eos_static_debug("checking placement policy : policy is %d, nfilesystems is %d and ncollocated is %d",(int)plctpolicy,(int)nfilesystems,(int)ncollocatedfs);

  uid_t uid = vid.uid;
  gid_t gid = vid.gid;

  XrdOucString lindextag = "";
  if (grouptag)
  {
    lindextag = grouptag;
  }
  else
  {
    lindextag += (int) uid;
    lindextag += ":";
    lindextag += (int) gid;
  }

  std::string indextag = lindextag.c_str();

  std::string spacename = SpaceName.c_str();

  std::set<FsGroup*>::const_iterator git;

  std::vector<std::string> fsidsgeotags;
  std::vector<FsGroup*> groupsToTry;
  // if there are preexisting replicas
  // check in which group they are located
  // and chose the group where they are located the most
  if(!alreadyused_filesystems.empty())
  {
      if(!gGeoTreeEngine.getGroupsFromFsIds(alreadyused_filesystems,&fsidsgeotags,&groupsToTry) )
      {
	eos_static_debug("could not retrieve scheduling group for all avoid fsids");
      }
  }

  // place the group iterator
  if (forced_scheduling_group_index >= 0)
  {
    for (git = FsView::gFsView.mSpaceGroupView[spacename].begin(); git != FsView::gFsView.mSpaceGroupView[spacename].end(); git++)
    {
      if ((*git)->GetIndex() == (unsigned int) forced_scheduling_group_index)
        break;
    }
    if ((git != FsView::gFsView.mSpaceGroupView[spacename].end()) && ((*git)->GetIndex() != (unsigned int) forced_scheduling_group_index))
    {
      selected_filesystems.clear();
      return ENOSPC;
    }
  }
  else
  {
    schedulingMutex.Lock();
    if (schedulingGroup.count(indextag))
    {
      git = FsView::gFsView.mSpaceGroupView[spacename].find(schedulingGroup[indextag]);
      schedulingGroup[indextag] = *git;
    }
    else
    {
      git = FsView::gFsView.mSpaceGroupView[spacename].begin();
      schedulingGroup[indextag] = *git;
    }
    git++;
    if (git ==  FsView::gFsView.mSpaceGroupView[spacename].end())
      git = FsView::gFsView.mSpaceGroupView[spacename].begin();
    schedulingMutex.UnLock();
  }

  // we can loop over all existing scheduling views
  for (unsigned int groupindex = 0; groupindex < FsView::gFsView.mSpaceGroupView[spacename].size()+groupsToTry.size(); groupindex++)
  {
<<<<<<< HEAD
    // in case there are pre existing replicas
    // search for space in the groups they lay in first
    // if it's unsuccessful, go to the other groups
    FsGroup *group = groupindex<groupsToTry.size()?groupsToTry[groupindex]:(*git);
    // we search for available slots for replicas but all in the same group. If we fail on a group, we look in the next one
  	// placement is spread out in all the tree to strengthen reliability ( -> "" )
			bool placeRes = gGeoTreeEngine.placeNewReplicasOneGroup(
	group, nfilesystems,
					&selected_filesystems,
					GeoTreeEngine::regularRW,
	&alreadyused_filesystems, // file systems to avoid are assumed to already host a replica
	&fsidsgeotags,
					bookingsize,
  			plctTrgGeotag,
  			ncollocatedfs,
	NULL,
					NULL,
					NULL);

  	if(eos::common::Logging::gLogMask & LOG_DEBUG)
    {
				char buffer[1024];
				buffer[0]=0;
				char *buf = buffer;
				for(auto it = selected_filesystems.begin(); it!= selected_filesystems.end(); ++it)
				buf += sprintf(buf,"%lu  ",(unsigned long)(*it));

				eos_static_debug("GeoTree Placement returned %d with fs id's -> %s", (int)placeRes, buffer);
  	}

  	if (placeRes)
  	{
      eos_static_debug("placing replicas for %s in subgroup %s",path,group->mName.c_str());
  	}
  	else
  	{
      eos_static_debug("could not place all replica(s) for %s in subgroup %s, checking next group",path,group->mName.c_str());
    }

    if(groupindex>=groupsToTry.size())
    {
      git++;
      if (git == FsView::gFsView.mSpaceGroupView[spacename].end())
      {
        git = FsView::gFsView.mSpaceGroupView[spacename].begin();
      }
      
      // remember the last group for that indextag
      schedulingMutex.Lock();
      schedulingGroup[indextag] = *git;
      schedulingMutex.UnLock();
=======
    eos_static_debug("scheduling group loop %d", forced_scheduling_group_index);
    selected_filesystems.clear();
    availablefs.clear();
    availablefsgeolocation.clear();

    std::set<eos::common::FileSystem::fsid_t>::const_iterator fsit;
    eos::common::FileSystem::fsid_t fsid = 0;

    // create the string map key for this group/index pair
    XrdOucString fsindextag = "";
    fsindextag += (int) (*git)->GetIndex();
    // place the filesystem iterator
    fsindextag += "|";
    fsindextag += indextag.c_str();
    std::string sfsindextag = fsindextag.c_str();

    schedulingMutex.Lock();
    if (schedulingFileSystem.count(sfsindextag))
    {
      //
      fsid = schedulingFileSystem[sfsindextag];
      fsit = (*git)->find(fsid);
      fsit++;
      fsid = *fsit;

      if (fsit == (*git)->end())
      {
        // this filesystem is not anymore there, we start with the first one
        fsit = (*git)->begin();
        fsid = *fsit;
      }
    }
    else
    {
      fsit = (*git)->begin();
      fsid = *fsit;
    }
    schedulingMutex.UnLock();

    eos_static_debug("Enter %s points to %d", sfsindextag.c_str(), *fsit);

    // remember the one we started with ...

    // we loop over some filesystems in that group
    for (unsigned int fsindex = 0; fsindex < (*git)->size(); fsindex++)
    {
      eos_static_debug("checking scheduling group %d filesystem %d", (*git)->GetIndex(), *fsit);

      // take filesystem snapshot
      eos::common::FileSystem::fs_snapshot_t snapshot;
      // we are already in a locked section
      FileSystem* fs = 0;
      if (FsView::gFsView.mIdView.count(fsid))
        fs = FsView::gFsView.mIdView[fsid];
      else
      {
	fsit++;
	
	// create cycling
	if (fsit == (*git)->end())
	{
	  fsit = (*git)->begin();
	}
        continue;
      }

      fs->SnapShotFileSystem(snapshot, false);

      // the weight is given mainly by the disk performance and the network load has a weaker impact (sqrt)
      double weight = (1.0 - snapshot.mDiskUtilization);
      double netweight = (1.0 - ((snapshot.mNetEthRateMiB) ? (snapshot.mNetInRateMiB / snapshot.mNetEthRateMiB) : 0.0));
      double netoutweight = (1.0 - ((snapshot.mNetEthRateMiB) ? (snapshot.mNetOutRateMiB / snapshot.mNetEthRateMiB) : 0.0));
      weight *= ((netweight > 0) ? sqrt(netweight) : 0);
      if (weight < 0.1)
      {
        weight = 0.1;
      }

      if (netoutweight < 0.05)
      {
        eos_static_info("msg=\"skipping node with overloaded eth-out\"");
	fsit++;
	
	// create cycling
	if (fsit == (*git)->end())
	{
	  fsit = (*git)->begin();
	}
        continue;
      }

      // check if this filesystem can be used (online, enough space etc...)
      if ((snapshot.mStatus == eos::common::FileSystem::kBooted) &&
          (snapshot.mConfigStatus == eos::common::FileSystem::kRW) &&
          (snapshot.mErrCode == 0) && // this we probably don't need 
          (fs->GetActiveStatus(snapshot)) && // this checks the heartbeat and the group & node are enabled
          (fs->ReserveSpace(snapshot, bookingsize)))
      {

        if (!fsidavoidlist.count(fsid))
        {
	  if (!availablefs.count(fsid)) 
	  {
	    availablevector.push_back(fsid);
	    
	    availablefs[fsid] = weight;

	    if (hasgeolocation)
	    {
	      // only track the geo location if the client has one, otherwise we don't care about the target locations
	      availablefsgeolocation[fsid] = snapshot.mGeoTag;
	    }
	  }
        }
      }
      else
      {
        //      eos_static_err("%d %d %d\n", (snapshot.mStatus), (snapshot.mConfigStatus), (snapshot.mErrCode      == 0 ));
      }

      fsit++;

      // create cycling
      if (fsit == (*git)->end())
      {
        fsit = (*git)->begin();
      }

      fsid = *fsit;

      if (!hasgeolocation)
      {
        // -------------------------------------------------------------------------------------------------------------------------------------------------------
        // if we have geolocations we (unfortunately) look through the complete scheduling group, otherwise we just take half of it if we found enough filesystems
        // -------------------------------------------------------------------------------------------------------------------------------------------------------

        // -----------------------------
        // evt. this has to be commented
        // -----------------------------
        if ((availablefs.size() >= nfilesystems) && (availablefs.size() > ((*git)->size() / 2)))
        {
          // we stop if we have found enough ... atleast half of the scheduling group
          break;
        }
      }
    }

    {
      if ( availablevector.size() )
      {
        // we move the iterator to the next one
        schedulingMutex.Lock();
        schedulingFileSystem[sfsindextag] = *availablevector.begin();
        eos_static_debug("Exit %s points to %d", sfsindextag.c_str(), *fsit);
        schedulingMutex.UnLock();
      }
      std::list<eos::common::FileSystem::fsid_t>::iterator ait;
    }

    // -------------------------------------------------------------------------------
    // Currently this code can deal only with two GEO locations !!!
    // -------------------------------------------------------------------------------
    std::string selected_geo_location;
    int n_geolocations = 0;
    // check if there are atlast <nfilesystems> in the available map
    if (availablefs.size() >= nfilesystems)
    {
      std::list<eos::common::FileSystem::fsid_t>::iterator ait;
      ait = availablevector.begin();

      for (unsigned int loop = 0; loop < 1000; loop++)
      {
        // we cycle over the available filesystems
        float randomacceptor = (0.999999 * random() / RAND_MAX);
        eos_static_debug("fs %u acceptor %f/%f for %d. replica [loop=%d] [avail=%d]", *ait, randomacceptor, availablefs[*ait], nassigned + 1, loop, availablevector.size());

        if (nassigned == 0)
        {
	  // push it on the selection list
	  selected_filesystems.push_back(*ait);
	  if (hasgeolocation)
          {
	    selected_geo_location = availablefsgeolocation[*ait];
	  }
	  
	  eos_static_debug("fs %u selected for %d. replica", *ait, nassigned + 1);
	  
	  // remove it from the selection map
	  availablefs.erase(*ait);
	  ait = availablevector.erase(ait);
	  if (ait == availablevector.end())
	    ait = availablevector.begin();
	  
	  // rotate scheduling view ptr
	  nassigned++;
	}
        else
        {
          // we select a random one
          unsigned int randomindex;
          randomindex = (unsigned int) ((0.999999 * random() * availablefs.size()) / RAND_MAX);
          eos_static_debug("trying random index %d", randomindex);

          for (unsigned int i = 0; i < randomindex; i++)
          {
            ait++;
            if (ait == availablevector.end())
              ait = availablevector.begin();
          }


          float fsweight = availablefs[*ait];

          // only when we need one more geo location, we lower the selection probability
          if ((hasgeolocation) && (n_geolocations != 1) && (selected_geo_location == availablefsgeolocation[*ait]))
          {
            // we reduce the probability to select a filesystem in an already existing location to 1/20th
            fsweight *= 0.05;
          }

          if (fsweight > randomacceptor)
          {
            // push it on the selection list
            selected_filesystems.push_back(*ait);
            if (hasgeolocation)
            {
              if (selected_geo_location != availablefsgeolocation[*ait])
              {
                n_geolocations++;
              }
            }

            eos_static_debug("fs %u selected for %d. replica", *ait, nassigned + 1);

            // remove it from the selection map
            availablefs.erase(*ait);
            ait = availablevector.erase(ait);
            nassigned++;
            if (ait == availablevector.end())
              ait = availablevector.begin();
          }
        }
        if (nassigned >= nfilesystems)
          break;
      } // leave the <loop> where filesystems get selected by weight
    }

    // remember the last group for that indextag
    schedulingMutex.Lock();
    schedulingGroup[indextag] = *git;
    schedulingMutex.UnLock();

    if (nassigned >= nfilesystems)
    {
      // leave the group loop - we got enough
      break;
>>>>>>> 4039939c
    }
    
    if (placeRes)
    {
      return 0;
    }
<<<<<<< HEAD
    else
=======
    git++;
    if (git ==  FsView::gFsView.mSpaceGroupView[spacename].end())
      git = FsView::gFsView.mSpaceGroupView[spacename].begin();
  }

  if (nassigned == nfilesystems)
  {
    // now we reshuffle the order using a random number
    unsigned int randomindex;
    randomindex = (unsigned int) ((0.999999 * random() * selected_filesystems.size()) / RAND_MAX);

    std::vector<unsigned int> randomselectedfs;
    randomselectedfs = selected_filesystems;

    selected_filesystems.clear();

    int rrsize = randomselectedfs.size();
    for (int i = 0; i < rrsize; i++)
>>>>>>> 4039939c
    {
      continue;
    }
  }
  selected_filesystems.clear();
  return ENOSPC;
}

/* ------------------------------------------------------------------------- */
int
Scheduler::FileAccess (
                       eos::common::Mapping::VirtualIdentity_t &vid, //< virtual id of client
                       unsigned long forcedfsid, //< forced file system for access
                       const char* forcedspace, //< forced space for access
                       unsigned long lid, //< layout of the file
                       std::vector<unsigned int> &locationsfs, //< filesystem id's where layout is stored
                       unsigned long &fsindex, //< return index pointing to layout entry filesystem
                       bool isRW, //< indicating if pure read or read/write access
                       unsigned long long bookingsize, //< size to book additionally for read/write access
                       std::vector<unsigned int> &unavailfs, //< return filesystems currently unavailable
                       eos::common::FileSystem::fsstatus_t min_fsstatus, //< defines minimum filesystem state to allow filesystem selection
                       std::string overridegeoloc, //< override geolocation defined in virtual id
                       bool noIO)
{
  //! -------------------------------------------------------------
  //! the read(/write) access routine
  //! -------------------------------------------------------------
  size_t nReqStripes = isRW?eos::common::LayoutId::GetOnlineStripeNumber(lid):eos::common::LayoutId::GetMinOnlineReplica(lid);
	eos_static_debug("requesting file access from geolocation %s",vid.geolocation.c_str());

  return gGeoTreeEngine.accessHeadReplicaMultipleGroup(nReqStripes,fsindex,&locationsfs,
						       isRW?GeoTreeEngine::regularRW:GeoTreeEngine::regularRO,
							   overridegeoloc.empty()?vid.geolocation:overridegeoloc,forcedfsid,&unavailfs,noIO);
      }


EOSMGMNAMESPACE_END<|MERGE_RESOLUTION|>--- conflicted
+++ resolved
@@ -161,7 +161,6 @@
   // we can loop over all existing scheduling views
   for (unsigned int groupindex = 0; groupindex < FsView::gFsView.mSpaceGroupView[spacename].size()+groupsToTry.size(); groupindex++)
   {
-<<<<<<< HEAD
     // in case there are pre existing replicas
     // search for space in the groups they lay in first
     // if it's unsuccessful, go to the other groups
@@ -213,292 +212,13 @@
       schedulingMutex.Lock();
       schedulingGroup[indextag] = *git;
       schedulingMutex.UnLock();
-=======
-    eos_static_debug("scheduling group loop %d", forced_scheduling_group_index);
-    selected_filesystems.clear();
-    availablefs.clear();
-    availablefsgeolocation.clear();
-
-    std::set<eos::common::FileSystem::fsid_t>::const_iterator fsit;
-    eos::common::FileSystem::fsid_t fsid = 0;
-
-    // create the string map key for this group/index pair
-    XrdOucString fsindextag = "";
-    fsindextag += (int) (*git)->GetIndex();
-    // place the filesystem iterator
-    fsindextag += "|";
-    fsindextag += indextag.c_str();
-    std::string sfsindextag = fsindextag.c_str();
-
-    schedulingMutex.Lock();
-    if (schedulingFileSystem.count(sfsindextag))
-    {
-      //
-      fsid = schedulingFileSystem[sfsindextag];
-      fsit = (*git)->find(fsid);
-      fsit++;
-      fsid = *fsit;
-
-      if (fsit == (*git)->end())
-      {
-        // this filesystem is not anymore there, we start with the first one
-        fsit = (*git)->begin();
-        fsid = *fsit;
-      }
-    }
-    else
-    {
-      fsit = (*git)->begin();
-      fsid = *fsit;
-    }
-    schedulingMutex.UnLock();
-
-    eos_static_debug("Enter %s points to %d", sfsindextag.c_str(), *fsit);
-
-    // remember the one we started with ...
-
-    // we loop over some filesystems in that group
-    for (unsigned int fsindex = 0; fsindex < (*git)->size(); fsindex++)
-    {
-      eos_static_debug("checking scheduling group %d filesystem %d", (*git)->GetIndex(), *fsit);
-
-      // take filesystem snapshot
-      eos::common::FileSystem::fs_snapshot_t snapshot;
-      // we are already in a locked section
-      FileSystem* fs = 0;
-      if (FsView::gFsView.mIdView.count(fsid))
-        fs = FsView::gFsView.mIdView[fsid];
-      else
-      {
-	fsit++;
-	
-	// create cycling
-	if (fsit == (*git)->end())
-	{
-	  fsit = (*git)->begin();
-	}
-        continue;
-      }
-
-      fs->SnapShotFileSystem(snapshot, false);
-
-      // the weight is given mainly by the disk performance and the network load has a weaker impact (sqrt)
-      double weight = (1.0 - snapshot.mDiskUtilization);
-      double netweight = (1.0 - ((snapshot.mNetEthRateMiB) ? (snapshot.mNetInRateMiB / snapshot.mNetEthRateMiB) : 0.0));
-      double netoutweight = (1.0 - ((snapshot.mNetEthRateMiB) ? (snapshot.mNetOutRateMiB / snapshot.mNetEthRateMiB) : 0.0));
-      weight *= ((netweight > 0) ? sqrt(netweight) : 0);
-      if (weight < 0.1)
-      {
-        weight = 0.1;
-      }
-
-      if (netoutweight < 0.05)
-      {
-        eos_static_info("msg=\"skipping node with overloaded eth-out\"");
-	fsit++;
-	
-	// create cycling
-	if (fsit == (*git)->end())
-	{
-	  fsit = (*git)->begin();
-	}
-        continue;
-      }
-
-      // check if this filesystem can be used (online, enough space etc...)
-      if ((snapshot.mStatus == eos::common::FileSystem::kBooted) &&
-          (snapshot.mConfigStatus == eos::common::FileSystem::kRW) &&
-          (snapshot.mErrCode == 0) && // this we probably don't need 
-          (fs->GetActiveStatus(snapshot)) && // this checks the heartbeat and the group & node are enabled
-          (fs->ReserveSpace(snapshot, bookingsize)))
-      {
-
-        if (!fsidavoidlist.count(fsid))
-        {
-	  if (!availablefs.count(fsid)) 
-	  {
-	    availablevector.push_back(fsid);
-	    
-	    availablefs[fsid] = weight;
-
-	    if (hasgeolocation)
-	    {
-	      // only track the geo location if the client has one, otherwise we don't care about the target locations
-	      availablefsgeolocation[fsid] = snapshot.mGeoTag;
-	    }
-	  }
-        }
-      }
-      else
-      {
-        //      eos_static_err("%d %d %d\n", (snapshot.mStatus), (snapshot.mConfigStatus), (snapshot.mErrCode      == 0 ));
-      }
-
-      fsit++;
-
-      // create cycling
-      if (fsit == (*git)->end())
-      {
-        fsit = (*git)->begin();
-      }
-
-      fsid = *fsit;
-
-      if (!hasgeolocation)
-      {
-        // -------------------------------------------------------------------------------------------------------------------------------------------------------
-        // if we have geolocations we (unfortunately) look through the complete scheduling group, otherwise we just take half of it if we found enough filesystems
-        // -------------------------------------------------------------------------------------------------------------------------------------------------------
-
-        // -----------------------------
-        // evt. this has to be commented
-        // -----------------------------
-        if ((availablefs.size() >= nfilesystems) && (availablefs.size() > ((*git)->size() / 2)))
-        {
-          // we stop if we have found enough ... atleast half of the scheduling group
-          break;
-        }
-      }
-    }
-
-    {
-      if ( availablevector.size() )
-      {
-        // we move the iterator to the next one
-        schedulingMutex.Lock();
-        schedulingFileSystem[sfsindextag] = *availablevector.begin();
-        eos_static_debug("Exit %s points to %d", sfsindextag.c_str(), *fsit);
-        schedulingMutex.UnLock();
-      }
-      std::list<eos::common::FileSystem::fsid_t>::iterator ait;
-    }
-
-    // -------------------------------------------------------------------------------
-    // Currently this code can deal only with two GEO locations !!!
-    // -------------------------------------------------------------------------------
-    std::string selected_geo_location;
-    int n_geolocations = 0;
-    // check if there are atlast <nfilesystems> in the available map
-    if (availablefs.size() >= nfilesystems)
-    {
-      std::list<eos::common::FileSystem::fsid_t>::iterator ait;
-      ait = availablevector.begin();
-
-      for (unsigned int loop = 0; loop < 1000; loop++)
-      {
-        // we cycle over the available filesystems
-        float randomacceptor = (0.999999 * random() / RAND_MAX);
-        eos_static_debug("fs %u acceptor %f/%f for %d. replica [loop=%d] [avail=%d]", *ait, randomacceptor, availablefs[*ait], nassigned + 1, loop, availablevector.size());
-
-        if (nassigned == 0)
-        {
-	  // push it on the selection list
-	  selected_filesystems.push_back(*ait);
-	  if (hasgeolocation)
-          {
-	    selected_geo_location = availablefsgeolocation[*ait];
-	  }
-	  
-	  eos_static_debug("fs %u selected for %d. replica", *ait, nassigned + 1);
-	  
-	  // remove it from the selection map
-	  availablefs.erase(*ait);
-	  ait = availablevector.erase(ait);
-	  if (ait == availablevector.end())
-	    ait = availablevector.begin();
-	  
-	  // rotate scheduling view ptr
-	  nassigned++;
-	}
-        else
-        {
-          // we select a random one
-          unsigned int randomindex;
-          randomindex = (unsigned int) ((0.999999 * random() * availablefs.size()) / RAND_MAX);
-          eos_static_debug("trying random index %d", randomindex);
-
-          for (unsigned int i = 0; i < randomindex; i++)
-          {
-            ait++;
-            if (ait == availablevector.end())
-              ait = availablevector.begin();
-          }
-
-
-          float fsweight = availablefs[*ait];
-
-          // only when we need one more geo location, we lower the selection probability
-          if ((hasgeolocation) && (n_geolocations != 1) && (selected_geo_location == availablefsgeolocation[*ait]))
-          {
-            // we reduce the probability to select a filesystem in an already existing location to 1/20th
-            fsweight *= 0.05;
-          }
-
-          if (fsweight > randomacceptor)
-          {
-            // push it on the selection list
-            selected_filesystems.push_back(*ait);
-            if (hasgeolocation)
-            {
-              if (selected_geo_location != availablefsgeolocation[*ait])
-              {
-                n_geolocations++;
-              }
-            }
-
-            eos_static_debug("fs %u selected for %d. replica", *ait, nassigned + 1);
-
-            // remove it from the selection map
-            availablefs.erase(*ait);
-            ait = availablevector.erase(ait);
-            nassigned++;
-            if (ait == availablevector.end())
-              ait = availablevector.begin();
-          }
-        }
-        if (nassigned >= nfilesystems)
-          break;
-      } // leave the <loop> where filesystems get selected by weight
-    }
-
-    // remember the last group for that indextag
-    schedulingMutex.Lock();
-    schedulingGroup[indextag] = *git;
-    schedulingMutex.UnLock();
-
-    if (nassigned >= nfilesystems)
-    {
-      // leave the group loop - we got enough
-      break;
->>>>>>> 4039939c
     }
     
     if (placeRes)
     {
       return 0;
     }
-<<<<<<< HEAD
     else
-=======
-    git++;
-    if (git ==  FsView::gFsView.mSpaceGroupView[spacename].end())
-      git = FsView::gFsView.mSpaceGroupView[spacename].begin();
-  }
-
-  if (nassigned == nfilesystems)
-  {
-    // now we reshuffle the order using a random number
-    unsigned int randomindex;
-    randomindex = (unsigned int) ((0.999999 * random() * selected_filesystems.size()) / RAND_MAX);
-
-    std::vector<unsigned int> randomselectedfs;
-    randomselectedfs = selected_filesystems;
-
-    selected_filesystems.clear();
-
-    int rrsize = randomselectedfs.size();
-    for (int i = 0; i < rrsize; i++)
->>>>>>> 4039939c
     {
       continue;
     }
