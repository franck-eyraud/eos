--- conflicted
+++ resolved
@@ -26,26 +26,26 @@
 #include "mgm/Quota.hh"
 #include "GeoTreeEngine.hh"
 /*----------------------------------------------------------------------------*/
-
+/*----------------------------------------------------------------------------*/
 EOSMGMNAMESPACE_BEGIN
 
-// Initialize static variables
+/*----------------------------------------------------------------------------*/
 XrdSysMutex Scheduler::pMapMutex;
 std::map<std::string, FsGroup*> Scheduler::schedulingGroup;
 
-//------------------------------------------------------------------------------
-// Constructor
-//------------------------------------------------------------------------------
+
+/* ------------------------------------------------------------------------- */
+
 Scheduler::Scheduler() { }
-
-//------------------------------------------------------------------------------
-// Desstructor
-//------------------------------------------------------------------------------
+/* ------------------------------------------------------------------------- */
+
+/* ------------------------------------------------------------------------- */
+  //! -------------------------------------------------------------
 Scheduler::~Scheduler() { }
-
-//------------------------------------------------------------------------------
-// Take the decision where to place a new file in the system
-//------------------------------------------------------------------------------
+  //! the write placement routine
+  //! ------------------------------------------------------------- 
+
+  // the caller routine has to lock via => eos::common::RWMutexReadLock(FsView::gFsView.ViewMutex) 
 int
 Scheduler::FilePlacement(PlacementArguments* args)
 {
@@ -55,8 +55,8 @@
   std::map<eos::common::FileSystem::fsid_t, float> availablefs;
   std::map<eos::common::FileSystem::fsid_t, std::string> availablefsgeolocation;
   std::list<eos::common::FileSystem::fsid_t> availablevector;
-  // Compute the number of locations of stripes according to the placement policy
-  // 0 = 1 replica !
+
+  // fill the avoid list from the selected_filesystems input vector
   unsigned int nfilesystems = eos::common::LayoutId::GetStripeNumber(
                                 args->lid) + 1;
   unsigned int ncollocatedfs = 0;
@@ -83,7 +83,7 @@
     }
 
     break;
-
+      // we only do geolocations for replica layouts
   case kGathered:
     ncollocatedfs = nfilesystems;
   }
@@ -108,30 +108,30 @@
   std::vector<std::string> fsidsgeotags;
   std::vector<FsGroup*> groupsToTry;
 
-  // If there are pre-existing replicas, check in which group they are located
-  // and chose the group where they are located the most
+  // place the group iterator
+
   if (!args->alreadyused_filesystems->empty()) {
     if (!gGeoTreeEngine.getInfosFromFsIds(*args->alreadyused_filesystems,
                                           &fsidsgeotags,
                                           0, &groupsToTry)) {
       eos_static_debug("could not retrieve scheduling group for all avoid fsids");
     }
-  }
-
-  // Place the group iterator
+      }
+
+
   if (args->forced_scheduling_group_index >= 0) {
     for (git = FsView::gFsView.mSpaceGroupView[*args->spacename].begin();
          git != FsView::gFsView.mSpaceGroupView[*args->spacename].end(); git++) {
       if ((*git)->GetIndex() == (unsigned int) args->forced_scheduling_group_index) {
-        break;
-      }
-    }
+          break;
+        }
+      }
 
     if ((git != FsView::gFsView.mSpaceGroupView[*args->spacename].end()) &&
         ((*git)->GetIndex() != (unsigned int) args->forced_scheduling_group_index)) {
       args->selected_filesystems->clear();
       return ENOSPC;
-    }
+      }
   } else {
     XrdSysMutexHelper scope_lock(pMapMutex);
 
@@ -142,72 +142,27 @@
     } else {
       git = FsView::gFsView.mSpaceGroupView[*args->spacename].begin();
       schedulingGroup[indextag] = *git;
-    }
-
+	  }
+	  
     git++;
 
-<<<<<<< HEAD
     if (git ==  FsView::gFsView.mSpaceGroupView[*args->spacename].end()) {
       git = FsView::gFsView.mSpaceGroupView[*args->spacename].begin();
-=======
-    eos_static_debug("scheduling group loop %d", forced_scheduling_group_index);
-    selected_filesystems.clear();
-    availablefs.clear();
-    availablefsgeolocation.clear();
-    geo_entry_fsid = 0;
-
-    std::set<eos::common::FileSystem::fsid_t>::const_iterator fsit;
-    eos::common::FileSystem::fsid_t fsid = 0;
-
-    if (git == FsView::gFsView.mSpaceGroupView[spacename].end())
-    {
-      return ENOSPC;
-    }
-
-    // create the string map key for this group/index pair
-    XrdOucString fsindextag = "";
-    fsindextag += (int) (*git)->GetIndex();
-    // place the filesystem iterator
-    fsindextag += "|";
-    fsindextag += indextag.c_str();
-    std::string sfsindextag = fsindextag.c_str();
-
-    schedulingMutex.Lock();
-    if (schedulingFileSystem.count(sfsindextag))
-    {
-      //
-      fsid = schedulingFileSystem[sfsindextag];
-      fsit = (*git)->find(fsid);
-      fsit++;
-      fsid = *fsit;
-
-      if (fsit == (*git)->end())
-      {
-        // this filesystem is not anymore there, we start with the first one
-        fsit = (*git)->begin();
-        fsid = *fsit;
-      }
-    }
-    else
-    {
-      fsit = (*git)->begin();
-      fsid = *fsit;
->>>>>>> 63cfc169
-    }
-  }
-
-  // We can loop over all existing scheduling views
+		}
+		}
+		// rotate scheduling view ptr
+	    // remove it from the selection map
   for (unsigned int groupindex = 0;
        groupindex < FsView::gFsView.mSpaceGroupView[*args->spacename].size() +
        groupsToTry.size();
        groupindex++) {
-    // In case there are pre existing replicas, search for space in the groups
-    // they lay in first if it's unsuccessful, go to the other groups
+	    // rotate scheduling view ptr
+          // we select a random one
     FsGroup* group = groupindex < groupsToTry.size() ? groupsToTry[groupindex] :
                      (*git);
-    // We search for available slots for replicas but all in the same group.
-    // If we fail on a group, we look in the next one  placement is spread
-    // out in all the tree to strengthen reliability ( -> "" )
+
+
+
     bool placeRes = gGeoTreeEngine.placeNewReplicasOneGroup(
                       group, nfilesystems,
                       args->selected_filesystems,
@@ -229,98 +184,98 @@
       char buffer[1024];
       buffer[0] = 0;
       char* buf = buffer;
-
+          // only when we need one more geo location, we lower the selection probability
       for (auto it = args->selected_filesystems->begin();
            it != args->selected_filesystems->end(); ++it) {
         buf += sprintf(buf, "%lu  ", (unsigned long)(*it));
-      }
-
+          }
+	  
       eos_static_debug("GeoTree Placement returned %d with fs id's -> %s",
                        (int)placeRes, buffer);
-    }
-
+	    }
+	    
     if (placeRes) {
       eos_static_debug("placing replicas for %s in subgroup %s", args->path,
                        group->mName.c_str());
     } else {
       eos_static_debug("could not place all replica(s) for %s in subgroup %s, "
                        "checking next group", args->path, group->mName.c_str());
-    }
+            }
 
     if (groupindex >= groupsToTry.size()) {
       git++;
 
       if (git == FsView::gFsView.mSpaceGroupView[*args->spacename].end()) {
         git = FsView::gFsView.mSpaceGroupView[*args->spacename].begin();
-      }
-
-      // remember the last group for that indextag
+    }
+
+    // remember the last group for that indextag
       pMapMutex.Lock();
-      schedulingGroup[indextag] = *git;
+    schedulingGroup[indextag] = *git;
       pMapMutex.UnLock();
     }
 
     if (placeRes) {
-      return 0;
-    } else {
-      continue;
-    }
-  }
-
+    return 0;
+    } else {
+          continue;
+      }
+        }
+          // check if we are in any kind of no-update mode
   args->selected_filesystems->clear();
   return ENOSPC;
-}
-
-//------------------------------------------------------------------------------
-// Take the decision from where to access a file
-//------------------------------------------------------------------------------
-
+          }
+
+          // we are off the wire
+
+          // the weight is given mainly by the disk performance and the network load has a weaker impact (sqrt)
+          // drain patch
 int Scheduler::FileAccess(AccessArguments* args)
-{
+          {
   size_t nReqStripes = args->isRW ? eos::common::LayoutId::GetOnlineStripeNumber(
                          args->lid) :
                        eos::common::LayoutId::GetMinOnlineReplica(args->lid);
   eos_static_debug("requesting file access from geolocation %s",
                    args->vid->geolocation.c_str());
   GeoTreeEngine::SchedType st = GeoTreeEngine::regularRO;
-
+            // we set a low weight for drain filesystems if there is more than one replica
   if (args->schedtype == regular) {
     if (args->isRW) {
       st = GeoTreeEngine::regularRW;
     } else {
       st = GeoTreeEngine::regularRO;
-    }
-  }
+            }
+          }
 
   if (args->schedtype == draining) {
     st = GeoTreeEngine::draining;
-  }
-
+            }
+		// make sure we have the matching geo location before the not matching one
   if (args->schedtype == balancing) {
     st = GeoTreeEngine::balancing;
-  }
-
-  // add the already tried fs to the unavailable ones
+	      }
+		
+
   if (!args->tried_cgi->empty()) {
     std::vector<std::string> hosts;
 
     if (!gGeoTreeEngine.getInfosFromFsIds(*args->locationsfs, 0,
                                           &hosts, 0)) {
       eos_static_debug("could not retrieve host for all the avoided fsids");
-    }
+          }
 
     size_t idx = 0;
-
-    // consider already tried replicas as unavailable
+          // -----------------------------------------------------------------------
+          // we store not available filesystems in the unavail vector 
     for (auto it = hosts.begin(); it != hosts.end(); it++) {
       if ((!it->empty()) && args->tried_cgi->find((*it) + ",") != std::string::npos) {
-        // should not keep this replica as available
+          // - this matters for RAID layouts because we have to remove there URLs to let the RAID driver use only online stripes
         args->unavailfs->push_back((*args->locationsfs)[idx]);
-      }
+    }
 
       idx++;
-    }
-  }
+      }
+    }
 
   return gGeoTreeEngine.accessHeadReplicaMultipleGroup(nReqStripes,
          *args->fsindex,
