// ----------------------------------------------------------------------
// File: XrdMgmOfsConfigure.cc
// Author: Andreas-Joachim Peters - CERN
// ----------------------------------------------------------------------

/************************************************************************
 * EOS - the CERN Disk Storage System                                   *
 * Copyright (C) 2011 CERN/Switzerland                                  *
 *                                                                      *
 * This program is free software: you can redistribute it and/or modify *
 * it under the terms of the GNU General Public License as published by *
 * the Free Software Foundation, either version 3 of the License, or    *
 * (at your option) any later version.                                  *
 *                                                                      *
 * This program is distributed in the hope that it will be useful,      *
 * but WITHOUT ANY WARRANTY; without even the implied warranty of       *
 * MERCHANTABILITY or FITNESS FOR A PARTICULAR PURPOSE.  See the        *
 * GNU General Public License for more details.                         *
 *                                                                      *
 * You should have received a copy of the GNU General Public License    *
 * along with this program.  If not, see <http://www.gnu.org/licenses/>.*
 ************************************************************************/

/*----------------------------------------------------------------------------*/
#include <sys/types.h>
#include <sys/stat.h>
#include <fcntl.h>
#include <time.h>
#include <dirent.h>
#include <string.h>
/*----------------------------------------------------------------------------*/
#include "mgm/FsView.hh"
#include "mgm/XrdMgmOfs.hh"
#include "mgm/XrdMgmOfsTrace.hh"
#include "mgm/txengine/TransferEngine.hh"
#include "mgm/Quota.hh"
#include "mgm/Access.hh"
#include "mgm/Recycle.hh"
#include "common/plugin_manager/PluginManager.hh"
#include "namespace/interface/IChLogFileMDSvc.hh"
#include "namespace/interface/IChLogContainerMDSvc.hh"
/*----------------------------------------------------------------------------*/
#include "XrdCl/XrdClDefaultEnv.hh"
#include "XrdSys/XrdSysDNS.hh"
#include "XrdOuc/XrdOucStream.hh"
#include "XrdOuc/XrdOucTrace.hh"
#include "XrdSys/XrdSysError.hh"
#include "XrdSys/XrdSysPlugin.hh"
/*----------------------------------------------------------------------------*/
extern XrdOucTrace gMgmOfsTrace;
extern void xrdmgmofs_shutdown(int sig);
extern void xrdmgmofs_stacktrace(int sig);

/*----------------------------------------------------------------------------*/

USE_EOSMGMNAMESPACE

//------------------------------------------------------------------------------
// Static thread startup function calling Drain
//------------------------------------------------------------------------------
void*
XrdMgmOfs::StaticInitializeFileView(void* arg)
{
  return reinterpret_cast<XrdMgmOfs*>(arg)->InitializeFileView();
}

//------------------------------------------------------------------------------
// Initialize file view
//------------------------------------------------------------------------------
void*
XrdMgmOfs::InitializeFileView()
{
  {
    XrdSysMutexHelper lock(InitializationMutex);
    Initialized = kBooting;
    InitializationTime = time(0);
    RemoveStallRuleAfterBoot = false;
  }
  time_t tstart = time(0);
  std::string oldstallrule = "";
  std::string oldstallcomment = "";
  bool oldstallglobal = false;
  // Set the client stall
  {
    eos::common::RWMutexWriteLock lock(Access::gAccessMutex);

    if (Access::gStallRules.count(std::string("*")))
    {
      if (!RemoveStallRuleAfterBoot)
      {
        oldstallrule = Access::gStallRules[std::string("*")];
        oldstallcomment = Access::gStallComment[std::string("*")];
        oldstallglobal = Access::gStallGlobal;
      }
      else
      {
        RemoveStallRuleAfterBoot = false;
      }
    }

    Access::gStallRules[std::string("*")] = "100";
    Access::gStallGlobal = true;
    Access::gStallComment[std::string("*")] = "namespace is booting";
  }

  try
  {
    eosView->initialize2();
    {
      eos::common::RWMutexWriteLock view_lock(eosViewRWMutex);
      eosView->initialize3();

      if (MgmMaster.IsMaster())
      {
        // create ../proc/<x> files
        XrdOucString procpathwhoami = MgmProcPath;
        procpathwhoami += "/whoami";
        XrdOucString procpathwho = MgmProcPath;
        procpathwho += "/who";
        XrdOucString procpathquota = MgmProcPath;
        procpathquota += "/quota";
        XrdOucString procpathreconnect = MgmProcPath;
        procpathreconnect += "/reconnect";
        XrdOucString procpathmaster = MgmProcPath;
        procpathmaster += "/master";
        XrdOucErrInfo error;
        eos::common::Mapping::VirtualIdentity vid;
        eos::common::Mapping::Root(vid);
        eos::IFileMD* fmd = 0;

        try
        {
          fmd = eosView->getFile(procpathwhoami.c_str());
          fmd = 0;
        }
        catch (eos::MDException& e)
        {
          fmd = eosView->createFile(procpathwhoami.c_str(), 0, 0);
        }

        if (fmd)
        {
          fmd->setSize(4096);
          eosView->updateFileStore(fmd);
        }

        try
        {
          fmd = eosView->getFile(procpathwho.c_str());
          fmd = 0;
        }
        catch (eos::MDException& e)
        {
          fmd = eosView->createFile(procpathwho.c_str(), 0, 0);
        }

        if (fmd)
        {
          fmd->setSize(4096);
          eosView->updateFileStore(fmd);
        }

        try
        {
          fmd = eosView->getFile(procpathquota.c_str());
          fmd = 0;
        }
        catch (eos::MDException& e)
        {
          fmd = eosView->createFile(procpathquota.c_str(), 0, 0);
        }

        if (fmd)
        {
          fmd->setSize(4096);
          eosView->updateFileStore(fmd);
        }

        try
        {
          fmd = eosView->getFile(procpathreconnect.c_str());
          fmd = 0;
        }
        catch (eos::MDException& e)
        {
          fmd = eosView->createFile(procpathreconnect.c_str(), 0, 0);
        }

        if (fmd)
        {
          fmd->setSize(4096);
          eosView->updateFileStore(fmd);
        }

        try
        {
          fmd = eosView->getFile(procpathmaster.c_str());
          fmd = 0;
        }
        catch (eos::MDException& e)
        {
          fmd = eosView->createFile(procpathmaster.c_str(), 0, 0);
        }

        if (fmd)
        {
          fmd->setSize(4096);
          eosView->updateFileStore(fmd);
        }

      {
        XrdSysMutexHelper lock(InitializationMutex);
        Initialized = kBooted;
        eos_static_alert("msg=\"namespace booted (as master)\"");
      }
    }
    }

    if (!MgmMaster.IsMaster())
    {
      eos_static_info("msg=\"starting slave listener\"");
      struct stat buf;
      buf.st_size = 0;
      ::stat(gOFS->MgmNsFileChangeLogFile.c_str(), &buf);

      eos::IChLogContainerMDSvc* eos_chlog_dirsvc =
          dynamic_cast<eos::IChLogContainerMDSvc*>(gOFS->eosDirectoryService);
      eos::IChLogFileMDSvc* eos_chlog_filesvc =
          dynamic_cast<eos::IChLogFileMDSvc*>(gOFS->eosFileService);

      if (eos_chlog_dirsvc && eos_chlog_filesvc)
      {
        eos_chlog_filesvc->startSlave();
        eos_chlog_dirsvc->startSlave();

<<<<<<< HEAD
    {
=======
        // Wait that the follower reaches the offset seen now
        while (eos_chlog_filesvc->getFollowOffset() < (uint64_t) buf.st_size)
        {
          XrdSysTimer sleeper;
          sleeper.Wait(5000);
          eos_static_info("msg=\"waiting for the namespace to reach the follow "
                          "point\" is-offset=%llu follow-offset=%llu",  \
                          eos_chlog_filesvc->getFollowOffset(), (uint64_t) buf.st_size);
        }
      }
      
      {
>>>>>>> 17590438
        XrdSysMutexHelper lock(InitializationMutex);
        Initialized = kBooted;
        eos_static_alert("msg=\"namespace booted (as slave)\"");
      }
    }

    time_t tstop = time(0);
    MgmMaster.MasterLog(eos_notice("eos namespace file loading stopped after %d "
                                   "seconds", (tstop - tstart)));
    {
      eos::common::RWMutexWriteLock lock(Access::gAccessMutex);

      if (oldstallrule.length())
      {
        Access::gStallRules[std::string("*")] = oldstallrule;
      }
      else
      {
        Access::gStallRules.erase(std::string("*"));
      }

      if (oldstallcomment.length())
      {
        Access::gStallComment[std::string("*")] = oldstallcomment;
      }
      else
      {
        Access::gStallComment.erase(std::string("*"));
      }

      Access::gStallGlobal = oldstallglobal;
    }
  }
  catch (eos::MDException& e)
  {
    {
      XrdSysMutexHelper lock(InitializationMutex);
      Initialized = kFailed;
    }
    time_t tstop = time(0);
    errno = e.getErrno();
    eos_crit("namespace file loading initialization failed after %d seconds",
             (tstop - tstart));
    eos_crit("initialization returnd ec=%d %s\n", e.getErrno(),
             e.getMessage().str().c_str());
  }

  {
    XrdSysMutexHelper lock(InitializationMutex);
    InitializationTime = (time(0) - InitializationTime);

    // Grab process status after boot
    if (!eos::common::LinuxStat::GetStat(LinuxStatsStartup))
      eos_crit("failed to grab /proc/self/stat information");
  }

  // Fill the current accounting and load all the quota nodes from the namespace
  Quota::LoadNodes();
  Quota::NodesToSpaceQuota();
  return 0;
}

//------------------------------------------------------------------------------
// Configure the MGM node
//------------------------------------------------------------------------------
int
XrdMgmOfs::Configure(XrdSysError& Eroute)
{
  char* var;
  const char* val;
  int cfgFD, retc, NoGo = 0;
  XrdOucStream Config(&Eroute, getenv("XRDINSTANCE"));
  XrdOucString role = "server";
  bool authorize = false;
  AuthLib = "";
  Authorization = 0;
  pthread_t tid = 0;
  IssueCapability = false;
  MgmRedirector = false;
  StartTime = time(NULL);
  // set short timeouts in the new XrdCl class
  XrdCl::DefaultEnv::GetEnv()->PutInt("TimeoutResolution", 1);
  // set connection window short
  XrdCl::DefaultEnv::GetEnv()->PutInt("ConnectionWindow", 5);
  // set connection retry to one
  XrdCl::DefaultEnv::GetEnv()->PutInt("ConnectionRetry", 1);
  // set stream error window
  XrdCl::DefaultEnv::GetEnv()->PutInt("StreamErrorWindow", 0);
  UTF8 = getenv("EOS_UTF8") ? true : false;
  Shutdown = false;
  setenv("XrdSecPROTOCOL", "sss", 1);
  Eroute.Say("=====> mgmofs enforces SSS authentication for XROOT clients");
  MgmOfsTargetPort = "1094";
  MgmOfsName = "";
  MgmOfsAlias = "";
  MgmOfsBrokerUrl = "root://localhost:1097//eos/";
  MgmOfsInstanceName = "testinstance";
  MgmConfigDir = "";
  MgmMetaLogDir = "";
  MgmTxDir = "";
  MgmAuthDir = "";
  MgmArchiveDir = "";
  MgmHealMap.set_deleted_key(0);
  MgmDirectoryModificationTime.set_deleted_key(0);
  IoReportStorePath = "/var/tmp/eos/report";
  MgmOfsVstBrokerUrl = "";
  MgmArchiveDstUrl = "";
  MgmArchiveSvcClass = "default";

  if (getenv("EOS_VST_BROKER_URL"))
    MgmOfsVstBrokerUrl = getenv("EOS_VST_BROKER_URL");

  if (getenv("EOS_ARCHIVE_URL"))
  {
    MgmArchiveDstUrl = getenv("EOS_ARCHIVE_URL");

    // Make sure it ends with a '/'
    if (MgmArchiveDstUrl[MgmArchiveDstUrl.length() - 1] != '/')
      MgmArchiveDstUrl += '/';
  }

  if (getenv("EOS_ARCHIVE_SVCCLASS"))
  {
    MgmArchiveSvcClass = getenv("EOS_ARCHIVE_SVCCLASS");
  }

  // Create and own the output cache directory or clean it up if it exists -
  // this is used to store temporary results for commands like find, backup
  // or achive
  struct stat dir_stat;

  if (!::stat("/tmp/eos.mgm/", &dir_stat) && S_ISDIR(dir_stat.st_mode))
  {
    XrdOucString systemline = "rm -rf /tmp/eos.mgm/* >& /dev/null &";
    int rrc = system(systemline.c_str());

    if (WEXITSTATUS(rrc))
      eos_err("%s returned %d", systemline.c_str(), rrc);
  }
  else
  {
    eos::common::Path out_dir("/tmp/eos.mgm/empty");

    if (!out_dir.MakeParentPath(S_IRWXU))
    {
      eos_err("Unable to create temporary output file directory /tmp/eos.mgm/");
      Eroute.Emsg("Config", errno, "create temporary outputfile"
                  " directory /tmp/eos.mgm/");
      NoGo = 1;
      return NoGo;;
    }

    // Own the directory by daemon
    if (::chown(out_dir.GetParentPath(), 2, 2))
    {
      eos_err("Unable to own temporary outputfile directory %s",
              out_dir.GetParentPath());
      Eroute.Emsg("Config", errno, "own outputfile directory /tmp/eos.mgm/");
      NoGo = 1;
      return NoGo;;
    }
  }

  ErrorLog = true;
  bool ConfigAutoSave = false;
  MgmConfigAutoLoad = "";
  long myPort = 0;
  std::string ns_lib_path {""};

  if (getenv("XRDDEBUG"))
    gMgmOfsTrace.What = TRACE_MOST | TRACE_debug;

  {
<<<<<<< HEAD
    // borrowed from XrdOfs 
=======
    // Borrowed from XrdOfs
>>>>>>> 17590438
    unsigned int myIPaddr = 0;
    char buff[256], *bp;
    int i;
    // Obtain port number we will be using
    myPort = (bp = getenv("XRDPORT")) ? strtol(bp, (char**) 0, 10) : 0;
    // Establish our hostname and IPV4 address
    HostName = XrdSysDNS::getHostName();

    if (!XrdSysDNS::Host2IP(HostName, &myIPaddr)) myIPaddr = 0x7f000001;

    strcpy(buff, "[::");
    bp = buff + 3;
    bp += XrdSysDNS::IP2String(myIPaddr, 0, bp, 128);
    *bp++ = ']';
    *bp++ = ':';
    sprintf(bp, "%ld", myPort);

    for (i = 0; HostName[i] && HostName[i] != '.'; i++);

    HostName[i] = '\0';
    HostPref = strdup(HostName);
    HostName[i] = '.';
    Eroute.Say("=====> mgmofs.hostname: ", HostName, "");
    Eroute.Say("=====> mgmofs.hostpref: ", HostPref, "");
    ManagerId = HostName;
    ManagerId += ":";
    ManagerId += (int) myPort;
    unsigned int ip = 0;

    if (XrdSysDNS::Host2IP(HostName, &ip))
    {
      char buff[1024];
      XrdSysDNS::IP2String(ip, 0, buff, 1024);
      ManagerIp = buff;
      ManagerPort = myPort;
    }
    else
    {
      return Eroute.Emsg("Config", errno, "convert hostname to IP address", HostName);
    }

    Eroute.Say("=====> mgmofs.managerid: ", ManagerId.c_str(), "");
  }

  if (!ConfigFN || !*ConfigFN)
  {
    Eroute.Emsg("Config", "Configuration file not specified.");
  }
  else
  {
    // Try to open the configuration file.
    if ((cfgFD = open(ConfigFN, O_RDONLY, 0)) < 0)
      return Eroute.Emsg("Config", errno, "open config file", ConfigFN);

    Config.Attach(cfgFD);
    // Now start reading records until eof
    XrdOucString nsin;
    XrdOucString nsout;

    while ((var = Config.GetMyFirstWord()))
    {
      if (!strncmp(var, "all.", 4))
      {
        var += 4;

        if (!strcmp("role", var))
        {
          if (!(val = Config.GetWord()))
          {
            Eroute.Emsg("Config", "argument for all.role missing.");
            NoGo = 1;
          }
          else
          {
            XrdOucString lrole = val;

            if ((val = Config.GetWord()))
            {
              if (!strcmp(val, "if"))
              {
                if ((val = Config.GetWord()))
                {
                  if (!strcmp(val, HostName))
                  {
                    role = lrole;
                  }

                  if (!strcmp(val, HostPref))
                  {
                    role = lrole;
                  }
                }
              }
              else
              {
                role = lrole;
              }
            }
            else
            {
              role = lrole;
            }
          }
        }
      }

      if (!strncmp(var, "mgmofs.", 7))
      {
        var += 7;
        if (!strcmp("fs", var))
        {
          if (!(val = Config.GetWord()))
          {
            Eroute.Emsg("Config", "argument for fs invalid.");
            NoGo = 1;
          }
          else
          {
            Eroute.Say("=====> mgmofs.fs: ", val, "");
            MgmOfsName = val;
          }
        }

        if (!strcmp("targetport", var))
        {
          if (!(val = Config.GetWord()))
          {
            Eroute.Emsg("Config", "argument for fs invalid.");
            NoGo = 1;
          }
          else
          {
            Eroute.Say("=====> mgmofs.targetport: ", val, "");
            MgmOfsTargetPort = val;
          }
        }

        if (!strcmp("capability", var))
        {
          if (!(val = Config.GetWord()))
          {
            Eroute.Emsg("Config",
                        "argument 2 for capbility missing. Can be true/lazy/1 or false/0");
            NoGo = 1;
          }
          else
          {
            if ((!(strcmp(val, "true"))) || (!(strcmp(val, "1")))
                || (!(strcmp(val, "lazy"))))
            {
              IssueCapability = true;
            }
            else
            {
              if ((!(strcmp(val, "false"))) || (!(strcmp(val, "0"))))
              {
                IssueCapability = false;
              }
              else
              {
                Eroute.Emsg("Config",
                            "argument 2 for capbility invalid. Can be <true>/1 or <false>/0");
                NoGo = 1;
              }
            }
          }
        }

        if (!strcmp("broker", var))
        {
          if (!(val = Config.GetWord()))
          {
            Eroute.Emsg("Config",
                        "argument 2 for broker missing. Should be URL like root://<host>/<queue>/");
            NoGo = 1;
          }
          else
          {
            if (getenv("EOS_BROKER_URL"))
            {
              MgmOfsBrokerUrl = getenv("EOS_BROKER_URL");
            }
            else
            {
              MgmOfsBrokerUrl = val;
            }
          }
        }

        if (!strcmp("instance", var))
        {
          if (!(val = Config.GetWord()))
          {
            Eroute.Emsg("Config",
                        "argument 2 for instance missing. Should be the name of the EOS cluster");
            NoGo = 1;
          }
          else
          {
            if (getenv("EOS_INSTANCE_NAME"))
            {
              MgmOfsInstanceName = getenv("EOS_INSTANCE_NAME");
            }
            else
            {
              MgmOfsInstanceName = val;
            }
          }

          Eroute.Say("=====> mgmofs.instance : ", MgmOfsInstanceName.c_str(), "");
        }

        if (!strcmp("nslib", var))
        {
          if (!(val = Config.GetWord()))
          {
            Eroute.Emsg("Config", "no namespace library path provided");
            NoGo = 1;
          }
          else
          {
            ns_lib_path = val;
          }

          Eroute.Say("=====> mgmofs.nslib : ", ns_lib_path.c_str());
        }

        if (!strcmp("authlib", var))
        {
          if ((!(val = Config.GetWord())) || (::access(val, R_OK)))
          {
            Eroute.Emsg("Config", "I cannot acccess you authorization library!");
            NoGo = 1;
          }
          else
          {
            AuthLib = val;
          }

          Eroute.Say("=====> mgmofs.authlib : ", AuthLib.c_str());
        }

        if (!strcmp("authorize", var))
        {
          if ((!(val = Config.GetWord())) ||
              (strcmp("true", val) && strcmp("false", val) &&
               strcmp("1", val) && strcmp("0", val)))
          {
            Eroute.Emsg("Config", "argument 2 for authorize illegal or missing. "
                        "Must be <true>, <false>, <1> or <0>!");
            NoGo = 1;
          }
          else
          {
            if ((!strcmp("true", val) || (!strcmp("1", val))))
            {
              authorize = true;
            }
          }
          if (authorize)
            Eroute.Say("=====> mgmofs.authorize : true");
          else
            Eroute.Say("=====> mgmofs.authorize : false");
        }

        if (!strcmp("errorlog", var))
        {
          if ((!(val = Config.GetWord())) ||
              (strcmp("true", val) && strcmp("false", val) &&
               strcmp("1", val) && strcmp("0", val)))
          {
            Eroute.Emsg("Config", "argument 2 for errorlog illegal or missing. "
                        "Must be <true>, <false>, <1> or <0>!");
            NoGo = 1;
          }
          else
          {
            if ((!strcmp("true", val) || (!strcmp("1", val))))
            {
              ErrorLog = true;
            }
            else
            {
              ErrorLog = false;
            }
          }

          if (ErrorLog)
            Eroute.Say("=====> mgmofs.errorlog : true");
          else
            Eroute.Say("=====> mgmofs.errorlog : false");
        }

        if (!strcmp("redirector", var))
        {
          if ((!(val = Config.GetWord())) ||
              (strcmp("true", val) && strcmp("false", val) &&
               strcmp("1", val) && strcmp("0", val)))
          {
            Eroute.Emsg("Config", "argument 2 for redirector illegal or missing. "
                        "Must be <true>,<false>,<1> or <0>!");
            NoGo = 1;
          }
          else
          {
            if ((!strcmp("true", val) || (!strcmp("1", val))))
            {
              MgmRedirector = true;
            }
            else
            {
              MgmRedirector = false;
            }
          }
          if (ErrorLog)
            Eroute.Say("=====> mgmofs.errorlog   : true");
          else
            Eroute.Say("=====> mgmofs.errorlog   : false");
        }

        if (!strcmp("configdir", var))
        {
          if (!(val = Config.GetWord()))
          {
            Eroute.Emsg("Config", "argument for configdir invalid.");
            NoGo = 1;
          }
          else
          {
            MgmConfigDir = val;

            if (!MgmConfigDir.endswith("/"))
              MgmConfigDir += "/";
          }
        }

        if (!strcmp("archivedir", var))
        {
          if (!(val = Config.GetWord()))
          {
            Eroute.Emsg("Config", "argument for archivedir invalid.");
            NoGo = 1;
          }
          else
          {
            MgmArchiveDir = val;

            if (!MgmArchiveDir.endswith("/"))
              MgmArchiveDir += "/";
          }
        }


        if (!strcmp("autosaveconfig", var))
        {
          if (!(val = Config.GetWord()))
          {
            Eroute.Emsg("Config",
                        "argument 2 for autosaveconfig missing. Can be true/1 or false/0");
            NoGo = 1;
          }
          else
          {
            if ((!(strcmp(val, "true"))) || (!(strcmp(val, "1"))))
            {
              ConfigAutoSave = true;
            }
            else
            {
              if ((!(strcmp(val, "false"))) || (!(strcmp(val, "0"))))
              {
                ConfigAutoSave = false;
              }
              else
              {
                Eroute.Emsg("Config",
                            "argument 2 for autosaveconfig invalid. Can be <true>/1 or <false>/0");
                NoGo = 1;
              }
            }
          }
        }

        if (!strcmp("autoloadconfig", var))
        {
          if (!(val = Config.GetWord()))
          {
            Eroute.Emsg("Config", "argument for autoloadconfig invalid.");
            NoGo = 1;
          }
          else
          {
            MgmConfigAutoLoad = val;
          }
        }

        if (!strcmp("alias", var))
        {
          if (!(val = Config.GetWord()))
          {
            Eroute.Emsg("Config", "argument for alias missing.");
            NoGo = 1;
          }
          else
          {
            MgmOfsAlias = val;
          }
        }


        if (!strcmp("metalog", var))
        {
          if (!(val = Config.GetWord()))
          {
            Eroute.Emsg("Config", "argument 2 for metalog missing");
            NoGo = 1;
          }
          else
          {
            MgmMetaLogDir = val;
            // just try to create it in advance
            XrdOucString makeit = "mkdir -p ";
            makeit += MgmMetaLogDir;
            int src = system(makeit.c_str());

            if (src)
              eos_err("%s returned %d", makeit.c_str(), src);

            XrdOucString chownit = "chown -R ";
            chownit += (int) geteuid();
            chownit += " ";
            chownit += MgmMetaLogDir;
            src = system(chownit.c_str());

            if (src)
              eos_err("%s returned %d", chownit.c_str(), src);

            if (::access(MgmMetaLogDir.c_str(), W_OK | R_OK | X_OK))
            {
              Eroute.Emsg("Config", "cannot acccess the meta data changelog "
                          "directory for r/w!", MgmMetaLogDir.c_str());
              NoGo = 1;
            }
            else
            {
              Eroute.Say("=====> mgmofs.metalog: ", MgmMetaLogDir.c_str(), "");
            }
          }
        }

        if (!strcmp("txdir", var))
        {
          if (!(val = Config.GetWord()))
          {
            Eroute.Emsg("Config", "argument 2 for txdir missing");
            NoGo = 1;
          }
          else
          {
            MgmTxDir = val;
            // just try to create it in advance
            XrdOucString makeit = "mkdir -p ";
            makeit += MgmTxDir;
            int src = system(makeit.c_str());

            if (src)
              eos_err("%s returned %d", makeit.c_str(), src);

            XrdOucString chownit = "chown -R ";
            chownit += (int) geteuid();
            chownit += " ";
            chownit += MgmTxDir;
            src = system(chownit.c_str());

            if (src)
              eos_err("%s returned %d", chownit.c_str(), src);

            if (::access(MgmTxDir.c_str(), W_OK | R_OK | X_OK))
            {
              Eroute.Emsg("Config", "cannot acccess the transfer directory for r/w:",
                          MgmTxDir.c_str());
              NoGo = 1;
            }
            else
            {
              Eroute.Say("=====> mgmofs.txdir:   ", MgmTxDir.c_str(), "");
            }
          }
        }

        if (!strcmp("authdir", var))
        {
          if (!(val = Config.GetWord()))
          {
            Eroute.Emsg("Config", "argument 2 for authdir missing");
            NoGo = 1;
          }
          else
          {
            MgmAuthDir = val;
            // just try to create it in advance
            XrdOucString makeit = "mkdir -p ";
            makeit += MgmAuthDir;
            int src = system(makeit.c_str());

            if (src)
              eos_err("%s returned %d", makeit.c_str(), src);

            XrdOucString chownit = "chown -R ";
            chownit += (int) geteuid();
            chownit += " ";
            chownit += MgmAuthDir;
            src = system(chownit.c_str());

            if (src)
              eos_err("%s returned %d", chownit.c_str(), src);

            if ((src = ::chmod(MgmAuthDir.c_str(), S_IRUSR | S_IWUSR | S_IXUSR)))
            {
              eos_err("chmod 700 %s returned %d", MgmAuthDir.c_str(), src);
              NoGo = 1;
            }

            if (::access(MgmAuthDir.c_str(), W_OK | R_OK | X_OK))
            {
              Eroute.Emsg("Config", "cannot acccess the authentication directory "
                          "for r/w:", MgmAuthDir.c_str());
              NoGo = 1;
            }
            else
            {
              Eroute.Say("=====> mgmofs.authdir:   ", MgmAuthDir.c_str(), "");
            }
          }
        }

        if (!strcmp("reportstorepath", var))
        {
          if (!(val = Config.GetWord()))
          {
            Eroute.Emsg("Config", "argument 2 for reportstorepath missing");
            NoGo = 1;
          }
          else
          {
            IoReportStorePath = val;
            // just try to create it in advance
            XrdOucString makeit = "mkdir -p ";
            makeit += IoReportStorePath;
            int src = system(makeit.c_str());

            if (src)
              eos_err("%s returned %d", makeit.c_str(), src);

            XrdOucString chownit = "chown -R ";
            chownit += (int) geteuid();
            chownit += " ";
            chownit += IoReportStorePath;
            src = system(chownit.c_str());

            if (src)
              eos_err("%s returned %d", chownit.c_str(), src);

            if (::access(IoReportStorePath.c_str(), W_OK | R_OK | X_OK))
            {
              Eroute.Emsg("Config", "cannot acccess the reportstore directory "
                          "for r/w:", IoReportStorePath.c_str());
              NoGo = 1;
            }
            else
            {
              Eroute.Say("=====> mgmofs.reportstorepath: ", IoReportStorePath.c_str(), "");
            }
          }
        }

        // Get the fst gateway hostname and port
        if (!strcmp("fstgw", var))
        {
          if (!(val = Config.GetWord()))
          {
            Eroute.Emsg("Config", "fst gateway value not specified");
            NoGo = 1;
          }
          else
          {
            mFstGwHost = val;
            size_t pos = mFstGwHost.find(':');

            if (pos == std::string::npos)
            {
              // Use a default value if no port is specified
              mFstGwPort = 1094;
            }
            else
            {
              mFstGwPort = atoi(mFstGwHost.substr(pos + 1).c_str());
              mFstGwHost = mFstGwHost.erase(pos);
            }

            Eroute.Say("=====> mgmofs.fstgw: ", mFstGwHost.c_str(), ":",
                       std::to_string((long long int)mFstGwPort).c_str());
          }
        }

        if (!strcmp("trace", var))
        {

          static struct traceopts
          {
            const char* opname;
            int opval;
          } tropts[] =
          {
            {"aio", TRACE_aio},
            {"all", TRACE_ALL},
            {"chmod", TRACE_chmod},
            {"close", TRACE_close},
            {"closedir", TRACE_closedir},
            {"debug", TRACE_debug},
            {"delay", TRACE_delay},
            {"dir", TRACE_dir},
            {"exists", TRACE_exists},
            {"getstats", TRACE_getstats},
            {"fsctl", TRACE_fsctl},
            {"io", TRACE_IO},
            {"mkdir", TRACE_mkdir},
            {"most", TRACE_MOST},
            {"open", TRACE_open},
            {"opendir", TRACE_opendir},
            {"qscan", TRACE_qscan},
            {"read", TRACE_read},
            {"readdir", TRACE_readdir},
            {"redirect", TRACE_redirect},
            {"remove", TRACE_remove},
            {"rename", TRACE_rename},
            {"sync", TRACE_sync},
            {"truncate", TRACE_truncate},
            {"write", TRACE_write},
            {"authorize", TRACE_authorize},
            {"map", TRACE_map},
            {"role", TRACE_role},
            {"access", TRACE_access},
            {"attributes", TRACE_attributes},
            {"allows", TRACE_allows}
          };
          int i, neg, trval = 0, numopts = sizeof(tropts) / sizeof(struct traceopts);

          if (!(val = Config.GetWord()))
          {
            Eroute.Emsg("Config", "trace option not specified");
            return 1;
          }

          while (val)
          {
            Eroute.Say("=====> mgmofs.trace: ", val, "");

            if (!strcmp(val, "off")) trval = 0;
            else
            {
              if ((neg = (val[0] == '-' && val[1]))) val++;

              for (i = 0; i < numopts; i++)
              {
                if (!strcmp(val, tropts[i].opname))
                {
                  if (neg) trval &= ~tropts[i].opval;
                  else trval |= tropts[i].opval;

                  break;
                }
              }

              if (i >= numopts)
                Eroute.Say("Config warning: ignoring invalid trace option '", val, "'.");
            }

            val = Config.GetWord();
          }

          gMgmOfsTrace.What = trval;
        }

        // Configure the number of authentication worker threads
        if (!strcmp("auththreads", var))
        {
          if (!(val = Config.GetWord()))
          {
            Eroute.Emsg("Config", "argument for number of auth threads is invalid.");
            NoGo = 1;
          }
          else
          {
            Eroute.Say("=====> mgmofs.auththreads: ", val, "");
            mNumAuthThreads = atoi(val);
          }
        }

        // Configure frontend port number on which clients submit requests
        if (!strcmp("authport", var))
        {
          if (!(val = Config.GetWord()))
          {
            Eroute.Emsg("Config", "argument for frontend port invalid.");
            NoGo = 1;
          }
          else
          {
            Eroute.Say("=====> mgmofs.authport: ", val, "");
            mFrontendPort = atoi(val);
          }
        }
      }
    }
  }

  if (MgmRedirector)
    Eroute.Say("=====> mgmofs.redirector : true");
  else
    Eroute.Say("=====> mgmofs.redirector : false");

  if (!MgmOfsBrokerUrl.endswith("/"))
  {
    MgmOfsBrokerUrl += "/";
  }

  if (!MgmOfsBrokerUrl.endswith("//eos/"))
  {
    Eroute.Say("Config error: the broker url has to be of the form <root://<hostname>[:<port>]//");
    return 1;
  }

  if (MgmOfsVstBrokerUrl.length() && (!MgmOfsVstBrokerUrl.endswith("//eos/")))
  {
    Eroute.Say("Config error: the vst broker url has to be of the form <root://<hostname>[:<port>]//");
    return 1;
  }

  if (!MgmConfigDir.length())
  {
    Eroute.Say("Config error: configuration directory is not defined : mgm.configdir=</var/eos/config/>");
    return 1;
  }

  if (!MgmMetaLogDir.length())
  {
    Eroute.Say("Config error: meta data log directory is not defined : mgm.metalog=</var/eos/md/>");
    return 1;
  }

  if (!MgmTxDir.length())
  {
    Eroute.Say("Config error: transfer directory is not defined : mgm.txdir=</var/eos/tx/>");
    return 1;
  }

  if (!MgmAuthDir.length())
  {
    Eroute.Say("Config error: auth directory is not defined: mgm.authdir=</var/eos/auth/>");
    return 1;
  }

  if (!MgmArchiveDir.length())
  {
    Eroute.Say("Config notice: archive directory is not defined - archiving is disabled");
  }

  // Load the namespace plugin
  if (!ns_lib_path.empty())
  {
    eos::common::PluginManager& pm = eos::common::PluginManager::GetInstance();
    pm.LoadByPath(ns_lib_path);
  }

  MgmOfsBroker = MgmOfsBrokerUrl;
  MgmDefaultReceiverQueue = MgmOfsBrokerUrl;
  MgmDefaultReceiverQueue += "*/fst";
  MgmOfsBrokerUrl += HostName;
  MgmOfsBrokerUrl += "/mgm";

  if (MgmOfsVstBrokerUrl.length())
  {
    MgmOfsVstBrokerUrl += MgmOfsInstanceName;
    MgmOfsVstBrokerUrl += "/";
    MgmOfsVstBrokerUrl += HostName;
    MgmOfsVstBrokerUrl += "/vst";
  }

  MgmOfsQueue = "/eos/";
  MgmOfsQueue += ManagerId;
  MgmOfsQueue += "/mgm";
  // Setup the circular in-memory logging buffer
  eos::common::Logging::Init();
  // Configure log-file fan out
  std::vector<std::string> lFanOutTags;
  lFanOutTags.push_back("Balancer");
  lFanOutTags.push_back("Converter");
  lFanOutTags.push_back("DrainJob");
  lFanOutTags.push_back("Http");
  lFanOutTags.push_back("Master");
  lFanOutTags.push_back("Recycle");
  lFanOutTags.push_back("LRU");
  lFanOutTags.push_back("GroupBalancer");
  lFanOutTags.push_back("GeoBalancer");
  lFanOutTags.push_back("GeoTreeEngine");
  lFanOutTags.push_back("#");
  // Get the XRootD log directory
  char* logdir = 0;
  XrdOucEnv::Import("XRDLOGDIR", logdir);

  if (logdir)
  {
    for (size_t i = 0; i < lFanOutTags.size(); i++)
    {
      std::string lLogFile = logdir;
      lLogFile += "/";

      if (lFanOutTags[i] == "#")
        lLogFile += "Clients";
      else
        lLogFile += lFanOutTags[i];

      lLogFile += ".log";
      FILE* fp = fopen(lLogFile.c_str(), "a+");

      if (fp)
        eos::common::Logging::AddFanOut(lFanOutTags[i].c_str(), fp);
      else
        fprintf(stderr, "error: failed to open sub-logfile=%s", lLogFile.c_str());
    }
  }

  // Add some alias for the logging
  // HTTP module
  eos::common::Logging::AddFanOutAlias("HttpHandler", "Http");
  eos::common::Logging::AddFanOutAlias("HttpServer", "Http");
  eos::common::Logging::AddFanOutAlias("ProtocolHandler", "Http");
  eos::common::Logging::AddFanOutAlias("S3", "Http");
  eos::common::Logging::AddFanOutAlias("S3Store", "Http");
  eos::common::Logging::AddFanOutAlias("WebDAV", "Http");
  eos::common::Logging::AddFanOutAlias("PropFindResponse", "Http");
  eos::common::Logging::AddFanOutAlias("WebDAVHandler", "Http");
  eos::common::Logging::AddFanOutAlias("WebDAVReponse", "Http");
  eos::common::Logging::AddFanOutAlias("S3Handler", "Http");
  eos::common::Logging::AddFanOutAlias("S3Store", "Http");
  eos::common::Logging::SetUnit(MgmOfsBrokerUrl.c_str());
  Eroute.Say("=====> mgmofs.broker : ", MgmOfsBrokerUrl.c_str(), "");

  XrdOucString ttybroadcastkillline = "pkill -9 -f \"eos-tty-broadcast\"";
  int rrc = system(ttybroadcastkillline.c_str());
  if (WEXITSTATUS(rrc))
  {
    eos_info("%s returned %d", ttybroadcastkillline.c_str(), rrc);
  }
  
  if (getenv("EOS_TTY_BROADCAST_LISTEN_LOGFILE") && getenv("EOS_TTY_BROADCAST_EGREP"))
  {
    XrdOucString ttybroadcastline = "eos-tty-broadcast ";
    ttybroadcastline += getenv("EOS_TTY_BROADCAST_LISTEN_LOGFILE");
    ttybroadcastline += " ";
    ttybroadcastline += getenv("EOS_TTY_BROADCAST_EGREP");
    ttybroadcastline += " >& /dev/null &";
    eos_info("%s\n", ttybroadcastline.c_str());
    rrc = system(ttybroadcastline.c_str());
    if (WEXITSTATUS(rrc))
    {
      eos_info("%s returned %d", ttybroadcastline.c_str(), rrc);
    }
  }

  int pos1 = MgmDefaultReceiverQueue.find("//");
  int pos2 = MgmDefaultReceiverQueue.find("//", pos1 + 2);

  if (pos2 != STR_NPOS)
    MgmDefaultReceiverQueue.erase(0, pos2 + 1);

  Eroute.Say("=====> mgmofs.defaultreceiverqueue : ",
             MgmDefaultReceiverQueue.c_str(), "");
  // Set our Eroute for XrdMqMessage
  XrdMqMessage::Eroute = *eDest;

  // Check if mgmofsfs has been set
  if (!MgmOfsName.length())
    Eroute.Say("Config error: no mgmofs fs has been defined (mgmofs.fs /...)", "",
               "");
  else
    Eroute.Say("=====> mgmofs.fs: ", MgmOfsName.c_str(), "");

  if (ErrorLog)
    Eroute.Say("=====> mgmofs.errorlog : enabled");
  else
    Eroute.Say("=====> mgmofs.errorlog : disabled");

  // we need to specify this if the server was not started with the explicit
  // manager option ... e.g. see XrdOfs
  Eroute.Say("=====> all.role: ", role.c_str(), "");

  if (role == "manager")
    putenv((char*) "XRDREDIRECT=R");

  if ((AuthLib != "") && (authorize))
  {
    // Load the authorization plugin
    XrdSysPlugin* myLib;
    XrdAccAuthorize * (*ep)(XrdSysLogger*, const char*, const char*);

    // Authorization comes from the library or we use the default
    Authorization = XrdAccAuthorizeObject(Eroute.logger(), ConfigFN, 0);

    if (!(myLib = new XrdSysPlugin(&Eroute, AuthLib.c_str())))
    {
      Eroute.Emsg("Config", "Failed to load authorization library!");
      NoGo = 1;
    }
    else
    {
      ep = (XrdAccAuthorize * (*)(XrdSysLogger*, const char*, const char*))
           (myLib->getPlugin("XrdAccAuthorizeObject"));

      if (!ep)
      {
        Eroute.Emsg("Config", "Failed to get authorization library plugin!");
        NoGo = 1;
      }
      else
      {
        Authorization = ep(Eroute.logger(), ConfigFN, 0);
      }
    }
  }

  if ((retc = Config.LastError()))
    NoGo = Eroute.Emsg("Config", -retc, "read config file", ConfigFN);

  Config.Close();
  XrdOucString unit = "mgm@";
  unit += ManagerId;
  eos::common::Logging::SetLogPriority(LOG_INFO);
  eos::common::Logging::SetUnit(unit.c_str());
  std::string filter =
    "Process,AddQuota,UpdateHint,Update,UpdateQuotaStatus,SetConfigValue,"
    "Deletion,GetQuota,PrintOut,RegisterNode,SharedHash";
  eos::common::Logging::SetFilter(filter.c_str());
  Eroute.Say("=====> setting message filter: Process,AddQuota,UpdateHint,Update"
             "UpdateQuotaStatus,SetConfigValue,Deletion,GetQuota,PrintOut,"
             "RegisterNode,SharedHash");
  // We automatically append the host name to the config dir now !!!
  MgmConfigDir += HostName;
  MgmConfigDir += "/";
  XrdOucString makeit = "mkdir -p ";
  makeit += MgmConfigDir;
  int src = system(makeit.c_str());

  if (src)
    eos_err("%s returned %d", makeit.c_str(), src);

  XrdOucString chownit = "chown -R ";
  chownit += (int) geteuid();
  chownit += " ";
  chownit += MgmConfigDir;
  src = system(chownit.c_str());

  if (src)
    eos_err("%s returned %d", chownit.c_str(), src);

  // Check config directory access
  if (::access(MgmConfigDir.c_str(), W_OK | R_OK | X_OK))
  {
    Eroute.Emsg("Config", "Cannot acccess the configuration directory for r/w!",
                MgmConfigDir.c_str());
    NoGo = 1;
  }
  else
  {
    Eroute.Say("=====> mgmofs.configdir: ", MgmConfigDir.c_str(), "");
  }

  // Start the config engine
  ConfEngine = new ConfigEngine(MgmConfigDir.c_str());
  // Create comment log
  commentLog = new eos::common::CommentLog("/var/log/eos/mgm/logbook.log");

  if (commentLog && commentLog->IsValid())
  {
    Eroute.Say("=====> comment log in /var/log/eos/mgm/logbook.log");
  }
  else
  {
    Eroute.Emsg("Config", "Cannot create/open the comment log file "
                "/var/log/eos/mgm/logbook.log");
    NoGo = 1;
  }

  if (ConfigAutoSave && (!getenv("EOS_AUTOSAVE_CONFIG")))
  {
    Eroute.Say("=====> mgmofs.autosaveconfig: true", "");
    ConfEngine->SetAutoSave(true);
  }
  else
  {
    if (getenv("EOS_AUTOSAVE_CONFIG"))
    {
      eos_info("autosave config=%s", getenv("EOS_AUTOSAVE_CONFIG"));
      XrdOucString autosave = getenv("EOS_AUTOSAVE_CONFIG");

      if ((autosave == "1") || (autosave == "true"))
      {
        Eroute.Say("=====> mgmofs.autosaveconfig: true", "");
        ConfEngine->SetAutoSave(true);
      }
      else
      {
        Eroute.Say("=====> mgmofs.autosaveconfig: false", "");
        ConfEngine->SetAutoSave(false);
      }
    }
    else
    {
      Eroute.Say("=====> mgmofs.autosaveconfig: false", "");
    }
  }

  if (getenv("EOS_MGM_ALIAS"))
    MgmOfsAlias = getenv("EOS_MGM_ALIAS");

  // we don't put the alias we need call-back's to appear on our node
  if (MgmOfsAlias.length())
    Eroute.Say("=====> mgmofs.alias: ", MgmOfsAlias.c_str());

  XrdOucString keytabcks = "unaccessible";
  // Build the adler & sha1 checksum of the default keytab file
  int fd = ::open("/etc/eos.keytab", O_RDONLY);
  XrdOucString symkey = "";

  if (fd > 0)
  {
    char buffer[65535];
    char keydigest[SHA_DIGEST_LENGTH + 1];
    SHA_CTX sha1;
    SHA1_Init(&sha1);
    size_t nread = ::read(fd, buffer, sizeof(buffer));

    if (nread > 0)
    {
      unsigned int adler;
      SHA1_Update(&sha1, (const char*) buffer, nread);
      adler = adler32(0L, Z_NULL, 0);
      adler = adler32(adler, (const Bytef*) buffer, nread);
      char sadler[1024];
      snprintf(sadler, sizeof(sadler) - 1, "%08x", adler);
      keytabcks = sadler;
    }

    SHA1_Final((unsigned char*) keydigest, &sha1);
    eos::common::SymKey::Base64Encode(keydigest, SHA_DIGEST_LENGTH, symkey);
    close(fd);
  }

  eos_notice("MGM_HOST=%s MGM_PORT=%ld VERSION=%s RELEASE=%s KEYTABADLER=%s "
             "SYMKEY=%s", HostName, myPort, VERSION, RELEASE, keytabcks.c_str(),
             symkey.c_str());

  if (!eos::common::gSymKeyStore.SetKey64(symkey.c_str(), 0))
  {
    eos_crit("unable to store the created symmetric key %s", symkey.c_str());
    return 1;
  }

  // Create global visible configuration parameters. We create 3 queues
  // "/eos/<instance>/"
  XrdOucString configbasequeue = "/config/";
  configbasequeue += MgmOfsInstanceName.c_str();
  MgmConfigQueue = configbasequeue;
  MgmConfigQueue += "/mgm/";
  AllConfigQueue = configbasequeue;
  AllConfigQueue += "/all/";
  FstConfigQueue = configbasequeue;
  FstConfigQueue += "/fst/";
  SpaceConfigQueuePrefix = configbasequeue;
  SpaceConfigQueuePrefix += "/space/";
  NodeConfigQueuePrefix = "/config/";
  NodeConfigQueuePrefix += MgmOfsInstanceName.c_str();
  NodeConfigQueuePrefix += "/node/";
  GroupConfigQueuePrefix = configbasequeue;
  GroupConfigQueuePrefix += "/group/";
  FsNode::gManagerId = ManagerId.c_str();
  FsView::gFsView.SetConfigQueues(MgmConfigQueue.c_str(),
                                  NodeConfigQueuePrefix.c_str(),
                                  GroupConfigQueuePrefix.c_str(),
                                  SpaceConfigQueuePrefix.c_str());
  FsView::gFsView.SetConfigEngine(ConfEngine);
<<<<<<< HEAD

  // we need to set the shared object manager to notify from
  ObjectNotifier.SetShareObjectManager(&ObjectManager);

=======
>>>>>>> 17590438
  // we need to set the shared object manager to be used
  eos::common::GlobalConfig::gConfig.SetSOM(&ObjectManager);
  // set the object manager to listener only
  ObjectManager.EnableBroadCast(false);
<<<<<<< HEAD

=======
  // setup the modifications which the fs listener thread is waiting for
  ObjectManager.SubjectsMutex.Lock();
  std::string watch_errc = "stat.errc";
  // Need to take action on filesystem errors
  ObjectManager.ModificationWatchKeys.insert(watch_errc);
  // Need to apply remote configuration changes
  ObjectManager.ModificationWatchSubjects.insert(MgmConfigQueue.c_str());
  ObjectManager.SubjectsMutex.UnLock();
>>>>>>> 17590438
  ObjectManager.SetDebug(false);

  if (!eos::common::GlobalConfig::gConfig.AddConfigQueue(MgmConfigQueue.c_str(),
      "/eos/*/mgm"))
    eos_crit("Cannot add global config queue %s\n", MgmConfigQueue.c_str());

  if (!eos::common::GlobalConfig::gConfig.AddConfigQueue(AllConfigQueue.c_str(),
      "/eos/*"))
    eos_crit("Cannot add global config queue %s\n", AllConfigQueue.c_str());

  if (!eos::common::GlobalConfig::gConfig.AddConfigQueue(FstConfigQueue.c_str(),
      "/eos/*/fst"))
    eos_crit("Cannot add global config queue %s\n", FstConfigQueue.c_str());

  std::string out = "";
  eos::common::GlobalConfig::gConfig.PrintBroadCastMap(out);
  fprintf(stderr, "%s", out.c_str());

<<<<<<< HEAD
  // eventuall autoload a configuration 
=======
  // Eventually autoload a configuration
>>>>>>> 17590438
  if (getenv("EOS_AUTOLOAD_CONFIG"))
    MgmConfigAutoLoad = getenv("EOS_AUTOLOAD_CONFIG");

  XrdOucString instancepath = "/eos/";
  MgmProcPath = "/eos/";
  XrdOucString subpath = MgmOfsInstanceName;

  if (subpath.beginswith("eos"))
    subpath.replace("eos", "");

  MgmProcPath += subpath;
  MgmProcPath += "/proc";
  // This path is used for temporary output files for layout conversions
  MgmProcConversionPath = MgmProcPath;
  MgmProcConversionPath += "/conversion";
  MgmProcMasterPath = MgmProcPath;
  MgmProcMasterPath += "/master";
  MgmProcArchivePath = MgmProcPath;
  MgmProcArchivePath += "/archive";
  Recycle::gRecyclingPrefix.insert(0, MgmProcPath.c_str());
  instancepath += subpath;
  //  eos_emerg("%s",(char*)"test emerg");
  //  eos_alert("%s",(char*)"test alert");
  //  eos_crit("%s", (char*)"test crit");
  //  eos_err("%s",  (char*)"test err");
  //  eos_warning("%s",(char*)"test warning");
  //  eos_notice("%s",(char*)"test notice");
  //  eos_info("%s",(char*)"test info");
  //  eos_debug("%s",(char*)"test debug");
  // Initialize user mapping
  eos::common::Mapping::Init();

  // Initialize the master/slave class
  // TODO: start the online compacting thread after we boot the namespace
  // making sure the namespace supportes compacting
  if (!MgmMaster.Init())
    return 1;

  // Configure the meta data catalog
  eosViewRWMutex.SetBlocking(true);

  if (!MgmMaster.BootNamespace())
    return 1;

  // Check the '/' directory
  eos::IContainerMD* rootmd;

  try
  {
    rootmd = eosView->getContainer("/");
  }
  catch (eos::MDException& e)
  {
    Eroute.Emsg("Config", "cannot get the / directory meta data");
    eos_crit("eos view cannot retrieve the / directory");
    return 1;
  }

  // Check the '/' directory permissions
  if (!rootmd->getMode())
  {
    if (MgmMaster.IsMaster())
    {
      // No permissions set yet
      try
      {
        rootmd->setMode(S_IFDIR | S_IRWXU | S_IROTH | S_IXOTH | S_IRGRP |
                        S_IWGRP | S_IXGRP | S_ISGID);
      }
      catch (eos::MDException& e)
      {
        Eroute.Emsg("Config", "cannot set the / directory mode to inital mode");
        eos_crit("cannot set the / directory mode to 755");
        return 1;
      }
    }
    else
    {
      Eroute.Emsg("Config", "/ directory has no 755 permissions set");
      eos_crit("cannot see / directory with mode to 755");
      return 1;
    }
  }

  eos_info("/ permissions are %o", rootmd->getMode());

  if (MgmMaster.IsMaster())
  {
    // Create /eos
    eos::IContainerMD* eosmd = 0;

    try
    {
      eosmd = eosView->getContainer("/eos/");
    }
    catch (eos::MDException& e)
    {
      // Nothing in this case
      eosmd = 0;
    }

    if (!eosmd)
    {
      try
      {
        eosmd = eosView->createContainer("/eos/", true);
        // Set attribute inheritance
        eosmd->setMode(S_IFDIR | S_IRWXU | S_IROTH | S_IXOTH | S_IRGRP |
                       S_IWGRP | S_IXGRP | S_ISGID);
        // Set default checksum 'adler'
        eosmd->setAttribute("sys.forced.checksum", "adler");
        eosView->updateContainerStore(eosmd);
        eos_info("/eos permissions are %o checksum is set <adler>", eosmd->getMode());
      }
      catch (eos::MDException& e)
      {
        Eroute.Emsg("Config", "cannot set the /eos/ directory mode to inital mode");
        eos_crit("cannot set the /eos/ directory mode to 755");
        return 1;
      }
    }

    // Check recycle directory
    try
    {
      eosmd = eosView->getContainer(Recycle::gRecyclingPrefix.c_str());
    }
    catch (eos::MDException& e)
    {
      // nothing in this case
      eosmd = 0;
    }

    if (!eosmd)
    {
      try
      {
        eosmd = eosView->createContainer(Recycle::gRecyclingPrefix.c_str(), true);
        // set attribute inheritance
        eosmd->setMode(S_IFDIR | S_IRWXU);
        eosView->updateContainerStore(eosmd);
        eos_info("%s permissions are %o", Recycle::gRecyclingPrefix.c_str(),
                 eosmd->getMode());
      }
      catch (eos::MDException& e)
      {
        Eroute.Emsg("Config", "cannot set the recycle directory mode to inital mode");
        eos_crit("cannot set the %s directory mode to 700",
                 Recycle::gRecyclingPrefix.c_str());
        return 1;
      }
    }

    // Crate proc directory
    try
    {
      eosmd = eosView->getContainer(MgmProcPath.c_str());
    }
    catch (eos::MDException& e)
    {
      eosmd = 0;
    }

    if (!eosmd)
    {
      try
      {
        eosmd = eosView->createContainer(MgmProcPath.c_str(), true);
        // Set attribute inheritance
        eosmd->setMode(S_IFDIR | S_IRWXU | S_IROTH | S_IXOTH | S_IRGRP | S_IXGRP);
        eosView->updateContainerStore(eosmd);
      }
      catch (eos::MDException& e)
      {
        Eroute.Emsg("Config", "cannot set the /eos/proc directory mode to inital mode");
        eos_crit("cannot set the /eos/proc directory mode to 755");
        return 1;
      }
    }

    // Create output directory layout conversions
    try
    {
      eosmd = eosView->getContainer(MgmProcConversionPath.c_str());
      eosmd->setMode(S_IFDIR | S_IRWXU);
      eosmd->setCUid(2); // conversion directory is owned by daemon
      eosView->updateContainerStore(eosmd);
    }
    catch (eos::MDException& e)
    {
      eosmd = 0;
    }

    if (!eosmd)
    {
      try
      {
        eosmd = eosView->createContainer(MgmProcConversionPath.c_str(), true);
        // set attribute inheritance
        eosmd->setMode(S_IFDIR | S_IRWXU | S_IRWXG);
        eosView->updateContainerStore(eosmd);
      }
      catch (eos::MDException& e)
      {
        Eroute.Emsg("Config",
                    "cannot set the /eos/../proc/conversion directory mode to inital mode");
        eos_crit("cannot set the /eos/../proc/conversion directory mode to 700");
        return 1;
      }
    }

    // Create directory for fast find functionality of archived dirs
    try
    {
      eosmd = eosView->getContainer(MgmProcArchivePath.c_str());
      eosmd->setMode(S_IFDIR | S_IRWXU);
      eosmd->setCUid(2); // archive directory is owned by daemon
      eosView->updateContainerStore(eosmd);
    }
    catch (eos::MDException& e)
    {
      eosmd = 0;
    }

    if (!eosmd)
    {
      try
      {
        eosmd = eosView->createContainer(MgmProcArchivePath.c_str(), true);
        // Set attribute inheritance
        eosmd->setMode(S_IFDIR | S_IRWXU | S_IRWXG);
        eosView->updateContainerStore(eosmd);
      }
      catch (eos::MDException& e)
      {
        Eroute.Emsg("Config",
                    "cannot set the /eos/../proc/archive directory mode to inital mode");
        eos_crit("cannot set the /eos/../proc/archive directory mode to 700");
        return 1;
      }
    }

    // Set also the archiverd ZMQ endpoint were client requests are sent
    std::ostringstream oss;
    oss << "ipc://" << MgmArchiveDir.c_str() << "archive_frontend.ipc";
    mArchiveEndpoint = oss.str();
  }

  XrdMqSharedHash* hash = 0;

  // We disable a lot of features if we are not a redirector
  if (!MgmRedirector)
  {
    // create the specific listener class
    MgmOfsMessaging = new Messaging(MgmOfsBrokerUrl.c_str(),
                                    MgmDefaultReceiverQueue.c_str(),
                                    true, true, &ObjectManager);

    if (!MgmOfsMessaging->StartListenerThread()) NoGo = 1;

    MgmOfsMessaging->SetLogId("MgmOfsMessaging");

    if ((!MgmOfsMessaging) || (MgmOfsMessaging->IsZombie()))
    {
      Eroute.Emsg("Config", "cannot create messaging object(thread)");
      return NoGo;
    }

    if (MgmOfsVstBrokerUrl.length() &&
        (!getenv("EOS_VST_BROKER_DISABLE") ||
         (strcmp(getenv("EOS_VST_BROKER_DISABLE"), "1"))))
    {
      MgmOfsVstMessaging = new VstMessaging(MgmOfsVstBrokerUrl.c_str(), "/eos/*/vst",
                                            true, true, 0);

      if (!MgmOfsVstMessaging->StartListenerThread()) NoGo = 1;

      MgmOfsMessaging->SetLogId("MgmOfsVstMessaging");

      if ((!MgmOfsVstMessaging) || (MgmOfsVstMessaging->IsZombie()))
      {
        Eroute.Emsg("Config", "cannot create vst messaging object(thread)");
        return NoGo;
      }
    }

<<<<<<< HEAD
=======
#ifdef HAVE_ZMQ
    //-------------------------------------------
    // create the ZMQ processor
    zMQ = new ZMQ("tcp://*:5555");

    if (!zMQ || zMQ->IsZombie())
    {
      Eroute.Emsg("Config", "cannot start ZMQ processor");
      return 1;
    }

#endif
>>>>>>> 17590438
    ObjectManager.CreateSharedHash("/eos/*", "/eos/*/fst");
    ObjectManager.HashMutex.LockRead();
    hash = ObjectManager.GetHash("/eos/*");
    ObjectManager.HashMutex.UnLockRead();
    XrdOucString dumperfile = MgmMetaLogDir;
    dumperfile += "/so.mgm.dump";
    ObjectManager.StartDumper(dumperfile.c_str());
    ObjectManager.SetAutoReplyQueueDerive(true);
  }

  {
    // Hook to the appropiate config file
    XrdOucString stdOut;
    XrdOucString stdErr;

<<<<<<< HEAD
  /*
  if (MgmConfigAutoLoad.length()) {
    eos_info("autoload config=%s", MgmConfigAutoLoad.c_str());
    XrdOucString configloader = "mgm.config.file="; 
    configloader += MgmConfigAutoLoad;
    XrdOucEnv configenv(configloader.c_str());
    XrdOucString stdErr="";
    if (!ConfEngine->LoadConfig(configenv, stdErr)) {
      eos_crit("Unable to auto-load config %s - fix your configuration file!", MgmConfigAutoLoad.c_str());
      eos_crit("%s\n", stdErr.c_str());
=======
    if (!MgmMaster.ApplyMasterConfig(stdOut, stdErr,
                                     Master::Transition::Type::kMasterToMaster))
    {
      Eroute.Emsg("Config", "failed to apply master configuration");
>>>>>>> 17590438
      return 1;
    }
  }

  if (!MgmRedirector)
  {
    if (ErrorLog)
    {
      // Run the error log console
      XrdOucString errorlogkillline = "pkill -9 -f \"eos -b console log _MGMID_\"";
      int rrc = system(errorlogkillline.c_str());

      if (WEXITSTATUS(rrc))
        eos_info("%s returned %d", errorlogkillline.c_str(), rrc);

      XrdOucString errorlogline = "eos -b console log _MGMID_ >& /dev/null &";
      rrc = system(errorlogline.c_str());

      if (WEXITSTATUS(rrc))
        eos_info("%s returned %d", errorlogline.c_str(), rrc);
    }

    eos_info("starting file view loader thread");

    if ((XrdSysThread::Run(&tid, XrdMgmOfs::StaticInitializeFileView,
                           static_cast<void*>(this), 0, "File View Loader")))
    {
      eos_crit("cannot start file view loader");
      NoGo = 1;
    }
  }

#ifdef EOS_INSTRUMENTED_RWMUTEX
  eos::common::RWMutex::EstimateLatenciesAndCompensation();
  FsView::gFsView.ViewMutex.SetDebugName("FsView");
  FsView::gFsView.ViewMutex.SetTiming(false);
  FsView::gFsView.ViewMutex.SetSampling(true, 0.01);
  Quota::gQuotaMutex.SetDebugName("QuotaView");
  Quota::gQuotaMutex.SetTiming(false);
  Quota::gQuotaMutex.SetSampling(true, 0.01);
  eosViewRWMutex.SetDebugName("eosView");
  eosViewRWMutex.SetTiming(false);
  eosViewRWMutex.SetSampling(true, 0.01);
  std::vector<eos::common::RWMutex*> order;
  order.push_back(&FsView::gFsView.ViewMutex);
  order.push_back(&Quota::gQuotaMutex);
  order.push_back(&eosViewRWMutex);
  eos::common::RWMutex::AddOrderRule("Eos Mgm Mutexes", order);
#endif
  eos_info("starting statistics thread");
<<<<<<< HEAD
  if ((XrdSysThread::Run(&stats_tid, XrdMgmOfs::StartMgmStats,
                         static_cast<void *> (this),
                         0, "Statistics Thread")))
=======

  if ((XrdSysThread::Run(&stats_tid, XrdMgmOfs::StartMgmStats,
                         static_cast<void*>(this), 0, "Statistics Thread")))
>>>>>>> 17590438
  {
    eos_crit("cannot start statistics thread");
    NoGo = 1;
  }

  if (!MgmRedirector)
  {
    eos_info("starting fs listener thread");
<<<<<<< HEAD
    if ((XrdSysThread::Run(&fsconfiglistener_tid,
                           XrdMgmOfs::StartMgmFsConfigListener,
                           static_cast<void *> (this),
                           0, "FsListener Thread")))
=======

    if ((XrdSysThread::Run(&fsconfiglistener_tid,
                           XrdMgmOfs::StartMgmFsConfigListener,
                           static_cast<void*>(this), 0, "FsListener Thread")))
>>>>>>> 17590438
    {
      eos_crit("cannot start fs listener thread");
      NoGo = 1;
    }
  }

<<<<<<< HEAD
  gGeoTreeEngine.StartUpdater();
  XrdSysTimer sleeper;
    sleeper.Snooze(1);
  if(!ObjectNotifier.Start())
    eos_crit("error starting the shared object change notifier");

  // initialize the transfer database
=======
  // Initialize the transfer database
>>>>>>> 17590438
  if (!gTransferEngine.Init("/var/eos/tx"))
  {
    eos_crit("cannot intialize transfer database");
    NoGo = 1;
  }

  // Create the 'default' quota space which is needed if quota is disabled!
  {
    eos::common::RWMutexReadLock qLock(Quota::gQuotaMutex);

    if (!Quota::GetSpaceQuota("default"))
      eos_crit("failed to get default quota space");
  }

  // Start the Httpd if available
  if (!Httpd.Start())
    eos_warning("msg=\"cannot start httpd daemon\"");

<<<<<<< HEAD
  // start the Egroup fetching 
  if (!gOFS->EgroupRefresh.Start())
  {
=======
  // Start the Egroup fetching
  if (!EgroupRefresh.Start())
>>>>>>> 17590438
    eos_warning("msg=\"cannot start egroup thread\"");

  // Start the LRU daemon
  if (!LRUd.Start())
    eos_warning("msg=\"cannot start LRU thread\"");

  // Start the recycler garbage collection thread on a master machine
  if ((MgmMaster.IsMaster()) && (!Recycler.Start()))
    eos_warning("msg=\"cannot start recycle thread\"");

  // Initialize statistics
  InitStats();

  // Set IO accounting file
  XrdOucString ioaccounting = MgmMetaLogDir;
  ioaccounting += "/iostat.";
  ioaccounting += HostName;
  ioaccounting += ".dump";
  eos_notice("Setting IO dump store file to %s", ioaccounting.c_str());

  if (!IoStats.SetStoreFileName(ioaccounting.c_str()))
    eos_warning("couldn't load anything from the io stat dump file %s",
                ioaccounting.c_str());
  else
    eos_notice("loaded io stat dump file %s", ioaccounting.c_str());

  // Start IO circulate thread
  IoStats.StartCirculate();

  if (!MgmRedirector)
  {
    if (hash)
    {
      // ask for a broadcast from fst's
      hash->BroadCastRequest("/eos/*/fst");
    }
  }

  if (!getenv("EOS_NO_SHUTDOWN"))
  {
    // add shutdown handler
    (void) signal(SIGINT, xrdmgmofs_shutdown);
    (void) signal(SIGTERM, xrdmgmofs_shutdown);
    (void) signal(SIGQUIT, xrdmgmofs_shutdown);

    // add SEGV handler   
    if (!getenv("EOS_NO_STACKTRACE"))
    {
      (void) signal(SIGSEGV, xrdmgmofs_stacktrace);
      (void) signal(SIGABRT, xrdmgmofs_stacktrace);
      (void) signal(SIGBUS, xrdmgmofs_stacktrace);
    }
  }

<<<<<<< HEAD
  if (mNumAuthThreads && mFrontendPort)
  {
    eos_info("starting the authentication master thread");
    
    if ((XrdSysThread::Run(&auth_tid, XrdMgmOfs::StartAuthMasterThread,
                           static_cast<void *>(this), 0, "Auth Master Thread")))
    {
      eos_crit("cannot start the authentication thread");
      NoGo = 1;
    }
    
    eos_info("starting the authentication worker threads");
    
    for (unsigned int i = 0; i < mNumAuthThreads; i++)
    {
      pthread_t worker_tid;
      
      if ((XrdSysThread::Run(&worker_tid, XrdMgmOfs::StartAuthWorkerThread,
                             static_cast<void *>(this), 0, "Auth Worker Thread")))
      {
        eos_crit("cannot start the authentication thread %i", i);
        NoGo = 1;
      }
      
      mVectTid.push_back(worker_tid);
    }
  }

=======
  XrdSysTimer sleeper;
  sleeper.Wait(200);
>>>>>>> 17590438
  return NoGo;
}


//------------------------------------------------------------------------------
// Initialize MGM statistics to 0
//------------------------------------------------------------------------------
void
XrdMgmOfs::InitStats()
{
  MgmStats.Add("HashSet", 0, 0, 0);
  MgmStats.Add("HashSetNoLock", 0, 0, 0);
  MgmStats.Add("HashGet", 0, 0, 0);
  MgmStats.Add("ViewLockR", 0, 0, 0);
  MgmStats.Add("ViewLockW", 0, 0, 0);
  MgmStats.Add("NsLockR", 0, 0, 0);
  MgmStats.Add("NsLockW", 0, 0, 0);
  MgmStats.Add("QuotaLockR", 0, 0, 0);
  MgmStats.Add("QuotaLockW", 0, 0, 0);
  MgmStats.Add("Access", 0, 0, 0);
  MgmStats.Add("AdjustReplica", 0, 0, 0);
  MgmStats.Add("AttrGet", 0, 0, 0);
  MgmStats.Add("AttrLs", 0, 0, 0);
  MgmStats.Add("AttrRm", 0, 0, 0);
  MgmStats.Add("AttrSet", 0, 0, 0);
  MgmStats.Add("Cd", 0, 0, 0);
  MgmStats.Add("Checksum", 0, 0, 0);
  MgmStats.Add("Chmod", 0, 0, 0);
  MgmStats.Add("Chown", 0, 0, 0);
  MgmStats.Add("Commit", 0, 0, 0);
  MgmStats.Add("CommitFailedFid", 0, 0, 0);
  MgmStats.Add("CommitFailedNamespace", 0, 0, 0);
  MgmStats.Add("CommitFailedParameters", 0, 0, 0);
  MgmStats.Add("CommitFailedUnlinked", 0, 0, 0);
  MgmStats.Add("ConversionDone", 0, 0, 0);
  MgmStats.Add("ConversionFailed", 0, 0, 0);
  MgmStats.Add("CopyStripe", 0, 0, 0);
  MgmStats.Add("DumpMd", 0, 0, 0);
  MgmStats.Add("Drop", 0, 0, 0);
  MgmStats.Add("DropStripe", 0, 0, 0);
  MgmStats.Add("Exists", 0, 0, 0);
  MgmStats.Add("Exists", 0, 0, 0);
  MgmStats.Add("FileInfo", 0, 0, 0);
  MgmStats.Add("FindEntries", 0, 0, 0);
  MgmStats.Add("Find", 0, 0, 0);
  MgmStats.Add("Fuse", 0, 0, 0);
  MgmStats.Add("Fuse-Statvfs", 0, 0, 0);
  MgmStats.Add("Fuse-Mkdir", 0, 0, 0);
  MgmStats.Add("Fuse-Stat", 0, 0, 0);
  MgmStats.Add("Fuse-Chmod", 0, 0, 0);
  MgmStats.Add("Fuse-Chown", 0, 0, 0);
  MgmStats.Add("Fuse-Access", 0, 0, 0);
  MgmStats.Add("Fuse-Access", 0, 0, 0);
  MgmStats.Add("Fuse-Checksum", 0, 0, 0);
  MgmStats.Add("Fuse-XAttr", 0, 0, 0);
  MgmStats.Add("Fuse-Utimes", 0, 0, 0);
  MgmStats.Add("GetMdLocation", 0, 0, 0);
  MgmStats.Add("GetMd", 0, 0, 0);
  MgmStats.Add("Http-COPY", 0, 0, 0);
  MgmStats.Add("Http-DELETE", 0, 0, 0);
  MgmStats.Add("Http-GET", 0, 0, 0);
  MgmStats.Add("Http-HEAD", 0, 0, 0);
  MgmStats.Add("Http-LOCK", 0, 0, 0);
  MgmStats.Add("Http-MKCOL", 0, 0, 0);
  MgmStats.Add("Http-MOVE", 0, 0, 0);
  MgmStats.Add("Http-OPTIONS", 0, 0, 0);
  MgmStats.Add("Http-POST", 0, 0, 0);
  MgmStats.Add("Http-PROPFIND", 0, 0, 0);
  MgmStats.Add("Http-PROPPATCH", 0, 0, 0);
  MgmStats.Add("Http-PUT", 0, 0, 0);
  MgmStats.Add("Http-TRACE", 0, 0, 0);
  MgmStats.Add("Http-UNLOCK", 0, 0, 0);
  MgmStats.Add("IdMap", 0, 0, 0);
  MgmStats.Add("Ls", 0, 0, 0);
  MgmStats.Add("LRUFind", 0, 0, 0);
  MgmStats.Add("MarkDirty", 0, 0, 0);
  MgmStats.Add("MarkClean", 0, 0, 0);
  MgmStats.Add("Mkdir", 0, 0, 0);
  MgmStats.Add("Motd", 0, 0, 0);
  MgmStats.Add("MoveStripe", 0, 0, 0);
  MgmStats.Add("OpenDir", 0, 0, 0);
  MgmStats.Add("OpenDir-Entry", 0, 0, 0);
  MgmStats.Add("OpenFailedCreate", 0, 0, 0);
  MgmStats.Add("OpenFailedENOENT", 0, 0, 0);
  MgmStats.Add("OpenFailedExists", 0, 0, 0);
  MgmStats.Add("OpenFailedHeal", 0, 0, 0);
  MgmStats.Add("OpenFailedPermission", 0, 0, 0);
  MgmStats.Add("OpenFailedQuota", 0, 0, 0);
  MgmStats.Add("OpenFailedNoUpdate", 0, 0, 0);
  MgmStats.Add("OpenFailedReconstruct", 0, 0, 0);
  MgmStats.Add("OpenFileOffline", 0, 0, 0);
  MgmStats.Add("OpenProc", 0, 0, 0);
  MgmStats.Add("OpenRead", 0, 0, 0);
  MgmStats.Add("OpenShared", 0, 0, 0);
  MgmStats.Add("OpenStalledHeal", 0, 0, 0);
  MgmStats.Add("OpenStalled", 0, 0, 0);
  MgmStats.Add("OpenStalled", 0, 0, 0);
  MgmStats.Add("Open", 0, 0, 0);
  MgmStats.Add("OpenWriteCreate", 0, 0, 0);
  MgmStats.Add("OpenWriteTruncate", 0, 0, 0);
  MgmStats.Add("OpenWrite", 0, 0, 0);
  MgmStats.Add("ReadLink", 0, 0, 0);
  MgmStats.Add("Recycle", 0, 0, 0);
  MgmStats.Add("ReplicaFailedSize", 0, 0, 0);
  MgmStats.Add("ReplicaFailedChecksum", 0, 0, 0);
  MgmStats.Add("Redirect", 0, 0, 0);
  MgmStats.Add("RedirectR", 0, 0, 0);
  MgmStats.Add("RedirectW", 0, 0, 0);
  MgmStats.Add("RedirectR-Master", 0, 0, 0);
  MgmStats.Add("RedirectENOENT", 0, 0, 0);
  MgmStats.Add("RedirectENONET", 0, 0, 0);
  MgmStats.Add("Rename", 0, 0, 0);
  MgmStats.Add("RmDir", 0, 0, 0);
  MgmStats.Add("Rm", 0, 0, 0);
  MgmStats.Add("Schedule2Drain", 0, 0, 0);
  MgmStats.Add("Schedule2Balance", 0, 0, 0);
  MgmStats.Add("SchedulingFailedBalance", 0, 0, 0);
  MgmStats.Add("SchedulingFailedDrain", 0, 0, 0);
  MgmStats.Add("Scheduled2Balance", 0, 0, 0);
  MgmStats.Add("Scheduled2Drain", 0, 0, 0);
  MgmStats.Add("Schedule2Delete", 0, 0, 0);
  MgmStats.Add("Scheduled2Delete", 0, 0, 0);
  MgmStats.Add("SendResync", 0, 0, 0);
  MgmStats.Add("Stall", 0, 0, 0);
  MgmStats.Add("Stat", 0, 0, 0);
  MgmStats.Add("Symlink", 0, 0, 0);
  MgmStats.Add("Touch", 0, 0, 0);
  MgmStats.Add("TxState", 0, 0, 0);
  MgmStats.Add("Truncate", 0, 0, 0);
  MgmStats.Add("VerifyStripe", 0, 0, 0);
  MgmStats.Add("Version", 0, 0, 0);
  MgmStats.Add("Versioning", 0, 0, 0);
  MgmStats.Add("WhoAmI", 0, 0, 0);
}<|MERGE_RESOLUTION|>--- conflicted
+++ resolved
@@ -233,9 +233,6 @@
         eos_chlog_filesvc->startSlave();
         eos_chlog_dirsvc->startSlave();
 
-<<<<<<< HEAD
-    {
-=======
         // Wait that the follower reaches the offset seen now
         while (eos_chlog_filesvc->getFollowOffset() < (uint64_t) buf.st_size)
         {
@@ -248,7 +245,6 @@
       }
       
       {
->>>>>>> 17590438
         XrdSysMutexHelper lock(InitializationMutex);
         Initialized = kBooted;
         eos_static_alert("msg=\"namespace booted (as slave)\"");
@@ -422,11 +418,7 @@
     gMgmOfsTrace.What = TRACE_MOST | TRACE_debug;
 
   {
-<<<<<<< HEAD
-    // borrowed from XrdOfs 
-=======
     // Borrowed from XrdOfs
->>>>>>> 17590438
     unsigned int myIPaddr = 0;
     char buff[256], *bp;
     int i;
@@ -1519,29 +1511,14 @@
                                   GroupConfigQueuePrefix.c_str(),
                                   SpaceConfigQueuePrefix.c_str());
   FsView::gFsView.SetConfigEngine(ConfEngine);
-<<<<<<< HEAD
-
   // we need to set the shared object manager to notify from
   ObjectNotifier.SetShareObjectManager(&ObjectManager);
 
-=======
->>>>>>> 17590438
   // we need to set the shared object manager to be used
   eos::common::GlobalConfig::gConfig.SetSOM(&ObjectManager);
   // set the object manager to listener only
   ObjectManager.EnableBroadCast(false);
-<<<<<<< HEAD
-
-=======
-  // setup the modifications which the fs listener thread is waiting for
-  ObjectManager.SubjectsMutex.Lock();
-  std::string watch_errc = "stat.errc";
-  // Need to take action on filesystem errors
-  ObjectManager.ModificationWatchKeys.insert(watch_errc);
-  // Need to apply remote configuration changes
-  ObjectManager.ModificationWatchSubjects.insert(MgmConfigQueue.c_str());
-  ObjectManager.SubjectsMutex.UnLock();
->>>>>>> 17590438
+
   ObjectManager.SetDebug(false);
 
   if (!eos::common::GlobalConfig::gConfig.AddConfigQueue(MgmConfigQueue.c_str(),
@@ -1560,11 +1537,7 @@
   eos::common::GlobalConfig::gConfig.PrintBroadCastMap(out);
   fprintf(stderr, "%s", out.c_str());
 
-<<<<<<< HEAD
-  // eventuall autoload a configuration 
-=======
   // Eventually autoload a configuration
->>>>>>> 17590438
   if (getenv("EOS_AUTOLOAD_CONFIG"))
     MgmConfigAutoLoad = getenv("EOS_AUTOLOAD_CONFIG");
 
@@ -1851,21 +1824,6 @@
       }
     }
 
-<<<<<<< HEAD
-=======
-#ifdef HAVE_ZMQ
-    //-------------------------------------------
-    // create the ZMQ processor
-    zMQ = new ZMQ("tcp://*:5555");
-
-    if (!zMQ || zMQ->IsZombie())
-    {
-      Eroute.Emsg("Config", "cannot start ZMQ processor");
-      return 1;
-    }
-
-#endif
->>>>>>> 17590438
     ObjectManager.CreateSharedHash("/eos/*", "/eos/*/fst");
     ObjectManager.HashMutex.LockRead();
     hash = ObjectManager.GetHash("/eos/*");
@@ -1881,23 +1839,10 @@
     XrdOucString stdOut;
     XrdOucString stdErr;
 
-<<<<<<< HEAD
-  /*
-  if (MgmConfigAutoLoad.length()) {
-    eos_info("autoload config=%s", MgmConfigAutoLoad.c_str());
-    XrdOucString configloader = "mgm.config.file="; 
-    configloader += MgmConfigAutoLoad;
-    XrdOucEnv configenv(configloader.c_str());
-    XrdOucString stdErr="";
-    if (!ConfEngine->LoadConfig(configenv, stdErr)) {
-      eos_crit("Unable to auto-load config %s - fix your configuration file!", MgmConfigAutoLoad.c_str());
-      eos_crit("%s\n", stdErr.c_str());
-=======
     if (!MgmMaster.ApplyMasterConfig(stdOut, stdErr,
                                      Master::Transition::Type::kMasterToMaster))
     {
       Eroute.Emsg("Config", "failed to apply master configuration");
->>>>>>> 17590438
       return 1;
     }
   }
@@ -1948,15 +1893,9 @@
   eos::common::RWMutex::AddOrderRule("Eos Mgm Mutexes", order);
 #endif
   eos_info("starting statistics thread");
-<<<<<<< HEAD
-  if ((XrdSysThread::Run(&stats_tid, XrdMgmOfs::StartMgmStats,
-                         static_cast<void *> (this),
-                         0, "Statistics Thread")))
-=======
 
   if ((XrdSysThread::Run(&stats_tid, XrdMgmOfs::StartMgmStats,
                          static_cast<void*>(this), 0, "Statistics Thread")))
->>>>>>> 17590438
   {
     eos_crit("cannot start statistics thread");
     NoGo = 1;
@@ -1965,34 +1904,23 @@
   if (!MgmRedirector)
   {
     eos_info("starting fs listener thread");
-<<<<<<< HEAD
-    if ((XrdSysThread::Run(&fsconfiglistener_tid,
-                           XrdMgmOfs::StartMgmFsConfigListener,
-                           static_cast<void *> (this),
-                           0, "FsListener Thread")))
-=======
 
     if ((XrdSysThread::Run(&fsconfiglistener_tid,
                            XrdMgmOfs::StartMgmFsConfigListener,
                            static_cast<void*>(this), 0, "FsListener Thread")))
->>>>>>> 17590438
     {
       eos_crit("cannot start fs listener thread");
       NoGo = 1;
     }
   }
 
-<<<<<<< HEAD
   gGeoTreeEngine.StartUpdater();
   XrdSysTimer sleeper;
     sleeper.Snooze(1);
   if(!ObjectNotifier.Start())
     eos_crit("error starting the shared object change notifier");
 
-  // initialize the transfer database
-=======
   // Initialize the transfer database
->>>>>>> 17590438
   if (!gTransferEngine.Init("/var/eos/tx"))
   {
     eos_crit("cannot intialize transfer database");
@@ -2011,14 +1939,8 @@
   if (!Httpd.Start())
     eos_warning("msg=\"cannot start httpd daemon\"");
 
-<<<<<<< HEAD
   // start the Egroup fetching 
   if (!gOFS->EgroupRefresh.Start())
-  {
-=======
-  // Start the Egroup fetching
-  if (!EgroupRefresh.Start())
->>>>>>> 17590438
     eos_warning("msg=\"cannot start egroup thread\"");
 
   // Start the LRU daemon
@@ -2073,7 +1995,6 @@
     }
   }
 
-<<<<<<< HEAD
   if (mNumAuthThreads && mFrontendPort)
   {
     eos_info("starting the authentication master thread");
@@ -2102,10 +2023,6 @@
     }
   }
 
-=======
-  XrdSysTimer sleeper;
-  sleeper.Wait(200);
->>>>>>> 17590438
   return NoGo;
 }
 
