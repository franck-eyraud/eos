// ----------------------------------------------------------------------
// File: XrdMgmOfsConfigure.cc
// Author: Andreas-Joachim Peters - CERN
// ----------------------------------------------------------------------

/************************************************************************
 * EOS - the CERN Disk Storage System                                   *
 * Copyright (C) 2011 CERN/Switzerland                                  *
 *                                                                      *
 * This program is free software: you can redistribute it and/or modify *
 * it under the terms of the GNU General Public License as published by *
 * the Free Software Foundation, either version 3 of the License, or    *
 * (at your option) any later version.                                  *
 *                                                                      *
 * This program is distributed in the hope that it will be useful,      *
 * but WITHOUT ANY WARRANTY; without even the implied warranty of       *
 * MERCHANTABILITY or FITNESS FOR A PARTICULAR PURPOSE.  See the        *
 * GNU General Public License for more details.                         *
 *                                                                      *
 * You should have received a copy of the GNU General Public License    *
 * along with this program.  If not, see <http://www.gnu.org/licenses/>.*
 ************************************************************************/

/*----------------------------------------------------------------------------*/
#include <sys/types.h>
#include <sys/stat.h>
#include <fcntl.h>
#include <time.h>
#include <dirent.h>
#include <string.h>
/*----------------------------------------------------------------------------*/
#include "mgm/FsView.hh"
#include "mgm/XrdMgmOfs.hh"
#include "mgm/XrdMgmOfsTrace.hh"
#include "mgm/txengine/TransferEngine.hh"
#include "mgm/Quota.hh"
#include "mgm/Access.hh"
#include "mgm/Recycle.hh"
#include "namespace/persistency/ChangeLogContainerMDSvc.hh"
#include "namespace/persistency/ChangeLogFileMDSvc.hh"
#include "namespace/views/HierarchicalView.hh"
/*----------------------------------------------------------------------------*/
#include "XrdCl/XrdClDefaultEnv.hh"
#include "XrdSys/XrdSysDNS.hh"
#include "XrdOuc/XrdOucStream.hh"
#include "XrdOuc/XrdOucTrace.hh"
#include "XrdSys/XrdSysError.hh"
#include "XrdSys/XrdSysPlugin.hh"
/*----------------------------------------------------------------------------*/
extern XrdOucTrace gMgmOfsTrace;
extern void xrdmgmofs_shutdown (int sig);
extern void xrdmgmofs_stacktrace (int sig);

/*----------------------------------------------------------------------------*/

USE_EOSMGMNAMESPACE

/*----------------------------------------------------------------------------*/
void*
XrdMgmOfs::StaticInitializeFileView (void* arg)
{
  //----------------------------------------------------------------
  //! static thread startup function calling Drain
  //----------------------------------------------------------------
  return reinterpret_cast<XrdMgmOfs*> (arg)->InitializeFileView();
}

/*----------------------------------------------------------------------------*/
void*
XrdMgmOfs::InitializeFileView ()
{
  {
    XrdSysMutexHelper lock(InitializationMutex);
    Initialized = kBooting;
    InitializationTime = time(0);
    RemoveStallRuleAfterBoot = false;
  }
  time_t tstart = time(0);
  std::string oldstallrule = "";
  std::string oldstallcomment = "";
  bool oldstallglobal = false;
  // set the client stall
  {
    eos::common::RWMutexWriteLock lock(Access::gAccessMutex);
    if (Access::gStallRules.count(std::string("*")))
    {
      if (!RemoveStallRuleAfterBoot)
      {
        oldstallrule = Access::gStallRules[std::string("*")];
        oldstallcomment = Access::gStallComment[std::string("*")];
        oldstallglobal = Access::gStallGlobal;
      }
      else
      {
        RemoveStallRuleAfterBoot = false;
      }
    }
    Access::gStallRules[std::string("*")] = "100";
    Access::gStallGlobal = true;
    Access::gStallComment[std::string("*")] = "namespace is booting";
  }

  try
  {
    gOFS->eosView->initialize2();
    {
      gOFS->eosViewRWMutex.LockWrite();
      gOFS->eosView->initialize3();

      if (MgmMaster.IsMaster())
      {
        // create ../proc/<x> files
        XrdOucString procpathwhoami = MgmProcPath;
        procpathwhoami += "/whoami";
        XrdOucString procpathwho = MgmProcPath;
        procpathwho += "/who";
        XrdOucString procpathquota = MgmProcPath;
        procpathquota += "/quota";
        XrdOucString procpathreconnect = MgmProcPath;
        procpathreconnect += "/reconnect";
        XrdOucString procpathmaster = MgmProcPath;
        procpathmaster += "/master";

        XrdOucErrInfo error;
        eos::common::Mapping::VirtualIdentity vid;
        eos::common::Mapping::Root(vid);
        eos::FileMD* fmd = 0;

        try
        {
          fmd = gOFS->eosView->getFile(procpathwhoami.c_str());
          fmd = 0;
        }
        catch (eos::MDException &e)
        {
          fmd = gOFS->eosView->createFile(procpathwhoami.c_str(), 0, 0);
        }

        if (fmd)
        {
          fmd->setSize(4096);
          gOFS->eosView->updateFileStore(fmd);
        }

        try
        {
          fmd = gOFS->eosView->getFile(procpathwho.c_str());
          fmd = 0;
        }
        catch (eos::MDException &e)
        {
          fmd = gOFS->eosView->createFile(procpathwho.c_str(), 0, 0);
        }

        if (fmd)
        {
          fmd->setSize(4096);
          gOFS->eosView->updateFileStore(fmd);
        }

        try
        {
          fmd = gOFS->eosView->getFile(procpathquota.c_str());
          fmd = 0;
        }
        catch (eos::MDException &e)
        {
          fmd = gOFS->eosView->createFile(procpathquota.c_str(), 0, 0);
        }

        if (fmd)
        {
          fmd->setSize(4096);
          gOFS->eosView->updateFileStore(fmd);
        }

        try
        {
          fmd = gOFS->eosView->getFile(procpathreconnect.c_str());
          fmd = 0;
        }
        catch (eos::MDException &e)
        {
          fmd = gOFS->eosView->createFile(procpathreconnect.c_str(), 0, 0);
        }

        if (fmd)
        {
          fmd->setSize(4096);
          gOFS->eosView->updateFileStore(fmd);
        }

        try
        {
          fmd = gOFS->eosView->getFile(procpathmaster.c_str());
          fmd = 0;
        }
        catch (eos::MDException &e)
        {
          fmd = gOFS->eosView->createFile(procpathmaster.c_str(), 0, 0);
        }

        if (fmd)
        {
          fmd->setSize(4096);
          gOFS->eosView->updateFileStore(fmd);
        }

<<<<<<< HEAD
      {
        XrdSysMutexHelper lock(InitializationMutex);
        Initialized = kBooted;
=======
        {
          XrdSysMutexHelper lock(InitializationMutex);
          Initialized = kBooted;
	  eos_static_alert("msg=\"namespace booted (as master)\"");
        }
>>>>>>> 4039939c
      }
    }
    }

    gOFS->eosViewRWMutex.UnLockWrite();

    if (!MgmMaster.IsMaster())
    {
      eos_static_info("msg=\"starting slave listener\"");

      struct stat buf;
      buf.st_size = 0;
      ::stat(gOFS->MgmNsFileChangeLogFile.c_str(), &buf);


      gOFS->eosFileService->startSlave();
      gOFS->eosDirectoryService->startSlave();

      // wait that the follower reaches the offset seen now
      while (gOFS->eosFileService->getFollowOffset() < (uint64_t) buf.st_size)
      {
        XrdSysTimer sleeper;
<<<<<<< HEAD
        sleeper.Wait(200);
        eos_static_debug("msg=\"waiting for the namespace to reach the follow point\" is-offset=%llu follow-offset=%llu", gOFS->eosFileService->getFollowOffset(), (uint64_t) buf.st_size);
    }
=======
        sleeper.Wait(5000);
        eos_static_info("msg=\"waiting for the namespace to reach the follow point\" is-offset=%llu follow-offset=%llu", gOFS->eosFileService->getFollowOffset(), (uint64_t) buf.st_size);
      }
>>>>>>> 4039939c

    {
        XrdSysMutexHelper lock(InitializationMutex);
        Initialized = kBooted;
	eos_static_alert("msg=\"namespace booted (as slave)\"");
      }
    }

    time_t tstop = time(0);

    gOFS->MgmMaster.MasterLog(eos_notice("eos namespace file loading stopped after %d seconds", (tstop - tstart)));

    {
      eos::common::RWMutexWriteLock lock(Access::gAccessMutex);
      if (oldstallrule.length())
      {
        Access::gStallRules[std::string("*")] = oldstallrule;
      }
      else
      {
        Access::gStallRules.erase(std::string("*"));
      }
      if (oldstallcomment.length())
      {
        Access::gStallComment[std::string("*")] = oldstallcomment;
      }
      else
      {
        Access::gStallComment.erase(std::string("*"));
      }
      Access::gStallGlobal = oldstallglobal;
    }
  }
  catch (eos::MDException &e)
  {
    {
      XrdSysMutexHelper lock(InitializationMutex);
      Initialized = kFailed;
    }
    time_t tstop = time(0);
    eos_crit("eos namespace file loading initialization failed after %d seconds", (tstop - tstart));
    errno = e.getErrno();
    eos_crit("initialization returnd ec=%d %s\n", e.getErrno(), e.getMessage().str().c_str());
  };

  {
    XrdSysMutexHelper lock(InitializationMutex);
    InitializationTime = (time(0) - InitializationTime);

    // grab process status after boot
    if (!eos::common::LinuxStat::GetStat(gOFS->LinuxStatsStartup))
    {
      eos_crit("failed to grab /proc/self/stat information");
    }
  }

  // fill the current accounting
  // load all the quota nodes from the namespace
  Quota::LoadNodes();
  Quota::NodesToSpaceQuota();


  return 0;
}

/*----------------------------------------------------------------------------*/
int
XrdMgmOfs::Configure (XrdSysError &Eroute)
{
  char *var;
  const char *val;
  int cfgFD, retc, NoGo = 0;
  XrdOucStream Config(&Eroute, getenv("XRDINSTANCE"));
  XrdOucString role = "server";
  bool authorize = false;
  AuthLib = "";
  Authorization = 0;
  pthread_t tid = 0;
  IssueCapability = false;
  MgmRedirector = false;
  StartTime = time(NULL);

  // set short timeouts in the new XrdCl class
  XrdCl::DefaultEnv::GetEnv()->PutInt("TimeoutResolution", 1);
  // set connection window short
  XrdCl::DefaultEnv::GetEnv()->PutInt("ConnectionWindow", 5);
  // set connection retry to one
  XrdCl::DefaultEnv::GetEnv()->PutInt("ConnectionRetry", 1);
  // set stream error window
  XrdCl::DefaultEnv::GetEnv()->PutInt("StreamErrorWindow", 0);

  UTF8 = getenv("EOS_UTF8")?true:false;

  Shutdown = false;

  setenv("XrdSecPROTOCOL", "sss", 1);
  Eroute.Say("=====> mgmofs enforces SSS authentication for XROOT clients");

  MgmOfsTargetPort = "1094";
  MgmOfsName = "";
  MgmOfsAlias = "";
  MgmOfsBrokerUrl = "root://localhost:1097//eos/";
  MgmOfsInstanceName = "testinstance";

  MgmConfigDir = "";
  MgmMetaLogDir = "";
  MgmTxDir = "";
  MgmAuthDir = "";
  MgmArchiveDir = "";

  MgmHealMap.set_deleted_key(0);
  MgmDirectoryModificationTime.set_deleted_key(0);

  IoReportStorePath = "/var/tmp/eos/report";
  MgmOfsVstBrokerUrl = "";
  MgmArchiveDstUrl = "";
  MgmArchiveSvcClass = "default";

  if (getenv("EOS_VST_BROKER_URL"))
    MgmOfsVstBrokerUrl = getenv("EOS_VST_BROKER_URL");

  if (getenv("EOS_ARCHIVE_URL"))
  {
    MgmArchiveDstUrl = getenv("EOS_ARCHIVE_URL");

    // Make sure it ends with a '/'
    if (MgmArchiveDstUrl[MgmArchiveDstUrl.length() - 1] != '/')
      MgmArchiveDstUrl += '/';
  }

  if (getenv("EOS_ARCHIVE_SVCCLASS"))
  {
    MgmArchiveSvcClass = getenv("EOS_ARCHIVE_SVCCLASS");
  }

  // Create and own the output cache directory or clean it up if it exists -
  // this is used to store temporary results for commands like find, backup
  // or achive
  struct stat dir_stat;
  if (!::stat("/tmp/eos.mgm/", &dir_stat) && S_ISDIR(dir_stat.st_mode))
  {
    XrdOucString systemline = "rm -rf /tmp/eos.mgm/* >& /dev/null &";
    int rrc = system(systemline.c_str());

    if (WEXITSTATUS(rrc))
      eos_err("%s returned %d", systemline.c_str(), rrc);
  }
  else
  {
    eos::common::Path out_dir("/tmp/eos.mgm/empty");

    if (!out_dir.MakeParentPath(S_IRWXU))
    {
      eos_err("Unable to create temporary output file directory /tmp/eos.mgm/");
      Eroute.Emsg("Config", errno, "create temporary outputfile"
                  " directory /tmp/eos.mgm/");
      NoGo = 1;
      return NoGo;;
    }

    // Own the directory by daemon
    if (::chown(out_dir.GetParentPath(), 2, 2))
    {
      eos_err("Unable to own temporary outputfile directory %s", out_dir.GetParentPath());
      Eroute.Emsg("Config", errno, "own outputfile directory /tmp/eos.mgm/");
      NoGo = 1;
      return NoGo;;
    }
  }

  ErrorLog = true;
  bool ConfigAutoSave = false;
  MgmConfigAutoLoad = "";

  long myPort = 0;

  if (getenv("XRDDEBUG")) gMgmOfsTrace.What = TRACE_MOST | TRACE_debug;

  {
    // borrowed from XrdOfs 
    unsigned int myIPaddr = 0;

    char buff[256], *bp;
    int i;

    // Obtain port number we will be using
    //
    myPort = (bp = getenv("XRDPORT")) ? strtol(bp, (char **) 0, 10) : 0;

    // Establish our hostname and IPV4 address
    //
    HostName = XrdSysDNS::getHostName();

    if (!XrdSysDNS::Host2IP(HostName, &myIPaddr)) myIPaddr = 0x7f000001;
    strcpy(buff, "[::");
    bp = buff + 3;
    bp += XrdSysDNS::IP2String(myIPaddr, 0, bp, 128);
    *bp++ = ']';
    *bp++ = ':';
    sprintf(bp, "%ld", myPort);
    for (i = 0; HostName[i] && HostName[i] != '.'; i++);
    HostName[i] = '\0';
    HostPref = strdup(HostName);
    HostName[i] = '.';
    Eroute.Say("=====> mgmofs.hostname: ", HostName, "");
    Eroute.Say("=====> mgmofs.hostpref: ", HostPref, "");
    ManagerId = HostName;
    ManagerId += ":";
    ManagerId += (int) myPort;
    unsigned int ip = 0;

    if (XrdSysDNS::Host2IP(HostName, &ip))
    {
      char buff[1024];
      XrdSysDNS::IP2String(ip, 0, buff, 1024);
      ManagerIp = buff;
      ManagerPort = myPort;
    }
    else
    {
      return Eroute.Emsg("Config", errno, "convert hostname to IP address", HostName);
    }


    Eroute.Say("=====> mgmofs.managerid: ", ManagerId.c_str(), "");
  }

  if (!ConfigFN || !*ConfigFN)
  {
    Eroute.Emsg("Config", "Configuration file not specified.");
  }
  else
  {
    // Try to open the configuration file.
    //
    if ((cfgFD = open(ConfigFN, O_RDONLY, 0)) < 0)
      return Eroute.Emsg("Config", errno, "open config file", ConfigFN);
    Config.Attach(cfgFD);
    // Now start reading records until eof.
    //
    XrdOucString nsin;
    XrdOucString nsout;

    while ((var = Config.GetMyFirstWord()))
    {
      if (!strncmp(var, "all.", 4))
      {
        var += 4;
        if (!strcmp("role", var))
        {
          if (!(val = Config.GetWord()))
          {
            Eroute.Emsg("Config", "argument for all.role missing.");
            NoGo = 1;
          }
          else
          {
            XrdOucString lrole = val;

            if ((val = Config.GetWord()))
            {
              if (!strcmp(val, "if"))
              {
                if ((val = Config.GetWord()))
                {
                  if (!strcmp(val, HostName))
                  {
                    role = lrole;
                  }
                  if (!strcmp(val, HostPref))
                  {
                    role = lrole;
                  }
                }
              }
              else
              {
                role = lrole;
              }
            }
            else
            {
              role = lrole;
            }
          }
        }
      }
      if (!strncmp(var, "mgmofs.", 7))
      {
        var += 7;
        if (!strcmp("fs", var))
        {
          if (!(val = Config.GetWord()))
          {
            Eroute.Emsg("Config", "argument for fs invalid.");
            NoGo = 1;
          }
          else
          {
            Eroute.Say("=====> mgmofs.fs: ", val, "");
            MgmOfsName = val;
          }
        }

        if (!strcmp("targetport", var))
        {
          if (!(val = Config.GetWord()))
          {
            Eroute.Emsg("Config", "argument for fs invalid.");
            NoGo = 1;
          }
          else
          {
            Eroute.Say("=====> mgmofs.targetport: ", val, "");
            MgmOfsTargetPort = val;
          }
        }

        if (!strcmp("capability", var))
        {
          if (!(val = Config.GetWord()))
          {
            Eroute.Emsg("Config", "argument 2 for capbility missing. Can be true/lazy/1 or false/0");
            NoGo = 1;
          }
          else
          {
            if ((!(strcmp(val, "true"))) || (!(strcmp(val, "1"))) || (!(strcmp(val, "lazy"))))
            {
              IssueCapability = true;
            }
            else
            {
              if ((!(strcmp(val, "false"))) || (!(strcmp(val, "0"))))
              {
                IssueCapability = false;
              }
              else
              {
                Eroute.Emsg("Config", "argument 2 for capbility invalid. Can be <true>/1 or <false>/0");
                NoGo = 1;
              }
            }
          }
        }

        if (!strcmp("broker", var))
        {
          if (!(val = Config.GetWord()))
          {
            Eroute.Emsg("Config", "argument 2 for broker missing. Should be URL like root://<host>/<queue>/");
            NoGo = 1;
          }
          else
          {
            if (getenv("EOS_BROKER_URL"))
            {
              MgmOfsBrokerUrl = getenv("EOS_BROKER_URL");
            }
            else
            {
              MgmOfsBrokerUrl = val;
            }
          }
        }

        if (!strcmp("instance", var))
        {
          if (!(val = Config.GetWord()))
          {
            Eroute.Emsg("Config", "argument 2 for instance missing. Should be the name of the EOS cluster");
            NoGo = 1;
          }
          else
          {
            if (getenv("EOS_INSTANCE_NAME"))
            {
              MgmOfsInstanceName = getenv("EOS_INSTANCE_NAME");
            }
            else
            {
              MgmOfsInstanceName = val;
            }
          }
          Eroute.Say("=====> mgmofs.instance : ", MgmOfsInstanceName.c_str(), "");
        }

        if (!strcmp("authlib", var))
        {
          if ((!(val = Config.GetWord())) || (::access(val, R_OK)))
          {
            Eroute.Emsg("Config", "I cannot acccess you authorization library!");
            NoGo = 1;
          }
          else
          {
            AuthLib = val;
          }
          Eroute.Say("=====> mgmofs.authlib : ", AuthLib.c_str());
        }

        if (!strcmp("authorize", var))
        {
          if ((!(val = Config.GetWord())) ||
              (strcmp("true", val) && strcmp("false", val) &&
               strcmp("1", val) && strcmp("0", val)))
          {
            Eroute.Emsg("Config", "argument 2 for authorize illegal or missing. "
                        "Must be <true>, <false>, <1> or <0>!");
            NoGo = 1;
          }
          else
          {
            if ((!strcmp("true", val) || (!strcmp("1", val))))
            {
              authorize = true;
            }
          }
          if (authorize)
            Eroute.Say("=====> mgmofs.authorize : true");
          else
            Eroute.Say("=====> mgmofs.authorize : false");
        }

        if (!strcmp("errorlog", var))
        {
          if ((!(val = Config.GetWord())) ||
              (strcmp("true", val) && strcmp("false", val) &&
               strcmp("1", val) && strcmp("0", val)))
          {
            Eroute.Emsg("Config", "argument 2 for errorlog illegal or missing. "
                        "Must be <true>, <false>, <1> or <0>!");
            NoGo = 1;
          }
          else
          {
            if ((!strcmp("true", val) || (!strcmp("1", val))))
            {
              ErrorLog = true;
            }
            else
            {
              ErrorLog = false;
            }
          }
          if (ErrorLog)
            Eroute.Say("=====> mgmofs.errorlog : true");
          else
            Eroute.Say("=====> mgmofs.errorlog : false");
        }

        if (!strcmp("redirector", var))
        {
          if ((!(val = Config.GetWord())) ||
              (strcmp("true", val) && strcmp("false", val) &&
               strcmp("1", val) && strcmp("0", val)))
          {
            Eroute.Emsg("Config", "argument 2 for redirector illegal or missing. "
                        "Must be <true>,<false>,<1> or <0>!");
            NoGo = 1;
          }
          else
          {
            if ((!strcmp("true", val) || (!strcmp("1", val))))
            {
              MgmRedirector = true;
            }
            else
            {
              MgmRedirector = false;
            }
          }
          if (ErrorLog)
            Eroute.Say("=====> mgmofs.errorlog   : true");
          else
            Eroute.Say("=====> mgmofs.errorlog   : false");
        }

        if (!strcmp("configdir", var))
        {
          if (!(val = Config.GetWord()))
          {
            Eroute.Emsg("Config", "argument for configdir invalid.");
            NoGo = 1;
          }
          else
          {
            MgmConfigDir = val;

            if (!MgmConfigDir.endswith("/"))
              MgmConfigDir += "/";
          }
        }

        if (!strcmp("archivedir", var))
        {
          if (!(val = Config.GetWord()))
          {
            Eroute.Emsg("Config", "argument for archivedir invalid.");
            NoGo = 1;
          }
          else
          {
            MgmArchiveDir = val;

            if (!MgmArchiveDir.endswith("/"))
              MgmArchiveDir += "/";
          }
        }


        if (!strcmp("autosaveconfig", var))
        {
          if (!(val = Config.GetWord()))
          {
            Eroute.Emsg("Config", "argument 2 for autosaveconfig missing. Can be true/1 or false/0");
            NoGo = 1;
          }
          else
          {
            if ((!(strcmp(val, "true"))) || (!(strcmp(val, "1"))))
            {
              ConfigAutoSave = true;
            }
            else
            {
              if ((!(strcmp(val, "false"))) || (!(strcmp(val, "0"))))
              {
                ConfigAutoSave = false;
              }
              else
              {
                Eroute.Emsg("Config", "argument 2 for autosaveconfig invalid. Can be <true>/1 or <false>/0");
                NoGo = 1;
              }
            }
          }
        }

        if (!strcmp("autoloadconfig", var))
        {
          if (!(val = Config.GetWord()))
          {
            Eroute.Emsg("Config", "argument for autoloadconfig invalid.");
            NoGo = 1;
          }
          else
          {
            MgmConfigAutoLoad = val;
          }
        }

        if (!strcmp("alias", var))
        {
          if (!(val = Config.GetWord()))
          {
            Eroute.Emsg("Config", "argument for alias missing.");
            NoGo = 1;
          }
          else
          {
            MgmOfsAlias = val;
          }
        }


        if (!strcmp("metalog", var))
        {
          if (!(val = Config.GetWord()))
          {
            Eroute.Emsg("Config", "argument 2 for metalog missing");
            NoGo = 1;
          }
          else
          {
            MgmMetaLogDir = val;
            // just try to create it in advance
            XrdOucString makeit = "mkdir -p ";
            makeit += MgmMetaLogDir;
            int src = system(makeit.c_str());
            if (src)
              eos_err("%s returned %d", makeit.c_str(), src);
            XrdOucString chownit = "chown -R ";
            chownit += (int) geteuid();
            chownit += " ";
            chownit += MgmMetaLogDir;
            src = system(chownit.c_str());
            if (src)
              eos_err("%s returned %d", chownit.c_str(), src);

            if (::access(MgmMetaLogDir.c_str(), W_OK | R_OK | X_OK))
            {
              Eroute.Emsg("Config", "cannot acccess the meta data changelog "
                          "directory for r/w!", MgmMetaLogDir.c_str());
              NoGo = 1;
            }
            else
            {
              Eroute.Say("=====> mgmofs.metalog: ", MgmMetaLogDir.c_str(), "");
            }
          }
        }

        if (!strcmp("txdir", var))
        {
          if (!(val = Config.GetWord()))
          {
            Eroute.Emsg("Config", "argument 2 for txdir missing");
            NoGo = 1;
          }
          else
          {
            MgmTxDir = val;
            // just try to create it in advance
            XrdOucString makeit = "mkdir -p ";
            makeit += MgmTxDir;
            int src = system(makeit.c_str());
            if (src)
              eos_err("%s returned %d", makeit.c_str(), src);
            XrdOucString chownit = "chown -R ";
            chownit += (int) geteuid();
            chownit += " ";
            chownit += MgmTxDir;
            src = system(chownit.c_str());
            if (src)
              eos_err("%s returned %d", chownit.c_str(), src);

            if (::access(MgmTxDir.c_str(), W_OK | R_OK | X_OK))
            {
              Eroute.Emsg("Config", "cannot acccess the transfer directory for r/w:", MgmTxDir.c_str());
              NoGo = 1;
            }
            else
            {
              Eroute.Say("=====> mgmofs.txdir:   ", MgmTxDir.c_str(), "");
            }
          }
        }

        if (!strcmp("authdir", var))
        {
          if (!(val = Config.GetWord()))
          {
            Eroute.Emsg("Config", "argument 2 for authdir missing");
            NoGo = 1;
          }
          else
          {
            MgmAuthDir = val;
            // just try to create it in advance
            XrdOucString makeit = "mkdir -p ";
            makeit += MgmAuthDir;
            int src = system(makeit.c_str());
            if (src)
              eos_err("%s returned %d", makeit.c_str(), src);
            XrdOucString chownit = "chown -R ";
            chownit += (int) geteuid();
            chownit += " ";
            chownit += MgmAuthDir;
            src = system(chownit.c_str());
            if (src)
              eos_err("%s returned %d", chownit.c_str(), src);

            if ((src = ::chmod(MgmAuthDir.c_str(), S_IRUSR | S_IWUSR | S_IXUSR)))
            {
              eos_err("chmod 700 %s returned %d", MgmAuthDir.c_str(), src);
              NoGo = 1;
            }

            if (::access(MgmAuthDir.c_str(), W_OK | R_OK | X_OK))
            {
              Eroute.Emsg("Config", "cannot acccess the authentication directory "
                          "for r/w:", MgmAuthDir.c_str());
              NoGo = 1;
            }
            else
            {
              Eroute.Say("=====> mgmofs.authdir:   ", MgmAuthDir.c_str(), "");
            }
          }
        }

        if (!strcmp("reportstorepath", var))
        {
          if (!(val = Config.GetWord()))
          {
            Eroute.Emsg("Config", "argument 2 for reportstorepath missing");
            NoGo = 1;
          }
          else
          {
            IoReportStorePath = val;
            // just try to create it in advance
            XrdOucString makeit = "mkdir -p ";
            makeit += IoReportStorePath;
            int src = system(makeit.c_str());
            if (src)
              eos_err("%s returned %d", makeit.c_str(), src);
            XrdOucString chownit = "chown -R ";
            chownit += (int) geteuid();
            chownit += " ";
            chownit += IoReportStorePath;
            src = system(chownit.c_str());
            if (src)
              eos_err("%s returned %d", chownit.c_str(), src);

            if (::access(IoReportStorePath.c_str(), W_OK | R_OK | X_OK))
            {
              Eroute.Emsg("Config", "cannot acccess the reportstore directory "
                          "for r/w:", IoReportStorePath.c_str());
              NoGo = 1;
            }
            else
            {
              Eroute.Say("=====> mgmofs.reportstorepath: ", IoReportStorePath.c_str(), "");
            }
          }
        }

        // Get the fst gateway hostname and port
        if (!strcmp("fstgw", var))
        {
          if (!(val = Config.GetWord()))
          {
            Eroute.Emsg("Config", "fst gateway value not specified");
            NoGo = 1;
          }
          else
          {
            mFstGwHost = val;
            size_t pos = mFstGwHost.find(':');

            if (pos == std::string::npos)
            {
              // Use a default value if no port is specified
              mFstGwPort = 1094;
            }
            else
            {
              mFstGwPort = atoi(mFstGwHost.substr(pos + 1).c_str());
              mFstGwHost = mFstGwHost.erase(pos);
            }

            Eroute.Say("=====> mgmofs.fstgw: ", mFstGwHost.c_str(), ":",
                       std::to_string((long long int)mFstGwPort).c_str());
          }
        }

        if (!strcmp("trace", var))
        {

          static struct traceopts
          {
            const char *opname;
            int opval;
          } tropts[] = {
            {"aio", TRACE_aio},
            {"all", TRACE_ALL},
            {"chmod", TRACE_chmod},
            {"close", TRACE_close},
            {"closedir", TRACE_closedir},
            {"debug", TRACE_debug},
            {"delay", TRACE_delay},
            {"dir", TRACE_dir},
            {"exists", TRACE_exists},
            {"getstats", TRACE_getstats},
            {"fsctl", TRACE_fsctl},
            {"io", TRACE_IO},
            {"mkdir", TRACE_mkdir},
            {"most", TRACE_MOST},
            {"open", TRACE_open},
            {"opendir", TRACE_opendir},
            {"qscan", TRACE_qscan},
            {"read", TRACE_read},
            {"readdir", TRACE_readdir},
            {"redirect", TRACE_redirect},
            {"remove", TRACE_remove},
            {"rename", TRACE_rename},
            {"sync", TRACE_sync},
            {"truncate", TRACE_truncate},
            {"write", TRACE_write},
            {"authorize", TRACE_authorize},
            {"map", TRACE_map},
            {"role", TRACE_role},
            {"access", TRACE_access},
            {"attributes", TRACE_attributes},
            {"allows", TRACE_allows}
          };
          int i, neg, trval = 0, numopts = sizeof (tropts) / sizeof (struct traceopts);

          if (!(val = Config.GetWord()))
          {
            Eroute.Emsg("Config", "trace option not specified");
            return 1;
          }

          while (val)
          {
            Eroute.Say("=====> mgmofs.trace: ", val, "");
            if (!strcmp(val, "off")) trval = 0;
            else
            {
              if ((neg = (val[0] == '-' && val[1]))) val++;
              for (i = 0; i < numopts; i++)
              {
                if (!strcmp(val, tropts[i].opname))
                {
                  if (neg) trval &= ~tropts[i].opval;
                  else trval |= tropts[i].opval;
                  break;
                }
              }
              if (i >= numopts)
                Eroute.Say("Config warning: ignoring invalid trace option '", val, "'.");
            }
            val = Config.GetWord();
          }

          gMgmOfsTrace.What = trval;
        }

        // Configure the number of authentication worker threads
        if (!strcmp("auththreads", var))
        {
          if (!(val = Config.GetWord()))
          {
            Eroute.Emsg("Config", "argument for number of auth threads is invalid.");
            NoGo = 1;
          }
          else
          {
            Eroute.Say("=====> mgmofs.auththreads: ", val, "");
            mNumAuthThreads = atoi(val);
          }
        }

        // Configure frontend port number on which clients submit requests
        if (!strcmp("authport", var))
        {
          if (!(val = Config.GetWord()))
          {
            Eroute.Emsg("Config", "argument for frontend port invalid.");
            NoGo = 1;
          }
          else
          {
            Eroute.Say("=====> mgmofs.authport: ", val, "");
            mFrontendPort = atoi(val);
          }
        }
      }
    }
  }

  if (MgmRedirector)
    Eroute.Say("=====> mgmofs.redirector : true");
  else
    Eroute.Say("=====> mgmofs.redirector : false");

  if (!MgmOfsBrokerUrl.endswith("/"))
  {
    MgmOfsBrokerUrl += "/";
  }

  if (!MgmOfsBrokerUrl.endswith("//eos/"))
  {
    Eroute.Say("Config error: the broker url has to be of the form <root://<hostname>[:<port>]//");
    return 1;
  }

  if (MgmOfsVstBrokerUrl.length() && (!MgmOfsVstBrokerUrl.endswith("//eos/")))
  {
    Eroute.Say("Config error: the vst broker url has to be of the form <root://<hostname>[:<port>]//");
    return 1;
  }

  if (!MgmConfigDir.length())
  {
    Eroute.Say("Config error: configuration directory is not defined : mgm.configdir=</var/eos/config/>");
    return 1;
  }

  if (!MgmMetaLogDir.length())
  {
    Eroute.Say("Config error: meta data log directory is not defined : mgm.metalog=</var/eos/md/>");
    return 1;
  }

  if (!MgmTxDir.length())
  {
    Eroute.Say("Config error: transfer directory is not defined : mgm.txdir=</var/eos/tx/>");
    return 1;
  }

  if (!MgmAuthDir.length())
  {
    Eroute.Say("Config error: auth directory is not defined: mgm.authdir=</var/eos/auth/>");
    return 1;
  }

  if (!MgmArchiveDir.length())
  {
    Eroute.Say("Config notice: archive directory is not defined - archiving is disabled");
  }

  MgmOfsBroker = MgmOfsBrokerUrl;
  MgmDefaultReceiverQueue = MgmOfsBrokerUrl;
  MgmDefaultReceiverQueue += "*/fst";

  MgmOfsBrokerUrl += HostName;
  MgmOfsBrokerUrl += "/mgm";

  if (MgmOfsVstBrokerUrl.length())
  {
    MgmOfsVstBrokerUrl += MgmOfsInstanceName;
    MgmOfsVstBrokerUrl += "/";
    MgmOfsVstBrokerUrl += HostName;
    MgmOfsVstBrokerUrl += "/vst";
  }

  MgmOfsQueue = "/eos/";
  MgmOfsQueue += ManagerId;
  MgmOfsQueue += "/mgm";

  // setup the circular in-memory logging buffer
  eos::common::Logging::Init();

  // configure log-file fan out

  std::vector<std::string> lFanOutTags;

  lFanOutTags.push_back("Balancer");
  lFanOutTags.push_back("Converter");
  lFanOutTags.push_back("DrainJob");
  lFanOutTags.push_back("Http");
  lFanOutTags.push_back("Master");
  lFanOutTags.push_back("Recycle");
  lFanOutTags.push_back("LRU");
  lFanOutTags.push_back("GroupBalancer");
  lFanOutTags.push_back("GeoBalancer");
  lFanOutTags.push_back("GeoTreeEngine");
  lFanOutTags.push_back("#");

  // get the XRootD log directory
  char *logdir = 0;
  XrdOucEnv::Import("XRDLOGDIR", logdir);

  if (logdir)
  {
    for (size_t i = 0; i < lFanOutTags.size(); i++)
    {
      std::string lLogFile = logdir;
      lLogFile += "/";
      if (lFanOutTags[i] == "#")
      {
        lLogFile += "Clients";
      }
      else
      {
        lLogFile += lFanOutTags[i];
      }
      lLogFile += ".log";
      FILE* fp = fopen(lLogFile.c_str(), "a+");
      if (fp)
      {
        eos::common::Logging::AddFanOut(lFanOutTags[i].c_str(), fp);
      }
      else
      {
        fprintf(stderr, "error: failed to open sub-logfile=%s", lLogFile.c_str());
      }
    }
  }

  // ---------------------------------------------------------------------------
  // add some alias for the logging
  // ---------------------------------------------------------------------------

  // ---------------------------------------------------------------------------
  // HTTP module
  // ---------------------------------------------------------------------------
  eos::common::Logging::AddFanOutAlias("HttpHandler", "Http");
  eos::common::Logging::AddFanOutAlias("HttpServer", "Http");
  eos::common::Logging::AddFanOutAlias("ProtocolHandler", "Http");
  eos::common::Logging::AddFanOutAlias("S3", "Http");
  eos::common::Logging::AddFanOutAlias("S3Store", "Http");
  eos::common::Logging::AddFanOutAlias("WebDAV", "Http");
  eos::common::Logging::AddFanOutAlias("PropFindResponse", "Http");
  eos::common::Logging::AddFanOutAlias("WebDAVHandler", "Http");
  eos::common::Logging::AddFanOutAlias("WebDAVReponse", "Http");
  eos::common::Logging::AddFanOutAlias("S3Handler", "Http");
  eos::common::Logging::AddFanOutAlias("S3Store", "Http");

  eos::common::Logging::SetUnit(MgmOfsBrokerUrl.c_str());

  Eroute.Say("=====> mgmofs.broker : ", MgmOfsBrokerUrl.c_str(), "");

  XrdOucString ttybroadcastkillline = "pkill -9 -f \"eos-tty-broadcast\"";
  int rrc = system(ttybroadcastkillline.c_str());
  if (WEXITSTATUS(rrc))
  {
    eos_info("%s returned %d", ttybroadcastkillline.c_str(), rrc);
  }
  
  if (getenv("EOS_TTY_BROADCAST_LISTEN_LOGFILE") && getenv("EOS_TTY_BROADCAST_EGREP"))
  {
    XrdOucString ttybroadcastline = "eos-tty-broadcast ";
    ttybroadcastline += getenv("EOS_TTY_BROADCAST_LISTEN_LOGFILE");
    ttybroadcastline += " ";
    ttybroadcastline += getenv("EOS_TTY_BROADCAST_EGREP");
    ttybroadcastline += " >& /dev/null &";
    eos_info("%s\n", ttybroadcastline.c_str());
    rrc = system(ttybroadcastline.c_str());
    if (WEXITSTATUS(rrc))
    {
      eos_info("%s returned %d", ttybroadcastline.c_str(), rrc);
    }
  }

  int pos1 = MgmDefaultReceiverQueue.find("//");
  int pos2 = MgmDefaultReceiverQueue.find("//", pos1 + 2);
  if (pos2 != STR_NPOS)
  {
    MgmDefaultReceiverQueue.erase(0, pos2 + 1);
  }

  Eroute.Say("=====> mgmofs.defaultreceiverqueue : ", MgmDefaultReceiverQueue.c_str(), "");

  // set our Eroute for XrdMqMessage
  XrdMqMessage::Eroute = *eDest;

  // check if mgmofsfs has been set

  if (!MgmOfsName.length())
  {
    Eroute.Say("Config error: no mgmofs fs has been defined (mgmofs.fs /...)", "", "");
  }
  else
  {
    Eroute.Say("=====> mgmofs.fs: ", MgmOfsName.c_str(), "");
  }

  if (ErrorLog)
    Eroute.Say("=====> mgmofs.errorlog : enabled");
  else
    Eroute.Say("=====> mgmofs.errorlog : disabled");

  // we need to specify this if the server was not started with the explicit manager option ... e.g. see XrdOfs

  Eroute.Say("=====> all.role: ", role.c_str(), "");

  if (role == "manager")
  {
    putenv((char *) "XRDREDIRECT=R");
  }

  if ((AuthLib != "") && (authorize))
  {
    // load the authorization plugin
    XrdSysPlugin *myLib;
    XrdAccAuthorize * (*ep)(XrdSysLogger *, const char *, const char *);

    // Authorization comes from the library or we use the default
    //
    Authorization = XrdAccAuthorizeObject(Eroute.logger(), ConfigFN, 0);

    if (!(myLib = new XrdSysPlugin(&Eroute, AuthLib.c_str())))
    {
      Eroute.Emsg("Config", "Failed to load authorization library!");
      NoGo = 1;
    }
    else
    {
      ep = (XrdAccAuthorize * (*)(XrdSysLogger *, const char *, const char *))
        (myLib->getPlugin("XrdAccAuthorizeObject"));
      if (!ep)
      {
        Eroute.Emsg("Config", "Failed to get authorization library plugin!");
        NoGo = 1;
      }
      else
      {
        Authorization = ep(Eroute.logger(), ConfigFN, 0);
      }
    }
  }

  if ((retc = Config.LastError()))
    NoGo = Eroute.Emsg("Config", -retc, "read config file", ConfigFN);
  Config.Close();

  XrdOucString unit = "mgm@";
  unit += ManagerId;

  eos::common::Logging::SetLogPriority(LOG_INFO);
  eos::common::Logging::SetUnit(unit.c_str());
  std::string filter = "Process,AddQuota,UpdateHint,Update,UpdateQuotaStatus,SetConfigValue,"
    "Deletion,GetQuota,PrintOut,RegisterNode,SharedHash";
  eos::common::Logging::SetFilter(filter.c_str());
  Eroute.Say("=====> setting message filter: Process,AddQuota,UpdateHint,Update"
             "UpdateQuotaStatus,SetConfigValue,Deletion,GetQuota,PrintOut,"
             "RegisterNode,SharedHash");

  // we automatically append the host name to the config dir now !!!
  MgmConfigDir += HostName;
  MgmConfigDir += "/";

  XrdOucString makeit = "mkdir -p ";
  makeit += MgmConfigDir;
  int src = system(makeit.c_str());
  if (src)
    eos_err("%s returned %d", makeit.c_str(), src);

  XrdOucString chownit = "chown -R ";
  chownit += (int) geteuid();
  chownit += " ";
  chownit += MgmConfigDir;
  src = system(chownit.c_str());
  if (src)
    eos_err("%s returned %d", chownit.c_str(), src);

  // check config directory access
  if (::access(MgmConfigDir.c_str(), W_OK | R_OK | X_OK))
  {
    Eroute.Emsg("Config", "I cannot acccess the configuration directory for r/w!", MgmConfigDir.c_str());
    NoGo = 1;
  }
  else
  {
    Eroute.Say("=====> mgmofs.configdir: ", MgmConfigDir.c_str(), "");
  }

  // start the config enging
  ConfEngine = new ConfigEngine(MgmConfigDir.c_str());

  // create comment log
  commentLog = new eos::common::CommentLog("/var/log/eos/mgm/logbook.log");
  if (commentLog && commentLog->IsValid())
  {
    Eroute.Say("=====> comment log in /var/log/eos/mgm/logbook.log");
  }
  else
  {
    Eroute.Emsg("Config", "I cannot create/open the comment log file /var/log/eos/mgm/logbook.log");
    NoGo = 1;
  }

  if (ConfigAutoSave && (!getenv("EOS_AUTOSAVE_CONFIG")))
  {
    Eroute.Say("=====> mgmofs.autosaveconfig: true", "");
    ConfEngine->SetAutoSave(true);
  }
  else
  {
    if (getenv("EOS_AUTOSAVE_CONFIG"))
    {
      eos_info("autosave config=%s", getenv("EOS_AUTOSAVE_CONFIG"));
      XrdOucString autosave = getenv("EOS_AUTOSAVE_CONFIG");
      if ((autosave == "1") || (autosave == "true"))
      {
        Eroute.Say("=====> mgmofs.autosaveconfig: true", "");
        ConfEngine->SetAutoSave(true);
      }
      else
      {
        Eroute.Say("=====> mgmofs.autosaveconfig: false", "");
        ConfEngine->SetAutoSave(false);
      }
    }
    else
    {
      Eroute.Say("=====> mgmofs.autosaveconfig: false", "");
    }
  }

  if (getenv("EOS_MGM_ALIAS"))
  {
    MgmOfsAlias = getenv("EOS_MGM_ALIAS");
  }

  // we don't put the alias we need call-back's to appear on our node
  if (MgmOfsAlias.length())
  {
    Eroute.Say("=====> mgmofs.alias: ", MgmOfsAlias.c_str());
  }

  XrdOucString keytabcks = "unaccessible";
  // ----------------------------------------------------------
  // build the adler & sha1 checksum of the default keytab file
  // ----------------------------------------------------------
  int fd = ::open("/etc/eos.keytab", O_RDONLY);

  XrdOucString symkey = "";

  if (fd > 0)
  {
    char buffer[65535];
    char keydigest[SHA_DIGEST_LENGTH + 1];

    SHA_CTX sha1;
    SHA1_Init(&sha1);



    size_t nread = ::read(fd, buffer, sizeof (buffer));
    if (nread > 0)
    {
      unsigned int adler;
      SHA1_Update(&sha1, (const char*) buffer, nread);
      adler = adler32(0L, Z_NULL, 0);
      adler = adler32(adler, (const Bytef*) buffer, nread);
      char sadler[1024];
      snprintf(sadler, sizeof (sadler) - 1, "%08x", adler);
      keytabcks = sadler;
    }
    SHA1_Final((unsigned char*) keydigest, &sha1);
    eos::common::SymKey::Base64Encode(keydigest, SHA_DIGEST_LENGTH, symkey);
    close(fd);
  }

  eos_notice("MGM_HOST=%s MGM_PORT=%ld VERSION=%s RELEASE=%s KEYTABADLER=%s SYMKEY=%s", HostName, myPort, VERSION, RELEASE, keytabcks.c_str(), symkey.c_str());

  if (!eos::common::gSymKeyStore.SetKey64(symkey.c_str(), 0))
  {
    eos_crit("unable to store the created symmetric key %s", symkey.c_str());
    return 1;
  }

  // ----------------------------------------------------------
  // create global visible configuration parameters
  // we create 3 queues
  // "/eos/<instance>/"
  // ----------------------------------------------------------
  XrdOucString configbasequeue = "/config/";
  configbasequeue += MgmOfsInstanceName.c_str();

  MgmConfigQueue = configbasequeue;
  MgmConfigQueue += "/mgm/";
  AllConfigQueue = configbasequeue;
  AllConfigQueue += "/all/";
  FstConfigQueue = configbasequeue;
  FstConfigQueue += "/fst/";

  SpaceConfigQueuePrefix = configbasequeue;
  SpaceConfigQueuePrefix += "/space/";
  NodeConfigQueuePrefix = "/config/";
  NodeConfigQueuePrefix += MgmOfsInstanceName.c_str();
  NodeConfigQueuePrefix += "/node/";
  GroupConfigQueuePrefix = configbasequeue;
  GroupConfigQueuePrefix += "/group/";

  FsNode::gManagerId = ManagerId.c_str();

  FsView::gFsView.SetConfigQueues(MgmConfigQueue.c_str(), NodeConfigQueuePrefix.c_str(), GroupConfigQueuePrefix.c_str(), SpaceConfigQueuePrefix.c_str());
  FsView::gFsView.SetConfigEngine(ConfEngine);

  // we need to set the shared object manager to notify from
  ObjectNotifier.SetShareObjectManager(&ObjectManager);

  // we need to set the shared object manager to be used
  eos::common::GlobalConfig::gConfig.SetSOM(&ObjectManager);

  // set the object manager to listener only
  ObjectManager.EnableBroadCast(false);

  ObjectManager.SetDebug(false);

  if (!eos::common::GlobalConfig::gConfig.AddConfigQueue(MgmConfigQueue.c_str(), "/eos/*/mgm"))
  {
    eos_crit("Cannot add global config queue %s\n", MgmConfigQueue.c_str());
  }
  if (!eos::common::GlobalConfig::gConfig.AddConfigQueue(AllConfigQueue.c_str(), "/eos/*"))
  {
    eos_crit("Cannot add global config queue %s\n", AllConfigQueue.c_str());
  }
  if (!eos::common::GlobalConfig::gConfig.AddConfigQueue(FstConfigQueue.c_str(), "/eos/*/fst"))
  {
    eos_crit("Cannot add global config queue %s\n", FstConfigQueue.c_str());
  }

  std::string out = "";
  eos::common::GlobalConfig::gConfig.PrintBroadCastMap(out);
  fprintf(stderr, "%s", out.c_str());

  // eventuall autoload a configuration 
  if (getenv("EOS_AUTOLOAD_CONFIG"))
  {
    MgmConfigAutoLoad = getenv("EOS_AUTOLOAD_CONFIG");
  }

  XrdOucString instancepath = "/eos/";
  MgmProcPath = "/eos/";
  XrdOucString subpath = MgmOfsInstanceName;
  if (subpath.beginswith("eos"))
  {
    subpath.replace("eos", "");
  }
  MgmProcPath += subpath;
  MgmProcPath += "/proc";
  // This path is used for temporary output files for layout conversions
  MgmProcConversionPath = MgmProcPath;
  MgmProcConversionPath += "/conversion";
  MgmProcMasterPath = MgmProcPath;
  MgmProcMasterPath += "/master";
  MgmProcArchivePath = MgmProcPath;
  MgmProcArchivePath += "/archive";

  Recycle::gRecyclingPrefix.insert(0, MgmProcPath.c_str());

  instancepath += subpath;

  //  eos_emerg("%s",(char*)"test emerg");
  //  eos_alert("%s",(char*)"test alert");
  //  eos_crit("%s", (char*)"test crit");
  //  eos_err("%s",  (char*)"test err");
  //  eos_warning("%s",(char*)"test warning");
  //  eos_notice("%s",(char*)"test notice");
  //  eos_info("%s",(char*)"test info");
  //  eos_debug("%s",(char*)"test debug");

  // ----------------------------------------------------------
  // initialize user mapping
  // ----------------------------------------------------------
  eos::common::Mapping::Init();

  // ----------------------------------------------------------
  // initialize the master/slave class
  // ----------------------------------------------------------
  if (!MgmMaster.Init())
  {
    return 1;
  }

  // ----------------------------------------------------------
  // configure the meta data catalog
  // ----------------------------------------------------------
  gOFS->eosViewRWMutex.SetBlocking(true);

  if (!MgmMaster.BootNamespace())
  {
    return 1;
  }

  // ----------------------------------------------------------
  // check the '/' directory
  // ----------------------------------------------------------

  eos::ContainerMD* rootmd;
  try
  {
    rootmd = gOFS->eosView->getContainer("/");
  }
  catch (eos::MDException &e)
  {
    Eroute.Emsg("Config", "cannot get the / directory meta data");
    eos_crit("eos view cannot retrieve the / directory");
    return 1;
  }

  // ----------------------------------------------------------
  // check the '/' directory permissions
  // ----------------------------------------------------------
  if (!rootmd->getMode())
  {
    if (MgmMaster.IsMaster())
    {
      // no permissions set yet
      try
      {
        rootmd->setMode(S_IFDIR | S_IRWXU | S_IROTH | S_IXOTH | S_IRGRP | S_IWGRP | S_IXGRP | S_ISGID);
      }
      catch (eos::MDException &e)
      {
        Eroute.Emsg("Config", "cannot set the / directory mode to inital mode");
        eos_crit("cannot set the / directory mode to 755");
        return 1;
      }
    }
    else
    {
      Eroute.Emsg("Config", "/ directory has no 755 permissions set");
      eos_crit("cannot see / directory with mode to 755");
      return 1;
    }
  }

  eos_info("/ permissions are %o", rootmd->getMode());

  if (MgmMaster.IsMaster())
  {
    // create /eos
    eos::ContainerMD* eosmd = 0;
    try
    {
      eosmd = gOFS->eosView->getContainer("/eos/");
    }
    catch (eos::MDException &e)
    {
      // nothing in this case
      eosmd = 0;
    }

    if (!eosmd)
    {
      try
      {
        eosmd = gOFS->eosView->createContainer("/eos/", true);
        // set attribute inheritance
        eosmd->setMode(S_IFDIR | S_IRWXU | S_IROTH | S_IXOTH | S_IRGRP | S_IWGRP | S_IXGRP | S_ISGID);
        // set default checksum 'adler'
        eosmd->setAttribute("sys.forced.checksum", "adler");
        gOFS->eosView->updateContainerStore(eosmd);
        eos_info("/eos permissions are %o checksum is set <adler>", eosmd->getMode());
      }
      catch (eos::MDException &e)
      {
        Eroute.Emsg("Config", "cannot set the /eos/ directory mode to inital mode");
        eos_crit("cannot set the /eos/ directory mode to 755");
        return 1;
      }
    }

    // check recycle directory
    try
    {
      eosmd = gOFS->eosView->getContainer(Recycle::gRecyclingPrefix.c_str());
    }
    catch (eos::MDException &e)
    {
      // nothing in this case
      eosmd = 0;
    }

    if (!eosmd)
    {
      try
      {
        eosmd = gOFS->eosView->createContainer(Recycle::gRecyclingPrefix.c_str(), true);
        // set attribute inheritance
        eosmd->setMode(S_IFDIR | S_IRWXU);

        gOFS->eosView->updateContainerStore(eosmd);
        eos_info("%s permissions are %o", Recycle::gRecyclingPrefix.c_str(), eosmd->getMode());
      }
      catch (eos::MDException &e)
      {
        Eroute.Emsg("Config", "cannot set the recycle directory mode to inital mode");
        eos_crit("cannot set the %s directory mode to 700", Recycle::gRecyclingPrefix.c_str());
        return 1;
      }
    }

    try
    {
      eosmd = gOFS->eosView->getContainer(MgmProcPath.c_str());
    }
    catch (eos::MDException &e)
    {
      eosmd = 0;
    }

    if (!eosmd)
    {
      try
      {
        eosmd = gOFS->eosView->createContainer(MgmProcPath.c_str(), true);
        // set attribute inheritance
        eosmd->setMode(S_IFDIR | S_IRWXU | S_IROTH | S_IXOTH | S_IRGRP | S_IXGRP);
        gOFS->eosView->updateContainerStore(eosmd);
      }
      catch (eos::MDException &e)
      {
        Eroute.Emsg("Config", "cannot set the /eos/proc directory mode to inital mode");
        eos_crit("cannot set the /eos/proc directory mode to 755");
        return 1;
      }
    }

    // Create output directory layout conversions
    try
    {
      eosmd = gOFS->eosView->getContainer(MgmProcConversionPath.c_str());
      eosmd->setMode(S_IFDIR | S_IRWXU);
      eosmd->setCUid(2); // conversion directory is owned by daemon
      gOFS->eosView->updateContainerStore(eosmd);
    }
    catch (eos::MDException &e)
    {
      eosmd = 0;
    }

    if (!eosmd)
    {
      try
      {
        eosmd = gOFS->eosView->createContainer(MgmProcConversionPath.c_str(), true);
        // set attribute inheritance
        eosmd->setMode(S_IFDIR | S_IRWXU | S_IRWXG);
        gOFS->eosView->updateContainerStore(eosmd);
      }
      catch (eos::MDException &e)
      {
        Eroute.Emsg("Config", "cannot set the /eos/../proc/conversion directory mode to inital mode");
        eos_crit("cannot set the /eos/../proc/conversion directory mode to 700");
        return 1;
      }
    }

    // Create directory for fast find functionality of archived dirs
    try
    {
      eosmd = gOFS->eosView->getContainer(MgmProcArchivePath.c_str());
      eosmd->setMode(S_IFDIR | S_IRWXU);
      eosmd->setCUid(2); // archive directory is owned by daemon
      gOFS->eosView->updateContainerStore(eosmd);
    }
    catch (eos::MDException &e)
    {
      eosmd = 0;
    }

    if (!eosmd)
    {
      try
      {
        eosmd = gOFS->eosView->createContainer(MgmProcArchivePath.c_str(), true);
        // Set attribute inheritance
        eosmd->setMode(S_IFDIR | S_IRWXU | S_IRWXG);
        gOFS->eosView->updateContainerStore(eosmd);
      }
      catch (eos::MDException &e)
      {
        Eroute.Emsg("Config", "cannot set the /eos/../proc/archive directory mode to inital mode");
        eos_crit("cannot set the /eos/../proc/archive directory mode to 700");
        return 1;
      }
    }

    // Set also the archiverd ZMQ endpoint were client requests are sent
    std::ostringstream oss;
    oss << "ipc://" << MgmArchiveDir.c_str() << "archive_frontend.ipc";
    mArchiveEndpoint = oss.str();
  }
  //-------------------------------------------

  XrdMqSharedHash* hash = 0;

  // - we disable a lot of features if we are only a redirector
  if (!MgmRedirector)
  {
    // create the specific listener class
    MgmOfsMessaging = new Messaging(MgmOfsBrokerUrl.c_str(), MgmDefaultReceiverQueue.c_str(), true, true, &ObjectManager);
    if (!MgmOfsMessaging->StartListenerThread()) NoGo = 1;
    MgmOfsMessaging->SetLogId("MgmOfsMessaging");

    if ((!MgmOfsMessaging) || (MgmOfsMessaging->IsZombie()))
    {
      Eroute.Emsg("Config", "cannot create messaging object(thread)");
      return NoGo;
    }

    if (MgmOfsVstBrokerUrl.length() &&
        (!getenv("EOS_VST_BROKER_DISABLE") || (strcmp(getenv("EOS_VST_BROKER_DISABLE"), "1"))))
    {
      MgmOfsVstMessaging = new VstMessaging(MgmOfsVstBrokerUrl.c_str(), "/eos/*/vst", true, true, 0);
      if (!MgmOfsVstMessaging->StartListenerThread()) NoGo = 1;
      MgmOfsMessaging->SetLogId("MgmOfsVstMessaging");

      if ((!MgmOfsVstMessaging) || (MgmOfsVstMessaging->IsZombie()))
      {
        Eroute.Emsg("Config", "cannot create vst messaging object(thread)");
        return NoGo;
      }
    }

    ObjectManager.CreateSharedHash("/eos/*", "/eos/*/fst");
    ObjectManager.HashMutex.LockRead();
    hash = ObjectManager.GetHash("/eos/*");


    ObjectManager.HashMutex.UnLockRead();

    XrdOucString dumperfile = MgmMetaLogDir;
    dumperfile += "/so.mgm.dump";

    ObjectManager.StartDumper(dumperfile.c_str());
    ObjectManager.SetAutoReplyQueueDerive(true);
  }

  {
    // hook to the appropiate config file
    XrdOucString stdOut;
    XrdOucString stdErr;
    MgmMaster.ApplyMasterConfig(stdOut, stdErr, 0);
  }


  /*
  if (MgmConfigAutoLoad.length()) {
    eos_info("autoload config=%s", MgmConfigAutoLoad.c_str());
    XrdOucString configloader = "mgm.config.file="; 
    configloader += MgmConfigAutoLoad;
    XrdOucEnv configenv(configloader.c_str());
    XrdOucString stdErr="";
    if (!ConfEngine->LoadConfig(configenv, stdErr)) {
      eos_crit("Unable to auto-load config %s - fix your configuration file!", MgmConfigAutoLoad.c_str());
      eos_crit("%s\n", stdErr.c_str());
      return 1;
    } else {
      eos_info("Successful auto-load config %s", MgmConfigAutoLoad.c_str());
    }
  }
   */

  if (!MgmRedirector)
  {
    if (ErrorLog)
    {
      // run the error log console
      XrdOucString errorlogkillline = "pkill -9 -f \"eos -b console log _MGMID_\"";
      int rrc = system(errorlogkillline.c_str());
      if (WEXITSTATUS(rrc))
      {
        eos_info("%s returned %d", errorlogkillline.c_str(), rrc);
      }

      XrdOucString errorlogline = "eos -b console log _MGMID_ >& /dev/null &";
      rrc = system(errorlogline.c_str());
      if (WEXITSTATUS(rrc))
      {
        eos_info("%s returned %d", errorlogline.c_str(), rrc);
      }
    }

    eos_info("starting file view loader thread");
    if ((XrdSysThread::Run(&tid, XrdMgmOfs::StaticInitializeFileView, static_cast<void *> (this),
                           0, "File View Loader")))
    {
      eos_crit("cannot start file view loader");
      NoGo = 1;
    }
  }
#ifdef EOS_INSTRUMENTED_RWMUTEX
  eos::common::RWMutex::EstimateLatenciesAndCompensation();
  FsView::gFsView.ViewMutex.SetDebugName("FsView");
  FsView::gFsView.ViewMutex.SetTiming(false);
  FsView::gFsView.ViewMutex.SetSampling(true, 0.01);
  Quota::gQuotaMutex.SetDebugName("QuotaView");
  Quota::gQuotaMutex.SetTiming(false);
  Quota::gQuotaMutex.SetSampling(true, 0.01);
  gOFS->eosViewRWMutex.SetDebugName("eosView");
  gOFS->eosViewRWMutex.SetTiming(false);
  gOFS->eosViewRWMutex.SetSampling(true, 0.01);
  std::vector<eos::common::RWMutex*> order;
  order.push_back(&FsView::gFsView.ViewMutex);
  order.push_back(&Quota::gQuotaMutex);
  order.push_back(&gOFS->eosViewRWMutex);
  eos::common::RWMutex::AddOrderRule("Eos Mgm Mutexes", order);
#endif

  eos_info("starting statistics thread");
  if ((XrdSysThread::Run(&stats_tid, XrdMgmOfs::StartMgmStats,
                         static_cast<void *> (this),
                         0, "Statistics Thread")))
  {
    eos_crit("cannot start statistics thread");
    NoGo = 1;
  }


  if (!MgmRedirector)
  {
    eos_info("starting fs listener thread");
    if ((XrdSysThread::Run(&fsconfiglistener_tid,
                           XrdMgmOfs::StartMgmFsConfigListener,
                           static_cast<void *> (this),
                           0, "FsListener Thread")))
    {
      eos_crit("cannot start fs listener thread");
      NoGo = 1;
    }
  }

  gGeoTreeEngine.StartUpdater();
  XrdSysTimer sleeper;
    sleeper.Snooze(1);
  if(!ObjectNotifier.Start())
    eos_crit("error starting the shared object change notifier");

  // initialize the transfer database
  if (!gTransferEngine.Init("/var/eos/tx"))
  {
    eos_crit("cannot intialize transfer database");
    NoGo = 1;
  }

  // create the 'default' quota space which is needed if quota is disabled!
  {
    eos::common::RWMutexReadLock qLock(Quota::gQuotaMutex);
    if (!Quota::GetSpaceQuota("default"))
    {
      eos_crit("failed to get default quota space");
    }
  }

  // start the Httpd if available
  if (!gOFS->Httpd.Start())
  {
    eos_warning("msg=\"cannot start httpd darmon\"");
  }

  // start the Egroup fetching 
  if (!gOFS->EgroupRefresh.Start())
  {
    eos_warning("msg=\"cannot start egroup thread\"");
  }

  // start the LRU daemon
  if (!gOFS->LRUd.Start())
  {
    eos_warning("msg=\"cannot start LRU thread\"");
  }
  // start the recycler garbage collection thread on a master machine
  if ((MgmMaster.IsMaster()) && (!gOFS->Recycler.Start()))
  {
    eos_warning("msg=\"cannot start recycle thread\"");
  }

  // add all stat entries with 0
  gOFS->MgmStats.Add("HashSet", 0, 0, 0);
  gOFS->MgmStats.Add("HashSetNoLock", 0, 0, 0);
  gOFS->MgmStats.Add("HashGet", 0, 0, 0);

  gOFS->MgmStats.Add("ViewLockR", 0, 0, 0);
  gOFS->MgmStats.Add("ViewLockW", 0, 0, 0);
  gOFS->MgmStats.Add("NsLockR", 0, 0, 0);
  gOFS->MgmStats.Add("NsLockW", 0, 0, 0);
  gOFS->MgmStats.Add("QuotaLockR", 0, 0, 0);
  gOFS->MgmStats.Add("QuotaLockW", 0, 0, 0);

  gOFS->MgmStats.Add("Access", 0, 0, 0);
  gOFS->MgmStats.Add("AdjustReplica", 0, 0, 0);
  gOFS->MgmStats.Add("AttrGet", 0, 0, 0);
  gOFS->MgmStats.Add("AttrLs", 0, 0, 0);
  gOFS->MgmStats.Add("AttrRm", 0, 0, 0);
  gOFS->MgmStats.Add("AttrSet", 0, 0, 0);
  gOFS->MgmStats.Add("Cd", 0, 0, 0);
  gOFS->MgmStats.Add("Checksum", 0, 0, 0);
  gOFS->MgmStats.Add("Chmod", 0, 0, 0);
  gOFS->MgmStats.Add("Chown", 0, 0, 0);
  gOFS->MgmStats.Add("Commit", 0, 0, 0);
  gOFS->MgmStats.Add("CommitFailedFid", 0, 0, 0);
  gOFS->MgmStats.Add("CommitFailedNamespace", 0, 0, 0);
  gOFS->MgmStats.Add("CommitFailedParameters", 0, 0, 0);
  gOFS->MgmStats.Add("CommitFailedUnlinked", 0, 0, 0);
  gOFS->MgmStats.Add("ConversionDone", 0, 0, 0);
  gOFS->MgmStats.Add("ConversionFailed", 0, 0, 0);
  gOFS->MgmStats.Add("CopyStripe", 0, 0, 0);
  gOFS->MgmStats.Add("DumpMd", 0, 0, 0);
  gOFS->MgmStats.Add("Drop", 0, 0, 0);
  gOFS->MgmStats.Add("DropStripe", 0, 0, 0);
  gOFS->MgmStats.Add("Exists", 0, 0, 0);
  gOFS->MgmStats.Add("Exists", 0, 0, 0);
  gOFS->MgmStats.Add("FileInfo", 0, 0, 0);
  gOFS->MgmStats.Add("FindEntries", 0, 0, 0);
  gOFS->MgmStats.Add("Find", 0, 0, 0);
  gOFS->MgmStats.Add("Fuse", 0, 0, 0);
  gOFS->MgmStats.Add("Fuse-Statvfs", 0, 0, 0);
  gOFS->MgmStats.Add("Fuse-Mkdir", 0, 0, 0);
  gOFS->MgmStats.Add("Fuse-Stat", 0, 0, 0);
  gOFS->MgmStats.Add("Fuse-Chmod", 0, 0, 0);
  gOFS->MgmStats.Add("Fuse-Chown", 0, 0, 0);
  gOFS->MgmStats.Add("Fuse-Access", 0, 0, 0);
  gOFS->MgmStats.Add("Fuse-Access", 0, 0, 0);
  gOFS->MgmStats.Add("Fuse-Checksum", 0, 0, 0);
  gOFS->MgmStats.Add("Fuse-XAttr", 0, 0, 0);
  gOFS->MgmStats.Add("Fuse-Utimes", 0, 0, 0);
  gOFS->MgmStats.Add("Fuse-Symlink", 0, 0, 0);
  gOFS->MgmStats.Add("Fuse-Readlink", 0, 0, 0);
  gOFS->MgmStats.Add("GetMdLocation", 0, 0, 0);
  gOFS->MgmStats.Add("GetMd", 0, 0, 0);
  gOFS->MgmStats.Add("Http-COPY", 0, 0, 0);
  gOFS->MgmStats.Add("Http-DELETE", 0, 0, 0);
  gOFS->MgmStats.Add("Http-GET", 0, 0, 0);
  gOFS->MgmStats.Add("Http-HEAD", 0, 0, 0);
  gOFS->MgmStats.Add("Http-LOCK", 0, 0, 0);
  gOFS->MgmStats.Add("Http-MKCOL", 0, 0, 0);
  gOFS->MgmStats.Add("Http-MOVE", 0, 0, 0);
  gOFS->MgmStats.Add("Http-OPTIONS", 0, 0, 0);
  gOFS->MgmStats.Add("Http-POST", 0, 0, 0);
  gOFS->MgmStats.Add("Http-PROPFIND", 0, 0, 0);
  gOFS->MgmStats.Add("Http-PROPPATCH", 0, 0, 0);
  gOFS->MgmStats.Add("Http-PUT", 0, 0, 0);
  gOFS->MgmStats.Add("Http-TRACE", 0, 0, 0);
  gOFS->MgmStats.Add("Http-UNLOCK", 0, 0, 0);
  gOFS->MgmStats.Add("IdMap", 0, 0, 0);
  gOFS->MgmStats.Add("Ls", 0, 0, 0);
  gOFS->MgmStats.Add("LRUFind", 0, 0, 0);
  gOFS->MgmStats.Add("MarkDirty", 0, 0, 0);
  gOFS->MgmStats.Add("MarkClean", 0, 0, 0);
  gOFS->MgmStats.Add("Mkdir", 0, 0, 0);
  gOFS->MgmStats.Add("Motd", 0, 0, 0);
  gOFS->MgmStats.Add("MoveStripe", 0, 0, 0);
  gOFS->MgmStats.Add("OpenDir", 0, 0, 0);
  gOFS->MgmStats.Add("OpenDir-Entry", 0, 0, 0);
  gOFS->MgmStats.Add("OpenFailedCreate", 0, 0, 0);
  gOFS->MgmStats.Add("OpenFailedENOENT", 0, 0, 0);
  gOFS->MgmStats.Add("OpenFailedExists", 0, 0, 0);
  gOFS->MgmStats.Add("OpenFailedHeal", 0, 0, 0);
  gOFS->MgmStats.Add("OpenFailedPermission", 0, 0, 0);
  gOFS->MgmStats.Add("OpenFailedQuota", 0, 0, 0);
  gOFS->MgmStats.Add("OpenFailedNoUpdate", 0, 0, 0);
  gOFS->MgmStats.Add("OpenFailedReconstruct", 0, 0, 0);
  gOFS->MgmStats.Add("OpenFileOffline", 0, 0, 0);
  gOFS->MgmStats.Add("OpenProc", 0, 0, 0);
  gOFS->MgmStats.Add("OpenRead", 0, 0, 0);
  gOFS->MgmStats.Add("OpenShared", 0, 0, 0);
  gOFS->MgmStats.Add("OpenStalledHeal", 0, 0, 0);
  gOFS->MgmStats.Add("OpenStalled", 0, 0, 0);
  gOFS->MgmStats.Add("OpenStalled", 0, 0, 0);
  gOFS->MgmStats.Add("Open", 0, 0, 0);
  gOFS->MgmStats.Add("OpenWriteCreate", 0, 0, 0);
  gOFS->MgmStats.Add("OpenWriteTruncate", 0, 0, 0);
  gOFS->MgmStats.Add("OpenWrite", 0, 0, 0);
  gOFS->MgmStats.Add("ReadLink", 0, 0, 0);
  gOFS->MgmStats.Add("Recycle", 0, 0, 0);
  gOFS->MgmStats.Add("ReplicaFailedSize", 0, 0, 0);
  gOFS->MgmStats.Add("ReplicaFailedChecksum", 0, 0, 0);
  gOFS->MgmStats.Add("Redirect", 0, 0, 0);
  gOFS->MgmStats.Add("RedirectR", 0, 0, 0);
  gOFS->MgmStats.Add("RedirectW", 0, 0, 0);
  gOFS->MgmStats.Add("RedirectR-Master", 0, 0, 0);
  gOFS->MgmStats.Add("RedirectENOENT", 0, 0, 0);
  gOFS->MgmStats.Add("RedirectENONET", 0, 0, 0);
  gOFS->MgmStats.Add("Rename", 0, 0, 0);
  gOFS->MgmStats.Add("RmDir", 0, 0, 0);
  gOFS->MgmStats.Add("Rm", 0, 0, 0);
  gOFS->MgmStats.Add("Schedule2Drain", 0, 0, 0);
  gOFS->MgmStats.Add("Schedule2Balance", 0, 0, 0);
  gOFS->MgmStats.Add("SchedulingFailedBalance", 0, 0, 0);
  gOFS->MgmStats.Add("SchedulingFailedDrain", 0, 0, 0);
  gOFS->MgmStats.Add("Scheduled2Balance", 0, 0, 0);
  gOFS->MgmStats.Add("Scheduled2Drain", 0, 0, 0);
  gOFS->MgmStats.Add("Schedule2Delete", 0, 0, 0);
  gOFS->MgmStats.Add("Scheduled2Delete", 0, 0, 0);
  gOFS->MgmStats.Add("SendResync", 0, 0, 0);
  gOFS->MgmStats.Add("Stall", 0, 0, 0);
  gOFS->MgmStats.Add("Stat", 0, 0, 0);
  gOFS->MgmStats.Add("SymLink", 0, 0, 0);
  gOFS->MgmStats.Add("Touch", 0, 0, 0);
  gOFS->MgmStats.Add("TxState", 0, 0, 0);
  gOFS->MgmStats.Add("Truncate", 0, 0, 0);
  gOFS->MgmStats.Add("VerifyStripe", 0, 0, 0);
  gOFS->MgmStats.Add("Version", 0, 0, 0);
  gOFS->MgmStats.Add("Versioning", 0, 0, 0);
  gOFS->MgmStats.Add("WhoAmI", 0, 0, 0);

  // set IO accounting file
  XrdOucString ioaccounting = MgmMetaLogDir;
  ioaccounting += "/iostat.";
  ioaccounting += HostName;
  ioaccounting += ".dump";

  eos_notice("Setting IO dump store file to %s", ioaccounting.c_str());
  if (!gOFS->IoStats.SetStoreFileName(ioaccounting.c_str()))
  {
    eos_warning("couldn't load anything from the io stat dump file %s", ioaccounting.c_str());
  }
  else
  {
    eos_notice("loaded io stat dump file %s", ioaccounting.c_str());
  }
  // start IO ciruclate thread
  gOFS->IoStats.StartCirculate();


  if (!MgmRedirector)
  {
    if (hash)
    {
      // ask for a broadcast from fst's
      hash->BroadCastRequest("/eos/*/fst");
    }
  }

  if (!getenv("EOS_NO_SHUTDOWN"))
  {
    // add shutdown handler
    (void) signal(SIGINT, xrdmgmofs_shutdown);
    (void) signal(SIGTERM, xrdmgmofs_shutdown);
    (void) signal(SIGQUIT, xrdmgmofs_shutdown);

    // add SEGV handler   
    if (!getenv("EOS_NO_STACKTRACE"))
    {
      (void) signal(SIGSEGV, xrdmgmofs_stacktrace);
      (void) signal(SIGABRT, xrdmgmofs_stacktrace);
      (void) signal(SIGBUS, xrdmgmofs_stacktrace);
    }
  }

  if (mNumAuthThreads && mFrontendPort)
  {
    eos_info("starting the authentication master thread");
    
    if ((XrdSysThread::Run(&auth_tid, XrdMgmOfs::StartAuthMasterThread,
                           static_cast<void *>(this), 0, "Auth Master Thread")))
    {
      eos_crit("cannot start the authentication thread");
      NoGo = 1;
    }
    
    eos_info("starting the authentication worker threads");
    
    for (unsigned int i = 0; i < mNumAuthThreads; i++)
    {
      pthread_t worker_tid;
      
      if ((XrdSysThread::Run(&worker_tid, XrdMgmOfs::StartAuthWorkerThread,
                             static_cast<void *>(this), 0, "Auth Worker Thread")))
      {
        eos_crit("cannot start the authentication thread %i", i);
        NoGo = 1;
      }
      
      mVectTid.push_back(worker_tid);
    }
  }

  return NoGo;
}
/*----------------------------------------------------------------------------*/<|MERGE_RESOLUTION|>--- conflicted
+++ resolved
@@ -206,17 +206,10 @@
           gOFS->eosView->updateFileStore(fmd);
         }
 
-<<<<<<< HEAD
       {
         XrdSysMutexHelper lock(InitializationMutex);
         Initialized = kBooted;
-=======
-        {
-          XrdSysMutexHelper lock(InitializationMutex);
-          Initialized = kBooted;
-	  eos_static_alert("msg=\"namespace booted (as master)\"");
-        }
->>>>>>> 4039939c
+        eos_static_alert("msg=\"namespace booted (as master)\"");
       }
     }
     }
@@ -239,20 +232,14 @@
       while (gOFS->eosFileService->getFollowOffset() < (uint64_t) buf.st_size)
       {
         XrdSysTimer sleeper;
-<<<<<<< HEAD
-        sleeper.Wait(200);
-        eos_static_debug("msg=\"waiting for the namespace to reach the follow point\" is-offset=%llu follow-offset=%llu", gOFS->eosFileService->getFollowOffset(), (uint64_t) buf.st_size);
-    }
-=======
         sleeper.Wait(5000);
         eos_static_info("msg=\"waiting for the namespace to reach the follow point\" is-offset=%llu follow-offset=%llu", gOFS->eosFileService->getFollowOffset(), (uint64_t) buf.st_size);
       }
->>>>>>> 4039939c
 
     {
         XrdSysMutexHelper lock(InitializationMutex);
         Initialized = kBooted;
-	eos_static_alert("msg=\"namespace booted (as slave)\"");
+        eos_static_alert("msg=\"namespace booted (as slave)\"");
       }
     }
 
