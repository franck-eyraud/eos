// ----------------------------------------------------------------------
// File: Master.hh
// Author: Andreas-Joachim Peters - CERN
// ----------------------------------------------------------------------

/************************************************************************
 * EOS - the CERN Disk Storage System                                   *
 * Copyright (C) 2011 CERN/Switzerland                                  *
 *                                                                      *
 * This program is free software: you can redistribute it and/or modify *
 * it under the terms of the GNU General Public License as published by *
 * the Free Software Foundation, either version 3 of the License, or    *
 * (at your option) any later version.                                  *
 *                                                                      *
 * This program is distributed in the hope that it will be useful,      *
 * but WITHOUT ANY WARRANTY; without even the implied warranty of       *
 * MERCHANTABILITY or FITNESS FOR A PARTICULAR PURPOSE.  See the        *
 * GNU General Public License for more details.                         *
 *                                                                      *
 * You should have received a copy of the GNU General Public License    *
 * along with this program.  If not, see <http://www.gnu.org/licenses/>.*
 ************************************************************************/

#ifndef __EOSMGM_MASTER__HH__
#define __EOSMGM_MASTER__HH__

/*----------------------------------------------------------------------------*/
#include <sys/stat.h>
#include "common/Logging.hh"
#include "mgm/Namespace.hh"
#include "namespace/utils/Locking.hh"
/*----------------------------------------------------------------------------*/
#include "XrdOuc/XrdOucString.hh"
/*----------------------------------------------------------------------------*/

EOSMGMNAMESPACE_BEGIN

class Master : public eos::common::LogId
{
 public:

  //----------------------------------------------------------------------------
  //! Transition types
  //----------------------------------------------------------------------------
  struct Transition
  {
    enum Type
    {
      kMasterToMaster               = 0,
      kSlaveToMaster                = 1,
      kMasterToMasterRO             = 2,
      kMasterROToSlave              = 3,
      kSecondarySlaveMasterFailover = 4
    };
  };

  //----------------------------------------------------------------------------
  //! Running states
  //----------------------------------------------------------------------------
  struct Run
  {
    enum State
    {
      kIsNothing        = 0,
      kIsRunningMaster  = 1,
      kIsRunningSlave   = 2,
      kIsReadOnlyMaster = 3,
      kIsSecondarySlave = 4,
      kIsTransition     = 5
    };
  };

  //----------------------------------------------------------------------------
  //! Compact states
  //----------------------------------------------------------------------------
  struct Compact
  {
    enum State
    {
      kIsNotCompacting     = 0,
      kIsCompacting        = 1,
      kIsCompactingBlocked = 2
    };
  };

  //----------------------------------------------------------------------------
  //! Constructor
  //----------------------------------------------------------------------------
  Master();

  //----------------------------------------------------------------------------
  //! Destructor
  //----------------------------------------------------------------------------
  virtual ~Master();

  //----------------------------------------------------------------------------
  //! Init method to determine the current master/slave state
  //----------------------------------------------------------------------------
  bool Init();

  //----------------------------------------------------------------------------
  //! Boot Namespace according to master slave configuration
  //----------------------------------------------------------------------------
  bool BootNamespace();

  //----------------------------------------------------------------------------
  //! Show the current compacting state
  //----------------------------------------------------------------------------
  void PrintOutCompacting(XrdOucString& out);

  //----------------------------------------------------------------------------
  //! Enable remote check
  //----------------------------------------------------------------------------
  bool EnableRemoteCheck();

  //----------------------------------------------------------------------------
  //! Disable remote check
  //----------------------------------------------------------------------------
  bool DisableRemoteCheck();

  //----------------------------------------------------------------------------
  //! Schedule onlinec ompacting
  //----------------------------------------------------------------------------
  bool ScheduleOnlineCompacting(time_t starttime, time_t repetitioninterval);

  //----------------------------------------------------------------------------
  //! Configure Online Compating Type for files and/or directories
  //----------------------------------------------------------------------------
  void  SetCompactingType(bool f, bool d, bool r)
  {
    fCompactFiles = f;
    fCompactDirectories = d;
    fAutoRepair = r;
  }

  //----------------------------------------------------------------------------
  //! Start slave follower thread
  //!
  //! @param log_file changelog file path
  //----------------------------------------------------------------------------
  void StartSlaveFollower(std::string&& log_file);

  //----------------------------------------------------------------------------
  //! Shutdown slave follower thread
  //----------------------------------------------------------------------------
  void ShutdownSlaveFollower();

  //----------------------------------------------------------------------------
  //! Apply Configuration settings to the master class
  //----------------------------------------------------------------------------
  bool ApplyMasterConfig(XrdOucString& stdOut,
			 XrdOucString& stdErr,
			 Transition::Type transitiontype);

  //----------------------------------------------------------------------------
  //! Activate the current master/slave settings = configure configuration
  //! directory and (re-)load the appropriate configuratio
  //----------------------------------------------------------------------------
  bool Activate(XrdOucString& stdOut, XrdOucString& stdErr, int transitiontype);

  //----------------------------------------------------------------------------
  //! Set the new master host
  //----------------------------------------------------------------------------
  bool Set(XrdOucString& mastername, XrdOucString& stdout,
	   XrdOucString& stdErr);

  //----------------------------------------------------------------------------
  //! Show the current master/slave run configuration (used by ns stat)
  //----------------------------------------------------------------------------
  void PrintOut(XrdOucString& out);

  //----------------------------------------------------------------------------
  //! Return master host
  //----------------------------------------------------------------------------
  const char*
  GetMasterHost()
  {
    return (fMasterHost.c_str()) ? fMasterHost.c_str() : "<none>";
  }

  //----------------------------------------------------------------------------
  //! Check if we are the master host
  //----------------------------------------------------------------------------
  bool
  IsMaster()
  {
    return (fThisHost == fMasterHost);
  }

  //----------------------------------------------------------------------------
  //! Return's a delay time for balancing & draining since after a transition
  //! we don't know the maps of already scheduled ID's and we have to make
  //! sure not to reissue a transfer too early!
  //----------------------------------------------------------------------------
  size_t GetServiceDelay()
  {
    time_t now = time(NULL);
    XrdSysMutexHelper lock(&f2MasterTransitionTimeMutex);
    time_t delay = 0;

    if (now > (f2MasterTransitionTime + 3600))
      delay = 0;
    else
      delay = 3600 - (now - f2MasterTransitionTime);

    return delay;
  }

  //----------------------------------------------------------------------------
  //! Reset master log
  //----------------------------------------------------------------------------
  void
  ResetLog()
  {
    fMasterLog = "";
  }

  //----------------------------------------------------------------------------
  //! Get master Log
  //----------------------------------------------------------------------------
  void
  GetLog (XrdOucString &stdOut);

  //----------------------------------------------------------------------------
  //! Add to master Log
  //----------------------------------------------------------------------------
  void
  MasterLog(const char* log)
  {
    if (log && strlen(log))
    {
      fMasterLog += log;
      fMasterLog += "\n";
    }
  }

<<<<<<< HEAD
  //----------------------------------------------------------------------------
  //! Wait that local/remote namespace files are synced (called by slave)
  //----------------------------------------------------------------------------
  bool WaitNamespaceFilesInSync(unsigned int timeout = 600);

  //----------------------------------------------------------------------------
  //! Store the file inodes of the namespace file to see when a file has
  //! resynced after compactification
  //----------------------------------------------------------------------------
  void TagNamespaceInodes();

  //----------------------------------------------------------------------------
  //! Set a redirect to the remote master for everything
  //----------------------------------------------------------------------------
  void RedirectToRemoteMaster();

  //----------------------------------------------------------------------------
  //! Reboot a slave namespace
  //----------------------------------------------------------------------------
  bool RebootSlaveNamespace();

 private:

  int fDevNull; ///< /dev/null filedescriptor
  Run::State fRunningState; ///< running state
  Compact::State fCompactingState; ///< compact state
  time_t fCompactingInterval; ///< compacting duration
  time_t fCompactingStart; ///< compacting start timestamp
  time_t f2MasterTransitionTime; ///< transition duration
  XrdSysMutex fCompactingMutex; ///< compacting mutex
  XrdSysMutex f2MasterTransitionTimeMutex; ///< transition time mutex
  XrdOucString fThisHost; ///< our hostname
  XrdOucString fMasterHost; ///< currently configured master host
  XrdOucString fRemoteHost; ///< hostname(+port) of the remote mgm master/slave
  XrdOucString fRemoteMq; ///< hostname(+port) of the remote mq  master/slave
  XrdOucString fThisMq; ///< hostname(+port) of the local  mq  master/slave
  XrdOucString fMasterLog; ///< log output of master/slave interactions
  //! flag indicating if the remote master is in RW = master mode or not
  bool fRemoteMasterRW;
  bool fRemoteMqOk; ///< flag indicates if the remote mq is up
  bool fCheckRemote; ///< indicate if we check the remote host status
  bool fActivated; ///< flag indicating if the activation worked
  bool fRemoteMasterOk; ///< flag indicating if the remote master is up
  bool fCompactFiles; ///< compact the files changelog file if true
  bool fCompactDirectories; ///< compact the directories changelog file if true
  pthread_t fThread; ///< heartbeat thread id
  pthread_t fCompactingThread; ///< online compacting thread id
  //! compacting ratio for file changelog e.g. 4:1 => 4 times smaller after compaction
  double fCompactingRatio;
  //! compacting ratio for directory changelog e.g. 4:1 => 4 times smaller after compaction
  double fDirCompactingRatio;
  XrdSysLogger* fDevNullLogger; ///< /dev/null logger
  XrdSysError* fDevNullErr; ///< /dev/null error
  unsigned long long fFileNamespaceInode; ///< inode number of the file namespace file
  unsigned long long fDirNamespaceInode; ///< inode number of the dir  namespace file
  bool fAutoRepair; ///< enable auto-repair to skip over broken records during compaction

  //----------------------------------------------------------------------------
  // Lock class wrapper used by the namespace
  //----------------------------------------------------------------------------
  class RWLock : public eos::LockHandler
  {
   public:
    //--------------------------------------------------------------------------
    // Constructor
    //--------------------------------------------------------------------------
    RWLock()
    {
      pLock = 0;
    }

    //--------------------------------------------------------------------------
    // Initializer
    //--------------------------------------------------------------------------
    void
    Init(eos::common::RWMutex* mutex)
    {
      pLock = mutex;
    }

    //------------------------------------------------------------------------
    // Destructor
    //------------------------------------------------------------------------
    virtual
    ~RWLock()
    {
      pLock = 0;
    }

    //------------------------------------------------------------------------
    // Take a read lock
    //------------------------------------------------------------------------

    virtual void
    readLock()
    {
      if (pLock)pLock->LockRead();
    }

    //------------------------------------------------------------------------
    // Take a write lock
    //------------------------------------------------------------------------
    virtual void
    writeLock()
    {
      if (pLock)pLock->LockWrite();
    }

    //------------------------------------------------------------------------
    // Unlock
    //------------------------------------------------------------------------
    virtual void
    unLock()
    {
      // Does not matter if UnLockRead or Write is called
      if (pLock)
	pLock->UnLockRead();
    }

   private:
    eos::common::RWMutex* pLock;
  };

  RWLock fNsLock;

  //----------------------------------------------------------------------------
  //! Signal the remote master to reload its namespace (issued by master)
  //----------------------------------------------------------------------------
  void SignalRemoteReload();

  //----------------------------------------------------------------------------
  //! Signal the remote master to bounce all requests to us (issued by master)
  //----------------------------------------------------------------------------
  void SignalRemoteBounceToMaster();

  //----------------------------------------------------------------------------
  //! Check if a remote service is reachable on a given port with timeout
  //----------------------------------------------------------------------------
  bool HostCheck(const char* hostname, int port = 1094, int timeout = 5);

  //----------------------------------------------------------------------------
  //! Do a slave=>master transition
  //----------------------------------------------------------------------------
  bool Slave2Master();

  //----------------------------------------------------------------------------
  //! Do a master=>master(ro) transition
  //----------------------------------------------------------------------------
  bool Master2MasterRO();

  //----------------------------------------------------------------------------
  //! Do a master(ro)=>slave transition = reloac the namspace on a slave from
  //! the follower file
  //----------------------------------------------------------------------------
  bool MasterRO2Slave();

  //----------------------------------------------------------------------------
  //! Create a status file = touch
  //----------------------------------------------------------------------------
  bool CreateStatusFile(const char* path);

  //----------------------------------------------------------------------------
  //! Remote a status file = rm
  //----------------------------------------------------------------------------
  bool RemoveStatusFile(const char* path);

  //----------------------------------------------------------------------------
  //! Check if we are currently running compacting
  //----------------------------------------------------------------------------
  bool IsCompacting();

  //----------------------------------------------------------------------------
  //! Check if we are currently blocking the compacting
  //----------------------------------------------------------------------------
  bool IsCompactingBlocked();

  //----------------------------------------------------------------------------
  //! Un/Block compacting
  //----------------------------------------------------------------------------
  void BlockCompacting();
  void UnBlockCompacting();


  //----------------------------------------------------------------------------
  //! Wait for a compacting round to finish
  //----------------------------------------------------------------------------
  void WaitCompactingFinished();

  //----------------------------------------------------------------------------
  //! Compacting thread function
  //----------------------------------------------------------------------------
  void* Compacting();

  //----------------------------------------------------------------------------
  //! Supervisor Thread Start Function
  //----------------------------------------------------------------------------
  static void* StaticSupervisor(void*);

  //----------------------------------------------------------------------------
  //! Supervisor thread function
  //----------------------------------------------------------------------------
  void* Supervisor();

  //----------------------------------------------------------------------------
  //! Online compacting thread start function
  //----------------------------------------------------------------------------
  static void* StaticOnlineCompacting(void*);
=======
  //------------------------------------------------------------------------
  // Signal the remote master to bounce all requests to us (issued by master)
  //------------------------------------------------------------------------
  void SignalRemoteBounceToMaster ();

  //------------------------------------------------------------------------
  // Signal the remote master to reload its namespace (issued by master)
  //------------------------------------------------------------------------
  void SignalRemoteReload (bool wait_files, bool wait_directories);

  //------------------------------------------------------------------------
  // Wait that local/remote namespace files are synced (called by slave)
  //------------------------------------------------------------------------
  bool WaitNamespaceFilesInSync (bool wait_files, bool wait_directories, unsigned int timeout=900);

  //------------------------------------------------------------------------
  // Store the file inodes of the namespace file to see when a file has 
  // resynced after compactification
  // -----------------------------------------------------------------------
  void TagNamespaceInodes ();

  // -----------------------------------------------------------------------
  // Set a redirect to the remote master for everything
  // -----------------------------------------------------------------------
  void RedirectToRemoteMaster ();

  // -----------------------------------------------------------------------
  // Reboot a slave namespace
  // -----------------------------------------------------------------------
  bool RebootSlaveNamespace ();
>>>>>>> 1818b959
};

EOSMGMNAMESPACE_END

#endif // __EOSMGM_MASTER__HH__<|MERGE_RESOLUTION|>--- conflicted
+++ resolved
@@ -234,11 +234,10 @@
     }
   }
 
-<<<<<<< HEAD
   //----------------------------------------------------------------------------
   //! Wait that local/remote namespace files are synced (called by slave)
   //----------------------------------------------------------------------------
-  bool WaitNamespaceFilesInSync(unsigned int timeout = 600);
+  bool WaitNamespaceFilesInSync (bool wait_files, bool wait_directories, unsigned int timeout=900);
 
   //----------------------------------------------------------------------------
   //! Store the file inodes of the namespace file to see when a file has
@@ -363,7 +362,7 @@
   //----------------------------------------------------------------------------
   //! Signal the remote master to reload its namespace (issued by master)
   //----------------------------------------------------------------------------
-  void SignalRemoteReload();
+  void SignalRemoteReload (bool wait_files, bool wait_directories);
 
   //----------------------------------------------------------------------------
   //! Signal the remote master to bounce all requests to us (issued by master)
@@ -442,38 +441,6 @@
   //! Online compacting thread start function
   //----------------------------------------------------------------------------
   static void* StaticOnlineCompacting(void*);
-=======
-  //------------------------------------------------------------------------
-  // Signal the remote master to bounce all requests to us (issued by master)
-  //------------------------------------------------------------------------
-  void SignalRemoteBounceToMaster ();
-
-  //------------------------------------------------------------------------
-  // Signal the remote master to reload its namespace (issued by master)
-  //------------------------------------------------------------------------
-  void SignalRemoteReload (bool wait_files, bool wait_directories);
-
-  //------------------------------------------------------------------------
-  // Wait that local/remote namespace files are synced (called by slave)
-  //------------------------------------------------------------------------
-  bool WaitNamespaceFilesInSync (bool wait_files, bool wait_directories, unsigned int timeout=900);
-
-  //------------------------------------------------------------------------
-  // Store the file inodes of the namespace file to see when a file has 
-  // resynced after compactification
-  // -----------------------------------------------------------------------
-  void TagNamespaceInodes ();
-
-  // -----------------------------------------------------------------------
-  // Set a redirect to the remote master for everything
-  // -----------------------------------------------------------------------
-  void RedirectToRemoteMaster ();
-
-  // -----------------------------------------------------------------------
-  // Reboot a slave namespace
-  // -----------------------------------------------------------------------
-  bool RebootSlaveNamespace ();
->>>>>>> 1818b959
 };
 
 EOSMGMNAMESPACE_END
