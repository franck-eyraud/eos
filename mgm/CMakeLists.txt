# ----------------------------------------------------------------------
# File: CMakeLists.txt
# Author: Andreas-Joachim Peters - CERN
# ----------------------------------------------------------------------

# ************************************************************************
# * EOS - the CERN Disk Storage System                                   *
# * Copyright (C) 2011 CERN/Switzerland                                  *
# *                                                                      *
# * This program is free software: you can redistribute it and/or modify *
# * it under the terms of the GNU General Public License as published by *
# * the Free Software Foundation, either version 3 of the License, or    *
# * (at your option) any later version.                                  *
# *                                                                      *
# * This program is distributed in the hope that it will be useful,      *
# * but WITHOUT ANY WARRANTY; without even the implied warranty of       *
# * MERCHANTABILITY or FITNESS FOR A PARTICULAR PURPOSE.  See the        *
# * GNU General Public License for more details.                         *
# *                                                                      *
# * You should have received a copy of the GNU General Public License    *
# * along with this program.  If not, see <http://www.gnu.org/licenses/>.*
# ************************************************************************

include_directories( ../ 
		 ${CMAKE_CURRENT_SOURCE_DIR}
         ${XROOTD_INCLUDE_DIR} 
         ${XROOTD_PRIVATE_INCLUDE_DIR} 
         ${SPARSEHASH_INCLUDE_DIR} 
         ${NCURSES_INCLUDE_DIR}
         ${LDAP_INCLUDE_DIR}
         ${Z_INCLUDE_DIR}
		 ${ZMQ_INCLUDE_DIR}
		 ${CMAKE_BINARY_DIR}/auth_plugin/)

<<<<<<< HEAD
link_directories( ${CMAKE_INSTALL_FULL_LIBDIR} 
		  ${XROOTD_LIB_DIR}
		  ${ZMQ_LIBRARIES}
		  ${CMAKE_INSTALL_PREFIX}/${CMAKE_INSTALL_LIBDIR})
=======
link_directories( ${CMAKE_INSTALL_FULL_LIBDIR} ${XROOTD_LIB_DIR} ${PROTOBUF_LIB_DIR})
>>>>>>> 20dc8f85

add_library (XrdEosMgm MODULE
            Access.cc         
            ConfigEngine.cc
            GeoTreeEngine.cc
            Messaging.cc
            VstMessaging.cc
            Policy.cc  
            ProcInterface.cc
            proc/proc_fs.cc
            proc/admin/Access.cc
            proc/admin/Config.cc
            proc/admin/Debug.cc
            proc/admin/Fs.cc
            proc/admin/Fsck.cc
            proc/admin/Group.cc
            proc/admin/GeoSched.cc
            proc/admin/Io.cc
            proc/admin/Node.cc
            proc/admin/Ns.cc
            proc/admin/Quota.cc
            proc/admin/Rtlog.cc
            proc/admin/Space.cc
            proc/admin/Transfer.cc
            proc/admin/Vid.cc
            proc/admin/Vst.cc
            proc/user/Attr.cc
	        proc/user/Archive.cc
            proc/user/Cd.cc
            proc/user/Chmod.cc
            proc/user/Chown.cc
            proc/user/File.cc 
            proc/user/Fileinfo.cc
            proc/user/Find.cc
            proc/user/Fuse.cc
            proc/user/Ls.cc
            proc/user/Map.cc
            proc/user/Mkdir.cc
            proc/user/Motd.cc
            proc/user/Quota.cc
            proc/user/Recycle.cc
            proc/user/Rm.cc
            proc/user/Rmdir.cc
            proc/user/Version.cc
            proc/user/Who.cc
            proc/user/Whoami.cc
            Quota.cc
            Scheduler.cc
            Vid.cc
            FsView.cc
            VstView.cc
            XrdMgmOfsConfigure.cc
            XrdMgmOfsFile.cc
            XrdMgmOfsDirectory.cc
            XrdMgmOfs.cc
            DrainJob.cc
            Balancer.cc
            FileSystem.cc
            Egroup.cc
            Acl.cc
            Stat.cc
            Iostat.cc
            Fsck.cc
            txengine/TransferEngine.cc
            txengine/TransferFsDB.cc
            ZMQ.cc
            Master.cc
            Recycle.cc
            LRU.cc
            http/HttpServer.cc
            http/HttpHandler.cc
            http/s3/S3Handler.cc
            http/s3/S3Store.cc
            http/webdav/WebDAVHandler.cc
            http/webdav/WebDAVResponse.cc
            http/webdav/PropFindResponse.cc
            Converter.cc
            GroupBalancer.cc
            GeoBalancer.cc
            geotree/SchedulingTreeTest.cc
            geotree/SchedulingSlowTree.cc
            geotree/SchedulingTreeCommon.cc
            ${STAT_SRCS}     ${STAT_HDRS})

target_link_libraries( XrdEosMgm 
                       XrdCl                XrdPosix 
                       XrdUtils             XrdOfs 
                       eosCommon            eosCommonServer
                       eosNamespace-Static  eosCapability-Static
<<<<<<< HEAD
                       XrdMqClient-Static   EosAuthProto
                       crypto               dl
		       ${NCURSES_LIBRARIES} ${LDAP_LIBRARIES}
		       ${ZMQ_LIBRARIES}     ${Z_LIBRARIES}
		       ${UUID_LIBRARIES}    ${CMAKE_THREAD_LIBS_INIT})

=======
                       XrdMqClient-Static 
                       crypto               ${NCURSES_LIBRARIES} 
                       ${LDAP_LIBRARIES}
                       dl                   ${Z_LIBRARIES}
                       ${UUID_LIBRARIES}    ${CMAKE_THREAD_LIBS_INIT}
                       ${PROTOBUF_LIBRARIES}
                     )
>>>>>>> 20dc8f85

add_executable ( testmgmview
           FsView.cc  
          test/MgmViewTest.cc
)


add_executable ( testschedulingtree
           geotree/SchedulingTreeTest.cc
	   geotree/SchedulingSlowTree.cc
           geotree/SchedulingTreeCommon.cc
)


target_link_libraries ( testmgmview 
                        XrdCl             XrdUtils 
                        eosCommon         eosCommonServer
                        XrdMqClient-Static eosCapability-Static
                        crypto            ${NCURSES_LIBRARIES}
                        dl
                        ${ZMQ_LIBRARIES}  ${Z_LIBRARIES}
                        ${UUID_LIBRARIES} ${CMAKE_THREAD_LIBS_INIT})

target_link_libraries ( testschedulingtree 
                        XrdCl             XrdUtils 
                        eosCommon         eosCommonServer
                        crypto            ${NCURSES_LIBRARIES}
                        dl
                        ${ZMQ_LIBRARIES}  ${Z_LIBRARIES}
                        ${UUID_LIBRARIES} ${CMAKE_THREAD_LIBS_INIT})

set_target_properties ( testmgmview PROPERTIES COMPILE_FLAGS "-DEOSMGMFSVIEWTEST" )

if (Linux)
  set_target_properties (XrdEosMgm PROPERTIES
    VERSION ${VERSION_MAJOR}.${VERSION_MINOR}.${VERSION_PATCH}
    SOVERSION ${VERSION_MAJOR}
    CLEAN_DIRECT_OUTPUT 1
  )
endif(Linux)

install ( TARGETS XrdEosMgm 
          LIBRARY DESTINATION ${CMAKE_INSTALL_FULL_LIBDIR}
          RUNTIME DESTINATION ${CMAKE_INSTALL_FULL_BINDIR}
          ARCHIVE DESTINATION ${CMAKE_INSTALL_FULL_LIBDIR}
)

INSTALL ( FILES eos-repair-tool DESTINATION ${CMAKE_INSTALL_FULL_SBINDIR} PERMISSIONS OWNER_READ OWNER_EXECUTE GROUP_READ GROUP_EXECUTE WORLD_READ WORLD_EXECUTE )<|MERGE_RESOLUTION|>--- conflicted
+++ resolved
@@ -32,14 +32,10 @@
 		 ${ZMQ_INCLUDE_DIR}
 		 ${CMAKE_BINARY_DIR}/auth_plugin/)
 
-<<<<<<< HEAD
 link_directories( ${CMAKE_INSTALL_FULL_LIBDIR} 
 		  ${XROOTD_LIB_DIR}
 		  ${ZMQ_LIBRARIES}
 		  ${CMAKE_INSTALL_PREFIX}/${CMAKE_INSTALL_LIBDIR})
-=======
-link_directories( ${CMAKE_INSTALL_FULL_LIBDIR} ${XROOTD_LIB_DIR} ${PROTOBUF_LIB_DIR})
->>>>>>> 20dc8f85
 
 add_library (XrdEosMgm MODULE
             Access.cc         
@@ -123,28 +119,20 @@
             geotree/SchedulingSlowTree.cc
             geotree/SchedulingTreeCommon.cc
             ${STAT_SRCS}     ${STAT_HDRS})
+            
+add_dependencies(XrdEosMgm auth_plugin_protobuf_headers)
 
 target_link_libraries( XrdEosMgm 
                        XrdCl                XrdPosix 
                        XrdUtils             XrdOfs 
                        eosCommon            eosCommonServer
                        eosNamespace-Static  eosCapability-Static
-<<<<<<< HEAD
                        XrdMqClient-Static   EosAuthProto
                        crypto               dl
 		       ${NCURSES_LIBRARIES} ${LDAP_LIBRARIES}
 		       ${ZMQ_LIBRARIES}     ${Z_LIBRARIES}
 		       ${UUID_LIBRARIES}    ${CMAKE_THREAD_LIBS_INIT})
 
-=======
-                       XrdMqClient-Static 
-                       crypto               ${NCURSES_LIBRARIES} 
-                       ${LDAP_LIBRARIES}
-                       dl                   ${Z_LIBRARIES}
-                       ${UUID_LIBRARIES}    ${CMAKE_THREAD_LIBS_INIT}
-                       ${PROTOBUF_LIBRARIES}
-                     )
->>>>>>> 20dc8f85
 
 add_executable ( testmgmview
            FsView.cc  
