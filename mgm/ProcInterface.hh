// ----------------------------------------------------------------------
// File: ProcInterface.hh
// Author: Andreas-Joachim Peters - CERN
// ----------------------------------------------------------------------

/************************************************************************
 * EOS - the CERN Disk Storage System                                   *
 * Copyright (C) 2011 CERN/Switzerland                                  *
 *                                                                      *
 * This program is free software: you can redistribute it and/or modify *
 * it under the terms of the GNU General Public License as published by *
 * the Free Software Foundation, either version 3 of the License, or    *
 * (at your option) any later version.                                  *
 *                                                                      *
 * This program is distributed in the hope that it will be useful,      *
 * but WITHOUT ANY WARRANTY; without even the implied warranty of       *
 * MERCHANTABILITY or FITNESS FOR A PARTICULAR PURPOSE.  See the        *
 * GNU General Public License for more details.                         *
 *                                                                      *
 * You should have received a copy of the GNU General Public License    *
 * along with this program.  If not, see <http://www.gnu.org/licenses/>.*
 ************************************************************************/

#ifndef __EOSMGM_PROCINTERFACE__HH__
#define __EOSMGM_PROCINTERFACE__HH__

/*----------------------------------------------------------------------------*/
#include "mgm/Namespace.hh"
#include "common/Logging.hh"
#include "common/Mapping.hh"
#include "proc/proc_fs.hh"
/*----------------------------------------------------------------------------*/
#include "XrdOuc/XrdOucString.hh"
#include "XrdSfs/XrdSfsInterface.hh"
#include "XrdSec/XrdSecEntity.hh"

/*----------------------------------------------------------------------------*/

EOSMGMNAMESPACE_BEGIN

/**
 * @file   ProcInterface.hh
 *
 * @brief  ProcCommand class handling proc commands
 *
 * A proc command is identified by a user requesting to read a path like
 * '/proc/user' or '/proc/admin'. These two options specify either user or
 * admin commands. Admin commands can only be executed if a VID indicates
 * membership in the admin group, root or in same cases 'sss' authenticated
 * clients. A proc command is usually referenced with the tag 'mgm.cmd'.
 * In some cases there a sub commands defined by 'mgm.subcmd'.
 * Proc commands are executed in the 'open' function and the results
 * are provided as stdOut,stdErr and a return code which is assembled in an
 * opaque output stream with 3 keys indicating the three return objects.
 * The resultstream is streamed by a client like a file read using 'xrdcp'
 * issuing several read requests. On close the resultstream is freed.
 *
 * The implementations of user commands are found under mgm/proc/user/X.cc
 * The implementations of admin commands are found under mgm/proc/admin/X.cc
 * A new command has to be added to the if-else construct in the open function.
 */

//------------------------------------------------------------------------------
//! Class IFilter used as interface to implement various types of filters
//! for the archive and backup operations.
//------------------------------------------------------------------------------
class IFilter
{
public:
  //----------------------------------------------------------------------------
  //! Type of the filter
  //----------------------------------------------------------------------------
  enum Type
  {
    kFile, ///< File filter
    kDir,  ///< Directory filter
    kNone
  };

  //----------------------------------------------------------------------------
  //! Constructor
  //!
  //! @param type filter type
  //----------------------------------------------------------------------------
  IFilter(Type type = Type::kNone): mType(type) {};

  //----------------------------------------------------------------------------
  //! Destructor
  //----------------------------------------------------------------------------
  virtual ~IFilter() {};

  //----------------------------------------------------------------------------
  //! Filter the current entry
  //!
  //! @param entry_info entry information on which the filter is applied
  //!
  //! @return true if entry should be filtered out, otherwise false
  //----------------------------------------------------------------------------
  virtual bool FilterOut(const std::map<std::string, std::string>& entry_info) = 0;

  //----------------------------------------------------------------------------
  //! Get filter type
  //!
  //! @return type of the filter
  //----------------------------------------------------------------------------
  Type GetType() const {
    return mType;
  }

 private:
  Type mType; ///< Filter type
};


//------------------------------------------------------------------------------
//! Class handling proc command execution
//------------------------------------------------------------------------------
<<<<<<< HEAD
class ProcCommand : public eos::common::LogId {
=======
class ProcCommand: public eos::common::LogId
{
public:
  //----------------------------------------------------------------------------
  //! The open function calls the requested cmd/subcmd and builds the result
  //----------------------------------------------------------------------------
  int open (const char* path, const char* info,
            eos::common::Mapping::VirtualIdentity &vid, XrdOucErrInfo *error);

  //----------------------------------------------------------------------------
  //! Read a part of the result stream created during open
  //----------------------------------------------------------------------------
  int read (XrdSfsFileOffset offset, char *buff, XrdSfsXferSize blen);

  //----------------------------------------------------------------------------
  //! Get the size of the result stream
  //----------------------------------------------------------------------------
  int stat (struct stat* buf);

  //----------------------------------------------------------------------------
  //! Close a proc command
  //----------------------------------------------------------------------------
  int close ();

  //----------------------------------------------------------------------------
  //! Add stdout,stderr to an external stdout,stderr variable
  //----------------------------------------------------------------------------
  void
  AddOutput (XrdOucString &lStdOut, XrdOucString &lStdErr)
  {
    lStdOut += stdOut;
    lStdErr += stdErr;
  }

  //----------------------------------------------------------------------------
  //! open temporary outputfiles for find commands
  //----------------------------------------------------------------------------
  bool OpenTemporaryOutputFiles ();

  //----------------------------------------------------------------------------
  //! get the return code of a proc command
  //----------------------------------------------------------------------------
  int
  GetRetc ()
  {
    return retc;
  }

  //----------------------------------------------------------------------------
  //! Get result file name
  //----------------------------------------------------------------------------
  inline const char* GetResultFn() const
  {
    return fresultStreamfilename.c_str();
  }

  //----------------------------------------------------------------------------
  //! List of user proc commands
  //----------------------------------------------------------------------------
  int Attr ();
  int Archive();
  int Backup();
  int Cd ();
  int Chmod ();
  int DirInfo (const char* path);
  int Find ();
  int File ();
  int Fileinfo ();
  int FileInfo (const char* path);
  int Fuse ();
  int Ls ();
  int Map ();
  int Member ();
  int Mkdir ();
  int Motd ();
  int Quota ();
  int Recycle ();
  int Rm ();
  int Rmdir ();
  int Version ();
  int Who ();
  int Whoami ();

  //----------------------------------------------------------------------------
  //! List of admin proc commands
  //----------------------------------------------------------------------------
  int Access ();
  int Chown ();
  int Config ();
  int Debug ();
  int Fs ();
  int Fsck ();
  int Group ();
  int Io ();
  int Node ();
  int Ns ();
  int AdminQuota ();
  int Rtlog ();
  int Space ();
  int Transfer ();
  int Vid ();
  int Vst ();

  //----------------------------------------------------------------------------
  //! Constructor
  //----------------------------------------------------------------------------
  ProcCommand ();

  //----------------------------------------------------------------------------
  //! Destructor
  //----------------------------------------------------------------------------
  ~ProcCommand ();

>>>>>>> 3b9037a0
private:
  //----------------------------------------------------------------------------
  //! Response structre holding information about the status of an archived dir
  //----------------------------------------------------------------------------
  struct ArchDirStatus
  {
    time_t ctime;
    std::string path;
    std::string status;

    ArchDirStatus(time_t ct, std::string dpath, std::string st):
      ctime(ct),
      path(dpath),
      status(st)
    {};

    ~ArchDirStatus() {};
  };


  XrdOucString path; //< path argument for the proc command
  eos::common::Mapping::VirtualIdentity* pVid; //< pointer to virtual identity
  XrdOucString mCmd; //< proc command name
  XrdOucString mSubCmd; //< proc sub command name
  XrdOucString mArgs; //< full args from opaque input

  XrdOucString stdOut; //< stdOut returned by proc command
  XrdOucString stdErr; //< stdErr returned by proc command
  XrdOucString stdJson; //< JSON output returned by proc command
  int retc; //< return code from the proc command
  XrdOucString mResultStream; //< string containing the assembled stream
  XrdOucEnv* pOpaque; //< pointer to the opaque information object
  const char* ininfo; //< original opaque info string
  bool mDoSort; //< sort flag (true = sorting)
  const char* mSelection; //< selection argument from the opaque request
  XrdOucString mOutFormat; //< output format type e.g. fuse or json

  //----------------------------------------------------------------------------
  //! The 'find' command does not keep results in memory but writes to
  //! a temporary output file which is streamed to the client
  //----------------------------------------------------------------------------
  FILE* fstdout;
  FILE* fstderr;
  FILE* fresultStream;
  XrdOucString fstdoutfilename;
  XrdOucString fstderrfilename;
  XrdOucString fresultStreamfilename;
  XrdOucErrInfo* mError;

  XrdOucString mComment; //< comment issued by the user for the proc comamnd
  time_t mExecTime; //< execution time measured for the proc command

  size_t mLen; //< len of the result stream
  off_t mOffset; //< offset from where to read in the result stream

  // -------------------------------------------------------------------------
  //! Create a result stream from stdOut, stdErr & retc
  // -------------------------------------------------------------------------
  void MakeResult ();

  // helper function able to detect key value pair output and convert to http table format
  bool KeyValToHttpTable (XrdOucString &stdOut);
  bool mAdminCmd; // < indicates an admin command
  bool mUserCmd; //< indicates a user command

  bool mFuseFormat; //< indicates FUSE format
  bool mJsonFormat; //< indicates JSON format
  bool mHttpFormat; //< indicates HTTP format
  bool mClosed; //< indicates the proc command has been closed already
  bool mBase64Encoding; //< indicates base64 encoding of response
  XrdOucString mJsonCallback; //< sets the JSONP callback namein a response

  //----------------------------------------------------------------------------
  //! Create archive file. If successful then the archive file is copied to the
  //! arch_dir location. If not it sets the retc and stdErr string accordingly.
  //!
  //! @param arch_dir directory for which the archive file is created
  //! @param dst_url archive destination URL (i.e. CASTOR location)
  //! @param vect_files vector of special archive filenames
  //! @param fid inode number of the archive root directory used for fast find
  //!        functionality of archived directories through .../proc/archive/
  //!
  //! @return void, it sets the global retc in case of error
  //----------------------------------------------------------------------------
  void ArchiveCreate(const std::string& arch_dir,
                     const std::string& dst_url,
                     const std::vector<std::string>& vect_files, int fid);

  //----------------------------------------------------------------------------
  //! Send command to archive daemon and collect the response
  //!
  //! @param cmd archive command in JSON format
  //!
  //! @return 0 is successful, otherwise errno. The output of the command or
  //!         any possible error messages are saved in stdOut and stdErr.
  //----------------------------------------------------------------------------
  int ArchiveExecuteCmd(const::string& cmd);


  //----------------------------------------------------------------------------
  //! Get list of archived files from the proc/archive directory
  //!
  //! @param root root of subtree for which we collect archvied entries
  //!
  //! @return vector containing the full path of the directories currently
  //!         archived
  //----------------------------------------------------------------------------
  std::vector<ArchDirStatus> ArchiveGetDirs(const std::string& root) const;

  //----------------------------------------------------------------------------
  //! Update the status of the archived directories dependin on the infomation
  //! that we got from the archiver daemon. All ongoin transfers will be in
  //! status "transferring" while the rest will display the status of the
  //! archive.
  //!
  //! @param dirs vector of archvied directories
  //! @param tx_dirs set containing the paths of ongoing transfers
  //! @param max_len_path maximum path length used later for listing
  //----------------------------------------------------------------------------
  void ArchiveUpdateStatus(std::vector<ArchDirStatus>& dirs,
                           const std::set<std::string>& tx_dirs,
                           size_t& max_len_path);

  //----------------------------------------------------------------------------
  //! Get fileinfo for all files/dirs in the subtree and add it to the
  //! archive i.e.  do
  //! "find -d --fileinfo /dir/" for directories or
  //! "find -f --fileinfo /dir/ for files.
  //!
  //! @param arch_dir EOS directory beeing archived
  //! @param arch_ofs local archive file stream object
  //! @param num number of entries added
  //! @param is_file if true add file entries to the archive, otherwise
  //!                directories
  //! @param filter filter to be applied to the entries
  //!
  //! @return 0 if successful, otherwise errno
  //----------------------------------------------------------------------------
  int ArchiveAddEntries(const std::string& arch_dir, std::ofstream& arch_ofs,
                        int& num, bool is_file, IFilter* filter = NULL);

  //----------------------------------------------------------------------------
  //! Make EOS sub-tree immutable by adding the sys.acl=z:i rule to all of the
  //! directories in the sub-tree.
  //!
  //! @param arch_dir EOS directory
  //! @param vect_files vector of special archive filenames
  //!
  //! @return 0 is successful, otherwise errno. It sets the global retc in case
  //!         of error.
  //----------------------------------------------------------------------------
  int MakeSubTreeImmutable(const std::string& arch_dir,
                           const std::vector<std::string>& vect_files);

  //----------------------------------------------------------------------------
  //! Make EOS sub-tree mutable by removing the sys.acl=z:i rule from all of the
  //! directories in the sub-tree.
  //!
  //! @param arch_dir EOS directory
  //!
  //! @return 0 is successful, otherwise errno. It sets the global retc in case
  //!         of error.
  //----------------------------------------------------------------------------
  int MakeSubTreeMutable(const std::string& arch_dir);

  //----------------------------------------------------------------------------
  //! Check that the user has the necessary permissions to do an archiving
  //! operation.
  //!
  //! @param arch_dir archive directory
  //!
  //! @return true if user is allowed, otherwise False
  //----------------------------------------------------------------------------
  bool ArchiveCheckAcl(const std::string& arch_dir) const;

  //----------------------------------------------------------------------------
  //! Create backup file. If successful then the backup file is copied to the
  //! backup_dir location. If not it sets the retc and stdErr string accordingly.
  //!
  //! @param backup_dir directory for which the backup file is created
  //! @param dst_url backup destination URL ending with '/'
  //! @param twindow_type time window type which can refer either to the
  //!        mtime or the ctime
  //! @param twindow_val time window timestamp
  //! @param excl_xattr set of extended attributes which are not enforced and
  //         also not checked during the verification step
  //!
  //! @return 0 if successful, otherwise errno. It sets the global retc in case
  //!         of error
  //----------------------------------------------------------------------------
  int BackupCreate(const std::string& backup_dir,
                   const std::string& dst_url,
                   const std::string& twindow_type,
                   const std::string& twindow_val,
                   const std::set<std::string>& excl_xattr);

public:

  //----------------------------------------------------------------------------
  //! The open function calls the requested cmd/subcmd and builds the result
  //----------------------------------------------------------------------------
  int open (const char* path,
            const char* info,
            eos::common::Mapping::VirtualIdentity &vid,
            XrdOucErrInfo *error);

  // -------------------------------------------------------------------------
  //! read a part of the result stream created during open
  // -------------------------------------------------------------------------
  int read (XrdSfsFileOffset offset, char *buff, XrdSfsXferSize blen);

  // -------------------------------------------------------------------------
  //! get the size of the result stream
  // -------------------------------------------------------------------------
  int stat (struct stat* buf);

  // -------------------------------------------------------------------------
  //! close a proc command
  // -------------------------------------------------------------------------
  int close ();

  // -------------------------------------------------------------------------
  //! add stdout,stderr to an external stdout,stderr variable
  // -------------------------------------------------------------------------

  void
  AddOutput (XrdOucString &lStdOut, XrdOucString &lStdErr)
  {
    lStdOut += stdOut;
    lStdErr += stdErr;
  }

  // -------------------------------------------------------------------------
  //! open temporary outputfiles for find commands
  // -------------------------------------------------------------------------
  bool OpenTemporaryOutputFiles ();

  // -------------------------------------------------------------------------
  //! get the return code of a proc command
  // -------------------------------------------------------------------------

  int
  GetRetc ()
  {
    return retc;
  }


  //----------------------------------------------------------------------------
  //! Get result file name
  //----------------------------------------------------------------------------

  inline const char* GetResultFn () const
  {
    return fresultStreamfilename.c_str();
  }

  // -------------------------------------------------------------------------
  //! list of user proc commands
  // -------------------------------------------------------------------------
  int Attr ();
  int Archive ();
  int Backup ();
  int Cd ();
  int Chmod ();
  int DirInfo (const char* path);
  int Find ();
  int File ();
  int Fileinfo ();
  int FileInfo (const char* path);
  int Fuse ();
  int Ls ();
  int Map ();
  int Member ();
  int Mkdir ();
  int Motd ();
  int Quota ();
  int Recycle ();
  int Rm ();
  int Rmdir ();
  int Version ();
  int Who ();
  int Whoami ();

  // -------------------------------------------------------------------------
  //! list of admin proc commands
  // -------------------------------------------------------------------------
  int Access ();
  int Chown ();
  int Config ();
  int Debug ();
  int Fs ();
  int Fsck ();
  int Group ();
  int Io ();
  int Node ();
  int Ns ();
  int AdminQuota ();
  int Rtlog ();
  int Space ();
  int Transfer ();
  int Vid ();
  int Vst ();

  ProcCommand ();
  ~ProcCommand ();
};


//------------------------------------------------------------------------------
//! Class ProcInterface
//------------------------------------------------------------------------------
class ProcInterface
{
public:
  //----------------------------------------------------------------------------
  //! Check if a path is requesting a proc commmand
  //----------------------------------------------------------------------------
  static bool IsProcAccess (const char* path);

  //----------------------------------------------------------------------------
  //! Check if a proc command contains a 'write' action on the instance
  //----------------------------------------------------------------------------
  static bool IsWriteAccess (const char* path, const char* info);

  //----------------------------------------------------------------------------
  //! Authorize if the virtual ID can execute the requested command
  //----------------------------------------------------------------------------
  static bool Authorize (const char* path, const char* info,
                         eos::common::Mapping::VirtualIdentity &vid,
                         const XrdSecEntity* entity);

  //----------------------------------------------------------------------------
  //! Constructor
  //----------------------------------------------------------------------------
  ProcInterface ();

  //----------------------------------------------------------------------------
  //! Destructor
  //----------------------------------------------------------------------------
  ~ProcInterface ();
};

EOSMGMNAMESPACE_END

#endif // __EOSMGM_PROCINTERFACE__HH__<|MERGE_RESOLUTION|>--- conflicted
+++ resolved
@@ -115,9 +115,6 @@
 //------------------------------------------------------------------------------
 //! Class handling proc command execution
 //------------------------------------------------------------------------------
-<<<<<<< HEAD
-class ProcCommand : public eos::common::LogId {
-=======
 class ProcCommand: public eos::common::LogId
 {
 public:
@@ -231,8 +228,8 @@
   //----------------------------------------------------------------------------
   ~ProcCommand ();
 
->>>>>>> 3b9037a0
 private:
+
   //----------------------------------------------------------------------------
   //! Response structre holding information about the status of an archived dir
   //----------------------------------------------------------------------------
@@ -286,14 +283,6 @@
 
   size_t mLen; //< len of the result stream
   off_t mOffset; //< offset from where to read in the result stream
-
-  // -------------------------------------------------------------------------
-  //! Create a result stream from stdOut, stdErr & retc
-  // -------------------------------------------------------------------------
-  void MakeResult ();
-
-  // helper function able to detect key value pair output and convert to http table format
-  bool KeyValToHttpTable (XrdOucString &stdOut);
   bool mAdminCmd; // < indicates an admin command
   bool mUserCmd; //< indicates a user command
 
@@ -431,113 +420,15 @@
 public:
 
   //----------------------------------------------------------------------------
-  //! The open function calls the requested cmd/subcmd and builds the result
-  //----------------------------------------------------------------------------
-  int open (const char* path,
-            const char* info,
-            eos::common::Mapping::VirtualIdentity &vid,
-            XrdOucErrInfo *error);
-
-  // -------------------------------------------------------------------------
-  //! read a part of the result stream created during open
-  // -------------------------------------------------------------------------
-  int read (XrdSfsFileOffset offset, char *buff, XrdSfsXferSize blen);
-
-  // -------------------------------------------------------------------------
-  //! get the size of the result stream
-  // -------------------------------------------------------------------------
-  int stat (struct stat* buf);
-
-  // -------------------------------------------------------------------------
-  //! close a proc command
-  // -------------------------------------------------------------------------
-  int close ();
-
-  // -------------------------------------------------------------------------
-  //! add stdout,stderr to an external stdout,stderr variable
-  // -------------------------------------------------------------------------
-
-  void
-  AddOutput (XrdOucString &lStdOut, XrdOucString &lStdErr)
-  {
-    lStdOut += stdOut;
-    lStdErr += stdErr;
-  }
-
-  // -------------------------------------------------------------------------
-  //! open temporary outputfiles for find commands
-  // -------------------------------------------------------------------------
-  bool OpenTemporaryOutputFiles ();
-
-  // -------------------------------------------------------------------------
-  //! get the return code of a proc command
-  // -------------------------------------------------------------------------
-
-  int
-  GetRetc ()
-  {
-    return retc;
-  }
-
-
-  //----------------------------------------------------------------------------
-  //! Get result file name
-  //----------------------------------------------------------------------------
-
-  inline const char* GetResultFn () const
-  {
-    return fresultStreamfilename.c_str();
-  }
-
-  // -------------------------------------------------------------------------
-  //! list of user proc commands
-  // -------------------------------------------------------------------------
-  int Attr ();
-  int Archive ();
-  int Backup ();
-  int Cd ();
-  int Chmod ();
-  int DirInfo (const char* path);
-  int Find ();
-  int File ();
-  int Fileinfo ();
-  int FileInfo (const char* path);
-  int Fuse ();
-  int Ls ();
-  int Map ();
-  int Member ();
-  int Mkdir ();
-  int Motd ();
-  int Quota ();
-  int Recycle ();
-  int Rm ();
-  int Rmdir ();
-  int Version ();
-  int Who ();
-  int Whoami ();
-
-  // -------------------------------------------------------------------------
-  //! list of admin proc commands
-  // -------------------------------------------------------------------------
-  int Access ();
-  int Chown ();
-  int Config ();
-  int Debug ();
-  int Fs ();
-  int Fsck ();
-  int Group ();
-  int Io ();
-  int Node ();
-  int Ns ();
-  int AdminQuota ();
-  int Rtlog ();
-  int Space ();
-  int Transfer ();
-  int Vid ();
-  int Vst ();
-
-  ProcCommand ();
-  ~ProcCommand ();
+  //! Create a result stream from stdOut, stdErr & retc
+  //----------------------------------------------------------------------------
+  void MakeResult ();
+
+  //----------------------------------------------------------------------------
+  //! Helper function able to detect key value pair output and convert to http
+  //! table format
+  //----------------------------------------------------------------------------
+  bool KeyValToHttpTable(XrdOucString &stdOut);
 };
 
 
