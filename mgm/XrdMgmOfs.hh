--- conflicted
+++ resolved
@@ -587,15 +587,9 @@
                 XrdOucErrInfo &out_error,
                 eos::common::Mapping::VirtualIdentity &vid,
                 const char *opaque,
-<<<<<<< HEAD
                 eos::IContainerMD::XAttrMap &map,
 		bool lock=true,
 		bool links=false);
-=======
-                eos::ContainerMD::XAttrMap &map,
-                bool lock = true,
-                bool links = false);
->>>>>>> e4fb0d6d
 
   // ---------------------------------------------------------------------------
   // set extended attribute by vid
