// ----------------------------------------------------------------------
// File: XrdMgmOfs.cc
// Author: Andreas-Joachim Peters - CERN
// ----------------------------------------------------------------------

/************************************************************************
 * EOS - the CERN Disk Storage System                                   *
 * Copyright (C) 2011 CERN/Switzerland                                  *
 *                                                                      *
 * This program is free software: you can redistribute it and/or modify *
 * it under the terms of the GNU General Public License as published by *
 * the Free Software Foundation, either version 3 of the License, or    *
 * (at your option) any later version.                                  *
 *                                                                      *
 * This program is distributed in the hope that it will be useful,      *
 * but WITHOUT ANY WARRANTY; without even the implied warranty of       *
 * MERCHANTABILITY or FITNESS FOR A PARTICULAR PURPOSE.  See the        *
 * GNU General Public License for more details.                         *
 *                                                                      *
 * You should have received a copy of the GNU General Public License    *
 * along with this program.  If not, see <http://www.gnu.org/licenses/>.*
 ************************************************************************/

/*----------------------------------------------------------------------------*/
#include "common/Mapping.hh"
#include "common/FileId.hh"
#include "common/LayoutId.hh"
#include "common/Path.hh"
#include "common/Timing.hh"
#include "common/StringConversion.hh"
#include "common/SecEntity.hh"
#include "common/StackTrace.hh"
#include "mgm/Access.hh"
#include "mgm/FileSystem.hh"
#include "mgm/XrdMgmOfs.hh"
#include "mgm/XrdMgmOfsFile.hh"
#include "mgm/XrdMgmOfsTrace.hh"
#include "mgm/XrdMgmOfsSecurity.hh"
#include "mgm/Policy.hh"
#include "mgm/Quota.hh"
#include "mgm/Acl.hh"
#include "mgm/Workflow.hh"
#include "mgm/txengine/TransferEngine.hh"
#include "mgm/Recycle.hh"
#include "mgm/Macros.hh"
/*----------------------------------------------------------------------------*/
#include "XrdVersion.hh"
#include "XrdOss/XrdOss.hh"
#include "XrdOuc/XrdOucEnv.hh"
#include "XrdOuc/XrdOucTokenizer.hh"
#include "XrdOuc/XrdOucTrace.hh"
#include "XrdSys/XrdSysError.hh"
#include "XrdSys/XrdSysLogger.hh"
#include "XrdSys/XrdSysPthread.hh"
#include "XrdSys/XrdSysTimer.hh"
#include "XrdSec/XrdSecInterface.hh"
#include "XrdSfs/XrdSfsAio.hh"
/*----------------------------------------------------------------------------*/
#include <stdio.h>
#include <execinfo.h>
#include <signal.h>
#include <stdlib.h>
/*----------------------------------------------------------------------------*/

#ifdef __APPLE__
#define ECOMM 70
#endif

#ifndef S_IAMB
#define S_IAMB  0x1FF
#endif


/*----------------------------------------------------------------------------*/

/******************************************************************************/
/******************************************************************************/
/* MGM File Interface                                                         */
/******************************************************************************/
/******************************************************************************/

/*----------------------------------------------------------------------------*/
int
XrdMgmOfsFile::open(const char* inpath,
                    XrdSfsFileOpenMode open_mode,
                    mode_t Mode,
                    const XrdSecEntity* client,
                    const char* ininfo)
/*----------------------------------------------------------------------------*/
/*
 * @brief open a given file with the indicated mode
 *
 * @param inpath path to open
 * @param open_mode SFS_O_RDONLY,SFS_O_WRONLY,SFS_O_RDWR,SFS_O_CREAT,SFS_TRUNC
 * @param Mode posix access mode bits to be assigned
 * @param client XRootD authentication object
 * @param ininfo CGI
 * @return SFS_OK on succes, otherwise SFS_ERROR on error or redirection
 *
 * Mode may also contain SFS_O_MKPATH if one desires to automatically create
 * all missing directories for a file (if possible).
 *
 */
/*----------------------------------------------------------------------------*/
{
  static const char* epname = "open";
  const char* tident = error.getErrUser();
  errno = 0;
  EXEC_TIMING_BEGIN("Open");
  SetLogId(logId, tident);
  {
    EXEC_TIMING_BEGIN("IdMap");
    eos::common::Mapping::IdMap(client, ininfo, tident, vid);
    EXEC_TIMING_END("IdMap");
  }
  gOFS->MgmStats.Add("IdMap", vid.uid, vid.gid, 1);
  SetLogId(logId, vid, tident);
  NAMESPACEMAP;
  BOUNCE_ILLEGAL_NAMES;
  BOUNCE_NOT_ALLOWED;
  XrdOucString spath = path;

  if ((spath.beginswith("fid:") || (spath.beginswith("fxid:")))) {
    //-------------------------------------------
    // reference by fid+fsid
    //-------------------------------------------
    unsigned long long fid = 0;

    if (spath.beginswith("fid:")) {
      spath.replace("fid:", "");
      fid = strtoull(spath.c_str(), 0, 10);
    }

    if (spath.beginswith("fxid:")) {
      spath.replace("fxid:", "");
      fid = strtoull(spath.c_str(), 0, 16);
    }

    eos::common::RWMutexReadLock lock(gOFS->eosViewRWMutex);

    try {
      fmd = gOFS->eosFileService->getFileMD(fid);
      spath = gOFS->eosView->getUri(fmd.get()).c_str();
      eos_info("msg=\"access by inode\" ino=%s path=%s", path, spath.c_str());
      path = spath.c_str();
    } catch (eos::MDException& e) {
      eos_debug("caught exception %d %s\n",
                e.getErrno(),
                e.getMessage().str().c_str());
      MAYREDIRECT_ENOENT;
      MAYSTALL_ENOENT;
      return Emsg(epname, error, ENOENT,
                  "open - you specified a not existing inode number", path);
    }
  }

  int open_flag = 0;
  int isRW = 0;
  int isRewrite = 0;
  bool isCreation = false;
  // flag indicating parallel IO access
  bool isPio = false;
  // flag indicating access with reconstruction
  bool isPioReconstruct = false;
  // flag indicating FUSE file access
  bool isFuse = false;
  // flag indiciating an atomic upload where a file get's a hidden unique name and is renamed when it is closed
  bool isAtomicUpload = false;
  // flag indicating a new injection - upload of a file into a stub without physical location
  bool isInjection = false;
<<<<<<< HEAD
=======

  // flag indicating to drop the current disk replica in the policy space
  bool isRepair = false;

>>>>>>> 211589f4
  // chunk upload ID
  XrdOucString ocUploadUuid = "";
  // list of filesystem IDs to reconstruct
  std::vector<unsigned int> PioReconstructFsList;
  // list of filesystem IDs usable for replacement
  std::vector<unsigned int> PioReplacementFsList;
  // of RAIN files
  // tried hosts CGI
  std::string tried_cgi;
<<<<<<< HEAD
=======

  // file size

  uint64_t fmdsize=0;

>>>>>>> 211589f4
  int crOpts = (Mode & SFS_O_MKPTH) ? XRDOSS_mkpath : 0;

  // Set the actual open mode and find mode
  //
  if (open_mode & SFS_O_CREAT) {
    open_mode = SFS_O_CREAT;
  } else if (open_mode & SFS_O_TRUNC) {
    open_mode = SFS_O_TRUNC;
  }

  switch (open_mode & (SFS_O_RDONLY | SFS_O_WRONLY | SFS_O_RDWR |
                       SFS_O_CREAT | SFS_O_TRUNC)) {
  case SFS_O_CREAT:
    open_flag = O_RDWR | O_CREAT | O_EXCL;
    crOpts |= XRDOSS_new;
    isRW = 1;
    break;

  case SFS_O_TRUNC:
    open_flag |= O_RDWR | O_CREAT | O_TRUNC;
    isRW = 1;
    break;

  case SFS_O_RDONLY:
    open_flag = O_RDONLY;
    isRW = 0;
    break;

  case SFS_O_WRONLY:
    open_flag = O_WRONLY;
    isRW = 1;
    break;

  case SFS_O_RDWR:
    open_flag = O_RDWR;
    isRW = 1;
    break;

  default:
    open_flag = O_RDONLY;
    isRW = 0;
    break;
  }

  XrdOucString pinfo = info ? info : "";
  eos::common::StringConversion::MaskTag(pinfo, "cap.msg");
  eos::common::StringConversion::MaskTag(pinfo, "cap.sym");
  eos::common::StringConversion::MaskTag(pinfo, "authz");

  if (isRW) {
    eos_info("op=write trunc=%d path=%s info=%s",
             open_mode & SFS_O_TRUNC, path, pinfo.c_str());
  } else {
    eos_info("op=read path=%s info=%s", path, pinfo.c_str());
  }

  ACCESSMODE_R;

  if (isRW) {
    SET_ACCESSMODE_W;
  }

  if (ProcInterface::IsWriteAccess(path, pinfo.c_str())) {
    SET_ACCESSMODE_W;
  }

  MAYSTALL;
  MAYREDIRECT;
  XrdOucString currentWorkflow = "default";
  openOpaque = new XrdOucEnv(info);
  {
    // figure out if this is FUSE access
    const char* val = 0;

    if ((val = openOpaque->Get("eos.app"))) {
      XrdOucString application = val;

      if (application == "fuse") {
        isFuse = true;
      }
    }
  }
  {
    // figure out if this is an OC upload
    const char* val = 0;

    if ((val = openOpaque->Get("oc-chunk-uuid"))) {
      ocUploadUuid = val;
    }
  }
  {
    // populate tried hosts from the CGI
    const char* val = 0;

    if ((val = openOpaque->Get("tried"))) {
      tried_cgi = val;
      tried_cgi += ",";
    }
  }
  {
    // extract the workflow name from the CGI
    const char* val = 0;

    if ((val = openOpaque->Get("eos.workflow"))) {
      currentWorkflow = val;
    }
  }

  if (!isFuse && isRW) {
    // resolve symbolic links
    try {
      std::string s_path = path;
      spath = gOFS->eosView->getRealPath(s_path).c_str();
      eos_info("msg=\"rewrote symlinks\" sym-path=%s realpath=%s", s_path.c_str(),
               spath.c_str());
      path = spath.c_str();
    } catch (eos::MDException& e) {
      eos_debug("caught exception %d %s\n",
                e.getErrno(),
                e.getMessage().str().c_str());
      // will throw the error later
    }
  }

  // ---------------------------------------------------------------------------
  // PIO MODE CONFIGURATION
  // ---------------------------------------------------------------------------
  // PIO mode return's a vector of URLs to a client and the client contact's
  // directly these machines and run's the RAIN codec on client side.
  // The default mode return's one gateway machine and this machine run's the
  // RAIN codec.
  // On the fly reconstruction is done using PIO mode when the reconstruction
  // action is defined ('eos.pio.action=reconstruct'). The client can specify
  // a list of filesystem's which should be excluded. In case they are used
  // in the layout the stripes on the explicitly referenced filesystems and
  // all other unavailable filesystems get reconstructed into stripes on
  // new machines.
  // ---------------------------------------------------------------------------
  // ---------------------------------------------------------------------------
  // discover PIO mode
  // ---------------------------------------------------------------------------
  XrdOucString sPio = (openOpaque) ? openOpaque->Get("eos.cli.access") : "";

  if (sPio == "pio") {
    isPio = true;
  }

  // ---------------------------------------------------------------------------
  // discover PIO reconstruction mode
  // ---------------------------------------------------------------------------
  XrdOucString sPioRecover = (openOpaque) ?
                             openOpaque->Get("eos.pio.action") : "";

  if (sPioRecover == "reconstruct") {
    isPioReconstruct = true;
  }

  {
    // -------------------------------------------------------------------------
    // discover PIO reconstruction filesystems (stripes to be replaced)
    // -------------------------------------------------------------------------
    std::string sPioRecoverFs = (openOpaque) ?
                                (openOpaque->Get("eos.pio.recfs") ? openOpaque->Get("eos.pio.recfs") : "")
                                : "";
    std::vector<std::string> fsToken;
    eos::common::StringConversion::Tokenize(sPioRecoverFs, fsToken, ",");

    if (openOpaque->Get("eos.pio.recfs") && !fsToken.size()) {
      // -----------------------------------------------------------------------
      // if there is a list announced there should be atleast one filesystem
      // mentioned for reconstruction
      // -----------------------------------------------------------------------
      return Emsg(epname, error, EINVAL, "open - you specified a list of"
                  " reconstruction filesystems but the list is empty", path);
    }

    for (size_t i = 0; i < fsToken.size(); i++) {
      errno = 0;
      unsigned int rfs = (unsigned int) strtol(fsToken[i].c_str(), 0, 10);
      XrdOucString srfs = "";
      srfs += (int) rfs;

      if (errno || (srfs != fsToken[i].c_str())) {
        return Emsg(epname,
                    error,
                    EINVAL,
                    "open - you specified a list of "
                    "reconstruction filesystems but "
                    "the list contains non numerical or illegal id's",
                    path);
      }

      // store in the reconstruction filesystem list
      PioReconstructFsList.push_back(rfs);
    }
  }

  int rcode = SFS_ERROR;
  XrdOucString redirectionhost = "invalid?";
  XrdOucString targethost = "";
  int targetport = atoi(gOFS->MgmOfsTargetPort.c_str());
  int ecode = 0;
  unsigned long fmdlid = 0;
  unsigned long long cid = 0;
  eos_debug("mode=%x create=%x truncate=%x", open_mode, SFS_O_CREAT, SFS_O_TRUNC);

  // proc filter
  if (ProcInterface::IsProcAccess(path)) {
    if (gOFS->Authorization &&
        (vid.prot != "sss") &&
        (vid.host != "localhost") &&
        (vid.host != "localhost.localdomain")) {
      return Emsg(epname, error, EPERM, "execute proc command - you don't have"
                  " the requested permissions for that operation (1)", path);
    }

    gOFS->MgmStats.Add("OpenProc", vid.uid, vid.gid, 1);

    if (!ProcInterface::Authorize(path, info, vid, client)) {
      return Emsg(epname, error, EPERM, "execute proc command - you don't have "
                  "the requested permissions for that operation (2)", path);
    } else {
      procCmd = new ProcCommand();
      procCmd->SetLogId(logId, vid, tident);
      return procCmd->open(path, info, vid, &error);
    }
  }

  gOFS->MgmStats.Add("Open", vid.uid, vid.gid, 1);
  eos_debug("authorize start");

  if (open_flag & O_CREAT) {
    AUTHORIZE(client, openOpaque, AOP_Create, "create", inpath, error);
  } else {
    AUTHORIZE(client, openOpaque, (isRW ? AOP_Update : AOP_Read), "open",
              inpath, error);
    isRewrite = true;
  }

  eos_debug("msg=\"authorize done\"");
  eos::common::Path cPath(path);

  // prevent any access to a recycling bin for writes
  if (isRW && cPath.GetFullPath().beginswith(Recycle::gRecyclingPrefix.c_str())) {
    return Emsg(epname, error, EPERM,
                "open file - nobody can write to a recycling bin",
                cPath.GetParentPath());
  }

  // check if we have to create the full path
  if (Mode & SFS_O_MKPTH) {
    eos_debug("msg=\"SFS_O_MKPTH was requested\"");
    XrdSfsFileExistence file_exists;
    int ec = gOFS->_exists(cPath.GetParentPath(), file_exists, error, vid, 0);

    // check if that is a file
    if ((!ec) && (file_exists != XrdSfsFileExistNo) &&
        (file_exists != XrdSfsFileExistIsDirectory)) {
      return Emsg(epname, error, ENOTDIR,
                  "open file - parent path is not a directory",
                  cPath.GetParentPath());
    }

    // if it does not exist try to create the path!
    if ((!ec) && (file_exists == XrdSfsFileExistNo)) {
      ec = gOFS->_mkdir(cPath.GetParentPath(), Mode, error, vid, info);

      if (ec) {
        gOFS->MgmStats.Add("OpenFailedPermission", vid.uid, vid.gid, 1);
        return SFS_ERROR;
      }
    }
  }

  bool isSharedFile = gOFS->VerifySharePath(path, openOpaque);
  // get the directory meta data if exists
  std::shared_ptr<eos::IContainerMD> dmd =
    std::shared_ptr<eos::IContainerMD>((eos::IContainerMD*)0);
  eos::IContainerMD::XAttrMap attrmap;
  Acl acl;
  Workflow workflow;
  bool stdpermcheck = false;
  int versioning = 0;
  uid_t d_uid = vid.uid;
  gid_t d_gid = vid.gid;
  std::string creation_path = path;
  {
    eos::common::RWMutexReadLock lock(gOFS->eosViewRWMutex);

    // -------------------------------------------------------------------------
    try {
      dmd = gOFS->eosView->getContainer(cPath.GetParentPath());
      // get the attributes out
      gOFS->_attr_ls(gOFS->eosView->getUri(dmd.get()).c_str(), error, vid, 0,
                     attrmap, false);
      // extract workflows
      workflow.Init(&attrmap);

      if (dmd) {
        try {
          if (ocUploadUuid.length()) {
            eos::common::Path aPath(cPath.GetAtomicPath(attrmap.count("sys.versioning"),
                                    ocUploadUuid));
            fmd = gOFS->eosView->getFile(aPath.GetPath());
          } else {
            fmd = gOFS->eosView->getFile(cPath.GetPath());
          }
        } catch (eos::MDException& e) {
          fmd.reset();
        }

        if (!fmd) {
          if (dmd->findContainer(cPath.GetName())) {
            errno = EISDIR;
          } else {
            errno = ENOENT;
          }
        } else {
          fileId = fmd->getId();
          fmdlid = fmd->getLayoutId();
          cid = fmd->getContainerId();
	  fmdsize = fmd->getSize();
        }

        d_uid = dmd->getCUid();
        d_gid = dmd->getCGid();
      } else {
        fmd.reset();
      }
    } catch (eos::MDException& e) {
      dmd.reset();
      errno = e.getErrno();
      eos_debug("msg=\"exception\" ec=%d emsg=\"%s\"\n",
                e.getErrno(), e.getMessage().str().c_str());
    };

    // -------------------------------------------------------------------------
    // check permissions
    // -------------------------------------------------------------------------
    if (!dmd) {
      int save_errno = errno;
      MAYREDIRECT_ENOENT;

      if (cPath.GetSubPath(2)) {
        eos_info("info=\"checking l2 path\" path=%s", cPath.GetSubPath(2));

        // ---------------------------------------------------------------------
        // check if we have a redirection setting at level 2 in the namespace
        // ---------------------------------------------------------------------
        try {
          dmd = gOFS->eosView->getContainer(cPath.GetSubPath(2));
          // get the attributes out
          gOFS->_attr_ls(cPath.GetSubPath(2), error, vid, 0, attrmap, false);
        } catch (eos::MDException& e) {
          dmd.reset();
          errno = e.getErrno();
          eos_debug("msg=\"exception\" ec=%d emsg=%s\n",
                    e.getErrno(), e.getMessage().str().c_str());
        };

        // ---------------------------------------------------------------------
        if (attrmap.count("sys.redirect.enoent")) {
          // there is a redirection setting here
          redirectionhost = "";
          redirectionhost = attrmap["sys.redirect.enoent"].c_str();
          int portpos = 0;

          if ((portpos = redirectionhost.find(":")) != STR_NPOS) {
            XrdOucString port = redirectionhost;
            port.erase(0, portpos + 1);
            ecode = atoi(port.c_str());
            redirectionhost.erase(portpos);
          } else {
            ecode = 1094;
          }

          rcode = SFS_REDIRECT;
          error.setErrInfo(ecode, redirectionhost.c_str());
          gOFS->MgmStats.Add("RedirectENOENT", vid.uid, vid.gid, 1);
          XrdOucString predirectionhost = redirectionhost.c_str();
          eos::common::StringConversion::MaskTag(predirectionhost, "cap.msg");
          eos::common::StringConversion::MaskTag(predirectionhost, "cap.sym");
          eos::common::StringConversion::MaskTag(pinfo, "authz");
          eos_info("info=\"redirecting\" hostport=%s:%d", predirectionhost.c_str(),
                   ecode);
          return rcode;
        }
      }

      // put back original errno
      errno = save_errno;
      gOFS->MgmStats.Add("OpenFailedENOENT", vid.uid, vid.gid, 1);
      return Emsg(epname, error, errno, "open file", path);
    }

    // -------------------------------------------------------------------------
    // Check for sys.ownerauth entries, which let people operate as the owner of
    // the directory
    // -------------------------------------------------------------------------
    bool sticky_owner = false;

    if (attrmap.count("sys.owner.auth")) {
      if (attrmap["sys.owner.auth"] == "*") {
        sticky_owner = true;
      } else {
        attrmap["sys.owner.auth"] += ",";
        std::string ownerkey = vid.prot.c_str();
        ownerkey += ":";

        if (vid.prot == "gsi") {
          ownerkey += vid.dn.c_str();
        } else {
          ownerkey += vid.uid_string.c_str();
        }

        if ((attrmap["sys.owner.auth"].find(ownerkey)) != std::string::npos) {
          eos_info("msg=\"client authenticated as directory owner\" path=\"%s\"uid=\"%u=>%u\" gid=\"%u=>%u\"",
                   path, vid.uid, vid.gid, d_uid, d_gid);
          // yes the client can operate as the owner, we rewrite the virtual
          // identity to the directory uid/gid pair
          vid.uid = d_uid;
          vid.gid = d_gid;
        }
      }
    }

    // -------------------------------------------------------------------------
    // ACL and permission check
    // -------------------------------------------------------------------------
    acl.Set(attrmap.count("sys.acl") ? attrmap["sys.acl"] : std::string(""),
            attrmap.count("user.acl") ? attrmap["user.acl"] : std::string(""),
            vid,
            attrmap.count("sys.eval.useracl"));
    eos_info("acl=%d r=%d w=%d wo=%d egroup=%d shared=%d mutable=%d",
             acl.HasAcl(), acl.CanRead(), acl.CanWrite(), acl.CanWriteOnce(),
             acl.HasEgroup(),
             isSharedFile,
             acl.IsMutable());

    if (acl.HasAcl()) {
      if (isRW) {
        // write case
        if ((!acl.CanWrite()) && (!acl.CanWriteOnce())) {
          // we have to check the standard permissions
          stdpermcheck = true;
        }
      } else {
        // read case
        if ((!acl.CanRead())) {
          // we have to check the standard permissions
          stdpermcheck = true;
        }
      }
    } else {
      stdpermcheck = true;
    }

    if (isRW && !acl.IsMutable() && vid.uid && !vid.sudoer) {
      // immutable directory
      errno = EPERM;
      gOFS->MgmStats.Add("OpenFailedPermission", vid.uid, vid.gid, 1);
      return Emsg(epname, error, errno, "open file - directory immutable", path);
    }

    if (((!isSharedFile) || (isSharedFile && isRW)) && stdpermcheck
        && (!dmd->access(vid.uid, vid.gid, (isRW) ? W_OK | X_OK : R_OK | X_OK))) {
      if (!((vid.uid == DAEMONUID) && (isPioReconstruct))) {
        // we don't apply this permission check for reconstruction jobs issued via the daemon account
        errno = EPERM;
        gOFS->MgmStats.Add("OpenFailedPermission", vid.uid, vid.gid, 1);
        return Emsg(epname, error, errno, "open file", path);
      }
    }

    if (sticky_owner) {
      eos_info("msg=\"client acting as directory owner\" path=\"%s\"uid=\"%u=>%u\" gid=\"%u=>%u\"",
               path, vid.uid, vid.gid, d_uid, d_gid);
      vid.uid = d_uid;
      vid.gid = d_gid;
    }
  }

  // set the versioning depth if it is defined

  if (attrmap.count("sys.versioning")) {
    versioning = atoi(attrmap["sys.versioning"].c_str());
  } else {
    if (attrmap.count("user.versioning")) {
      versioning = atoi(attrmap["user.versioning"].c_str());
    }
  }

  if (attrmap.count("sys.forced.atomic")) {
    isAtomicUpload = atoi(attrmap["sys.forced.atomic"].c_str());
  } else {
    if (attrmap.count("user.forced.atomic")) {
      isAtomicUpload = atoi(attrmap["user.forced.atomic"].c_str());
    } else {
      if (openOpaque->Get("eos.atomic")) {
        isAtomicUpload = true;
      }
    }
  }

  if (openOpaque->Get("eos.injection")) {
    isInjection = true;
  }


  if (openOpaque->Get("eos.repair"))
  {
    isRepair = true;
  }

  // disable atomic uploads for FUSE clients
  if (isFuse) {
    isAtomicUpload = false;
  }

  // disable injection in fuse clients
  if (isFuse) {
    isInjection = false;
  }

  if (isRW) {
    // Allow updates of 0-size RAIN files so that we are able to write from the
    // FUSE mount with lazy-open mode enabled.
    if (!getenv("EOS_ALLOW_RAIN_RWM") && isRewrite && (vid.uid > 3) && (fmdsize != 0) &&
        ((eos::common::LayoutId::GetLayoutType(fmdlid) ==
          eos::common::LayoutId::kRaidDP) ||
         (eos::common::LayoutId::GetLayoutType(fmdlid) ==
          eos::common::LayoutId::kArchive) ||
         (eos::common::LayoutId::GetLayoutType(fmdlid) ==
          eos::common::LayoutId::kRaid6))) {
      // Unpriviledged users are not allowed to open RAIN files for update
      gOFS->MgmStats.Add("OpenFailedNoUpdate", vid.uid, vid.gid, 1);
      return Emsg(epname, error, EPERM, "update RAIN layout file - "
                  "you have to be a priviledged user for updates");
    }

    if (!isInjection && (open_mode & SFS_O_TRUNC) && fmd) {
      // check if this directory is write-once for the mapped user
      if (acl.HasAcl()) {
        if (acl.CanWriteOnce()) {
          gOFS->MgmStats.Add("OpenFailedNoUpdate", vid.uid, vid.gid, 1);
          // this is a write once user
          return Emsg(epname, error, EEXIST,
                      "overwrite existing file - you are write-once user");
        } else {
          if ((!stdpermcheck) && (!acl.CanWrite())) {
            return Emsg(epname, error, EPERM,
                        "overwrite existing file - you have no write permission");
          }
        }
      }

      if (versioning) {
        if (isAtomicUpload) {
          eos::common::Path cPath(path);
          XrdOucString vdir;
          vdir += cPath.GetVersionDirectory();
          // atomic uploads need just to purge version to max-1, the version is created on commit
          // purge might return an error if the file was not yet existing/versioned
          gOFS->PurgeVersion(vdir.c_str(), error, versioning - 1);
          errno = 0;
        } else {
          // handle the versioning for a specific file ID
          if (gOFS->Version(fileId, error, vid, versioning)) {
            return Emsg(epname, error, errno, "version file", path);
          }
        }
      } else {
        // drop the old file (for non atomic uploads) and create a new truncated one
        if ((!isAtomicUpload) && gOFS->_rem(path, error, vid, info, false, false)) {
          return Emsg(epname, error, errno, "remove file for truncation", path);
        }
      }

      if (!ocUploadUuid.length()) {
        fmd.reset();
      } else {
        eos_info("keep attached to existing fmd in chunked upload");
      }

      gOFS->MgmStats.Add("OpenWriteTruncate", vid.uid, vid.gid, 1);
    } else {
      if (!(fmd) && ((open_flag & O_CREAT))) {
        gOFS->MgmStats.Add("OpenWriteCreate", vid.uid, vid.gid, 1);
      } else {
        if (acl.HasAcl()) {
          if (acl.CanWriteOnce()) {
            // this is a write once user
            return Emsg(epname, error, EEXIST,
                        "overwrite existing file - you are write-once user");
          } else {
            if ((!stdpermcheck) && (!acl.CanWrite())) {
              return Emsg(epname, error, EPERM,
                          "overwrite existing file - you have no write permission");
            }
          }
        }

        gOFS->MgmStats.Add("OpenWrite", vid.uid, vid.gid, 1);
      }
    }

    // -------------------------------------------------------------------------
    // write case
    // -------------------------------------------------------------------------
    if ((!fmd)) {
      if (!(open_flag & O_CREAT)) {
        // write open of not existing file without creation flag
        return Emsg(epname, error, errno, "open file without creation flag", path);
      } else {
        // creation of a new file or isOcUpload
        {
          // -------------------------------------------------------------------
          eos::common::RWMutexWriteLock lock(gOFS->eosViewRWMutex);

          try {
            if (!fmd) {
              // we create files with the uid/gid of the parent directory
              if (isAtomicUpload) {
                eos::common::Path cPath(path);
                creation_path = cPath.GetAtomicPath(versioning, ocUploadUuid);
                eos_info("atomic-path=%s", creation_path.c_str());
              }

              fmd = gOFS->eosView->createFile(creation_path.c_str(), vid.uid, vid.gid);

              if (ocUploadUuid.length()) {
                fmd->setFlags(0);
              } else {
                fmd->setFlags(Mode & (S_IRWXU | S_IRWXG | S_IRWXO));
              }
            }

            fileId = fmd->getId();
            fmdlid = fmd->getLayoutId();
            // oc chunks start with flags=0
            cid = fmd->getContainerId();
            std::shared_ptr<eos::IContainerMD> cmd =
              gOFS->eosDirectoryService->getContainerMD(cid);
            cmd->setMTimeNow();
            cmd->notifyMTimeChange(gOFS->eosDirectoryService);
            gOFS->eosView->updateContainerStore(cmd.get());
          } catch (eos::MDException& e) {
            fmd.reset();
            errno = e.getErrno();
            eos_debug("msg=\"exception\" ec=%d emsg=\"%s\"\n",
                      e.getErrno(), e.getMessage().str().c_str());
          };

          // -------------------------------------------------------------------
        }

        if (!fmd) {
          // creation failed
          gOFS->MgmStats.Add("OpenFailedCreate", vid.uid, vid.gid, 1);
          return Emsg(epname, error, errno, "create file", path);
        }

        isCreation = true;
        // -------------------------------------------------------------------------
      }
    } else {
      // we attached to an existing file
      if (open_flag & O_EXCL) {
        gOFS->MgmStats.Add("OpenFailedExists", vid.uid, vid.gid, 1);
        return Emsg(epname, error, EEXIST, "create file", path);
      }

      if (acl.HasAcl()) {
        if (!acl.CanUpdate()) {
          // the ACL has !u set - we don't allow to do file updates
          gOFS->MgmStats.Add("OpenFailedNoUpdate", vid.uid, vid.gid, 1);
          return Emsg(epname, error, EPERM, "update file - fobidden by ACL",
                      path);
        }
      }
    }
  } else {
    if (!fmd) {
      // check if there is a redirect or stall for missing entries
      MAYREDIRECT_ENOENT;
      MAYSTALL_ENOENT;
    }

    if ((!fmd) && (attrmap.count("sys.redirect.enoent"))) {
      // there is a redirection setting here
      redirectionhost = "";
      redirectionhost = attrmap["sys.redirect.enoent"].c_str();
      int portpos = 0;

      if ((portpos = redirectionhost.find(":")) != STR_NPOS) {
        XrdOucString port = redirectionhost;
        port.erase(0, portpos + 1);
        ecode = atoi(port.c_str());
        redirectionhost.erase(portpos);
      } else {
        ecode = 1094;
      }

      rcode = SFS_REDIRECT;
      error.setErrInfo(ecode, redirectionhost.c_str());
      gOFS->MgmStats.Add("RedirectENOENT", vid.uid, vid.gid, 1);
      return rcode;
    }

    if ((!fmd)) {
      gOFS->MgmStats.Add("OpenFailedENOENT", vid.uid, vid.gid, 1);
      return Emsg(epname, error, errno, "open file", path);
    }

    if (isSharedFile) {
      gOFS->MgmStats.Add("OpenShared", vid.uid, vid.gid, 1);
    } else {
      gOFS->MgmStats.Add("OpenRead", vid.uid, vid.gid, 1);
    }
  }

  // ---------------------------------------------------------------------------
  // construct capability
  // ---------------------------------------------------------------------------
  XrdOucString capability = "";

  if (isPioReconstruct) {
    capability += "&mgm.access=update";
  } else {
    if (isRW) {
      if (isRewrite) {
        capability += "&mgm.access=update";
      } else {
        capability += "&mgm.access=create";
      }
    } else {
      capability += "&mgm.access=read";
    }
  }

  // ---------------------------------------------------------------------------
  // forward some allowed user opaque tags
  // ---------------------------------------------------------------------------
  unsigned long layoutId = (isCreation) ? eos::common::LayoutId::kPlain : fmdlid;
  // the client can force to read a file on a defined file system
  unsigned long forcedFsId = 0;
  // the client can force to place a file in a specified group of a space
  long forcedGroup = -1;
  // this is the filesystem defining the client access point in the selection
  // vector - for writes it is always 0, for reads it comes out of the
  // FileAccess function
  unsigned long fsIndex = 0;
  XrdOucString space = "default";
  unsigned long newlayoutId = 0;
  // select space and layout according to policies
  Policy::GetLayoutAndSpace(path, attrmap, vid, newlayoutId, space, *openOpaque,
                            forcedFsId, forcedGroup);
  eos::mgm::Scheduler::tPlctPolicy plctplcy;
  std::string targetgeotag;
  // get placement policy
  Policy::GetPlctPolicy(path, attrmap, vid, *openOpaque, plctplcy, targetgeotag);
  eos::common::RWMutexReadLock vlock(FsView::gFsView.ViewMutex);
  unsigned long long ext_mtime_sec = 0;
  unsigned long long ext_mtime_nsec = 0;
  unsigned long long ext_ctime_sec = 0;
  unsigned long long ext_ctime_nsec = 0;

  if (openOpaque->Get("eos.ctime")) {
    std::string str_ctime = openOpaque->Get("eos.ctime");
    size_t pos = str_ctime.find('.');

    if (pos == std::string::npos) {
      ext_ctime_sec = strtoull(str_ctime.c_str(), 0, 10);
      ext_ctime_nsec = 0;
    } else {
      ext_ctime_sec = strtoull(str_ctime.substr(0, pos).c_str(), 0, 10);
      ext_ctime_nsec = strtoull(str_ctime.substr(pos + 1).c_str(), 0, 10);
    }
  }

  if (openOpaque->Get("eos.mtime")) {
    std::string str_mtime = openOpaque->Get("eos.mtime");
    size_t pos = str_mtime.find('.');

    if (pos == std::string::npos) {
      ext_mtime_sec = strtoull(str_mtime.c_str(), 0, 10);
      ext_mtime_nsec = 0;
    } else {
      ext_mtime_sec = strtoull(str_mtime.substr(0, pos).c_str(), 0, 10);
      ext_mtime_nsec = strtoull(str_mtime.substr(pos + 1).c_str(), 0, 10);
    }
  }

  if ((!isInjection) && (isCreation || ((open_mode == SFS_O_TRUNC)))) {
    eos_info("blocksize=%llu lid=%x",
             eos::common::LayoutId::GetBlocksize(newlayoutId), newlayoutId);
    layoutId = newlayoutId;
    {
      eos::common::RWMutexWriteLock lock(gOFS->eosViewRWMutex);
      std::shared_ptr<eos::IFileMD> fmdnew;

      try {
        fmdnew = gOFS->eosView->getFile(path);
      } catch (eos::MDException& e) {
        // TODO: this should be review to see if it is possible
        if ((!isAtomicUpload) && (fmdnew != fmd)) {
          // file has been recreated in the meanwhile
          return Emsg(epname, error, EEXIST, "open file (file recreated)", path);
        }
      }

      // -----------------------------------------------------------------------
      // set the layout and commit new meta data
      fmd->setLayoutId(layoutId);

      // -------------------------------------------------------------------------
      // if specified set an external modification/creation time
      // -------------------------------------------------------------------------
      if (ext_mtime_sec) {
        eos::IFileMD::ctime_t mtime;
        mtime.tv_sec = ext_mtime_sec;
        mtime.tv_nsec = ext_mtime_nsec;
        fmd->setMTime(mtime);
      } else {
        fmd->setMTimeNow();
      }

      if (ext_ctime_sec) {
        eos::IFileMD::ctime_t ctime;
        ctime.tv_sec = ext_ctime_sec;
        ctime.tv_nsec = ext_ctime_nsec;
        fmd->setCTime(ctime);
      }

      try {
        gOFS->eosView->updateFileStore(fmd.get());
        std::shared_ptr<eos::IContainerMD> cmd =
          gOFS->eosDirectoryService->getContainerMD(cid);
        cmd->setMTimeNow();
        cmd->notifyMTimeChange(gOFS->eosDirectoryService);
        gOFS->eosView->updateContainerStore(cmd.get());

        if (isCreation || (!fmd->getNumLocation())) {
          std::string uri = gOFS->eosView->getUri(fmd.get());
          eos::common::Path eos_path {uri.c_str()};
          std::string dir_path = eos_path.GetParentPath();
          std::shared_ptr<eos::IContainerMD> dir = gOFS->eosView->getContainer(dir_path);
          // Get symlink free dir
          dir_path = gOFS->eosView->getUri(dir.get());
          dir = gOFS->eosView->getContainer(dir_path);
          eos::IQuotaNode* ns_quota = gOFS->eosView->getQuotaNode(dir.get());

          if (ns_quota) {
            ns_quota->addFile(fmd.get());
          }
        }
      } catch (eos::MDException& e) {
        errno = e.getErrno();
        std::string errmsg = e.getMessage().str();
        eos_debug("msg=\"exception\" ec=%d emsg=\"%s\"\n",
                  e.getErrno(), e.getMessage().str().c_str());
        gOFS->MgmStats.Add("OpenFailedQuota", vid.uid, vid.gid, 1);
        return Emsg(epname, error, errno, "open file", errmsg.c_str());
      }

      // -----------------------------------------------------------------------
    }
  }

  capability += "&mgm.ruid=";
  capability += (int) vid.uid;
  capability += "&mgm.rgid=";
  capability += (int) vid.gid;
  capability += "&mgm.uid=";
  capability += (int) vid.uid_list[0];
  capability += "&mgm.gid=";
  capability += (int) vid.gid_list[0];
  capability += "&mgm.path=";
  {
    // an '&' will create a failure on the FST
    XrdOucString safepath = path;

    while (safepath.replace("&", "#AND#")) {
    }

    capability += safepath;
  }
  capability += "&mgm.manager=";
  capability += gOFS->ManagerId.c_str();
  capability += "&mgm.fid=";
  XrdOucString hexfid;
  eos::common::FileId::Fid2Hex(fileId, hexfid);
  capability += hexfid;
  XrdOucString sizestring;
  capability += "&mgm.cid=";
  capability += eos::common::StringConversion::GetSizeString(sizestring, cid);
  // add the mgm.sec information to the capability
  capability += "&mgm.sec=";
  capability += eos::common::SecEntity::ToKey(client,
                openOpaque->Get("eos.app")).c_str();

  if (attrmap.count("user.tag")) {
    capability += "&mgm.container=";
    capability += attrmap["user.tag"].c_str();
  }

  // the size which will be reserved with a placement of one replica
  // for that file
  unsigned long long bookingsize;
  bool hasClientBookingSize = false;
  unsigned long long targetsize = 0;
  unsigned long long minimumsize = 0;
  unsigned long long maximumsize = 0;

  if (attrmap.count("sys.forced.bookingsize")) {
    // we allow only a system attribute not to get fooled by a user
    bookingsize = strtoull(attrmap["sys.forced.bookingsize"].c_str(), 0, 10);
  } else {
    if (attrmap.count("user.forced.bookingsize")) {
      bookingsize = strtoull(attrmap["user.forced.bookingsize"].c_str(), 0, 10);
    } else {
      bookingsize = 1024ll; // 1k as default

      if (openOpaque->Get("eos.bookingsize")) {
        bookingsize = strtoull(openOpaque->Get("eos.bookingsize"), 0, 10);
        hasClientBookingSize = true;
      } else {
        if (openOpaque->Get("oss.asize")) {
          bookingsize = strtoull(openOpaque->Get("oss.asize"), 0, 10);
          hasClientBookingSize = true;
        }
      }
    }
  }

  if (attrmap.count("sys.forced.minsize")) {
    minimumsize = strtoull(attrmap["sys.forced.minsize"].c_str(), 0, 10);
  }

  if (attrmap.count("sys.forced.maxsize")) {
    maximumsize = strtoull(attrmap["sys.forced.maxsize"].c_str(), 0, 10);
  }

  if (openOpaque->Get("oss.asize")) {
    targetsize = strtoull(openOpaque->Get("oss.asize"), 0, 10);
  }

  if (openOpaque->Get("eos.targetsize")) {
    targetsize = strtoull(openOpaque->Get("eos.targetsize"), 0, 10);
  }

  eos::mgm::FileSystem* filesystem = 0;
  std::vector<unsigned int> selectedfs;
  std::vector<std::string> proxys;
  std::vector<std::string> firewalleps;
  // file systems which are unavailable during a read operation
  std::vector<unsigned int> unavailfs;
  // file systems which have been replaced with a new reconstructed stripe
  std::vector<unsigned int> replacedfs;
  std::vector<unsigned int>::const_iterator sfs;
  int retc = 0;

  // Place a new file
  if (isCreation || ((open_mode == SFS_O_TRUNC) && (!fmd->getNumLocation())) ||
      isInjection) {
    const char* containertag = 0;

    if (attrmap.count("user.tag")) {
      containertag = attrmap["user.tag"].c_str();
    }

    /// ###############
    // if the client should go through a firewall entrypoint, try to get it
    // if the scheduled fs need to be accessed through a dataproxy, try to get it
    // if any of the two fails, the scheduling operation fails
    Scheduler::PlacementArguments plctargs;
    plctargs.alreadyused_filesystems = &selectedfs;
    plctargs.bookingsize = bookingsize;
    plctargs.dataproxys = &proxys;
    plctargs.firewallentpts = &firewalleps;
    plctargs.forced_scheduling_group_index = forcedGroup;
    plctargs.grouptag = containertag;
    plctargs.lid = layoutId;
    plctargs.inode = (ino64_t) fmd->getId();
    plctargs.path = path;
    plctargs.plctTrgGeotag = &targetgeotag;
    plctargs.plctpolicy = plctplcy;
    plctargs.selected_filesystems = &selectedfs;
    std::string spacename = space.c_str();
    plctargs.spacename = &spacename;
    plctargs.truncate = open_mode & SFS_O_TRUNC;
    plctargs.vid = &vid;

    if (!plctargs.isValid()) {
      // there is something wrong in the arguments of file placement
      return Emsg(epname, error, EINVAL, "open - invalid placement argument", path);
    }

    retc = Quota::FilePlacement(&plctargs);
  } else {
    // Access existing file - fill the vector with the existing locations
    for (unsigned int i = 0; i < fmd->getNumLocation(); i++) {
      int loc = fmd->getLocation(i);

      if (loc) {
        selectedfs.push_back(loc);
      }
    }

    if (!selectedfs.size()) {
      // this file has not a single existing replica
      gOFS->MgmStats.Add("OpenFileOffline", vid.uid, vid.gid, 1);
      return Emsg(epname, error, ENODEV, "open - no replica exists", path);
    }

    /// ###############
    // reconstruction opens files in RW mode but we actually need RO mode in this case
    /// ###############
    // if the client should go through a firewall entrypoint, try to get it
    // if the scheduled fs need to be accessed through a dataproxy, try to get it
    // if any of the two fails, the scheduling operation fails
    Scheduler::AccessArguments acsargs;
    acsargs.bookingsize = fmd->getSize();
    acsargs.dataproxys = &proxys;
    acsargs.firewallentpts = &firewalleps;
    acsargs.forcedfsid = forcedFsId;
    acsargs.forcedspace = space.c_str();
    acsargs.fsindex = &fsIndex;
    acsargs.isRW = isPioReconstruct ? false : isRW;;
    acsargs.lid = layoutId;
    acsargs.inode = (ino64_t) fmd->getId();
    acsargs.locationsfs = &selectedfs;
    acsargs.tried_cgi = &tried_cgi;
    acsargs.unavailfs = &unavailfs;
    acsargs.vid = &vid;

    if (!acsargs.isValid()) {
      // there is something wrong in the arguments of file access
      return Emsg(epname, error, EINVAL, "open - invalid access argument", path);
    }

    retc = Quota::FileAccess(&acsargs);

    if (retc == EXDEV) {
      // Indicating that the layout requires the replacement of stripes
      retc = 0; // TODO: we currently don't support repair on the fly mode
    }
  }

  /// ###############
  if (eos::common::Logging::gLogMask & LOG_MASK(LOG_DEBUG)) {
    std::stringstream strstr;
    strstr << "\nselectedfs are : ";

    for (auto it = selectedfs.begin(); it != selectedfs.end(); it++) {
      strstr << *it << "  ";
    }

    strstr << "\nproxys are : ";

    for (auto it = proxys.begin(); it != proxys.end(); it++) {
      strstr << *it << "  ";
    }

    strstr << "\nfirewallentrypoints are : ";

    for (auto it = firewalleps.begin(); it != firewalleps.end(); it++) {
      strstr << *it << "  ";
    }

    strstr << "  and retc=" << retc;
    eos_static_debug(strstr.str().c_str());
  }

  /// ###############

  if (retc) {
    // if we don't have quota we don't bounce the client back
    if ((retc != ENOSPC) && (retc != EDQUOT)) {
      // ----------------------------------------------------------------------
      // INLINE Workflows
      // ----------------------------------------------------------------------
      int stalltime = 0;
      workflow.SetFile(path, fmd->getId());

      if ((stalltime = workflow.Trigger("open", "enonet", vid)) > 0) {
        eos_info("msg=\"triggered ENOENT workflow\" path=%s", path);
        return gOFS->Stall(error, stalltime, ""
                           "File is currently unavailable - triggered workflow!");
      }

      // check if we have a global redirect or stall for offline files
      MAYREDIRECT_ENONET;
      MAYSTALL_ENONET;

      // ----------------------------------------------------------------------
      // INLINE REPAIR
      // - if files are less than 1GB we try to repair them inline - max. 3 time
      // ----------------------------------------------------------------------
      if ((!isCreation) && isRW && attrmap.count("sys.heal.unavailable") &&
          (fmd->getSize() < (1 * 1024 * 1024 * 1024))) {
        int nmaxheal = 3;

        if (attrmap.count("sys.heal.unavailable")) {
          nmaxheal = atoi(attrmap["sys.heal.unavailable"].c_str());
        }

        int nheal = 0;
        gOFS->MgmHealMapMutex.Lock();

        if (gOFS->MgmHealMap.count(fileId)) {
          nheal = gOFS->MgmHealMap[fileId];
        }

        // if there was already a healing
        if (nheal >= nmaxheal) {
          // we tried nmaxheal times to heal, so we abort now and
          // return an error to the client
          gOFS->MgmHealMap.erase(fileId);
          gOFS->MgmHealMap.resize(0);
          gOFS->MgmHealMapMutex.UnLock();
          gOFS->MgmStats.Add("OpenFailedHeal", vid.uid, vid.gid, 1);
          XrdOucString msg = "heal file with inaccessible replica's after ";
          msg += (int) nmaxheal;
          msg += " tries - giving up";
          eos_err("%s", msg.c_str());
          return Emsg(epname, error, ENOSR, msg.c_str(), path);
        }

        eos_info("msg=\"in-line healing\" path=%s", path);
        // increase the heal counter for that file id
        gOFS->MgmHealMap[fileId] = nheal + 1;
        gOFS->MgmHealMapMutex.UnLock();
        ProcCommand* procCmd = new ProcCommand();

        if (procCmd) {
          // issue the version command
          XrdOucString cmd =
            "mgm.cmd=file&mgm.subcmd=version&mgm.purge.version=-1&mgm.path=";
          cmd += path;
          procCmd->open("/proc/user/", cmd.c_str(), vid, &error);
          procCmd->close();
          delete procCmd;
          int stalltime = 1; // let the client come back quickly

          if (attrmap.count("sys.stall.unavailable")) {
            stalltime = atoi(attrmap["sys.stall.unavailable"].c_str());
          }

          gOFS->MgmStats.Add("OpenStalledHeal", vid.uid, vid.gid, 1);
          eos_info("attr=sys info=\"stalling file\" path=%s rw=%d stalltime=%d nstall=%d",
                   path, isRW, stalltime, nheal);
          return gOFS->Stall(error, stalltime, ""
                             "Required filesystems are currently unavailable!");
        } else {
          gOFS->MgmHealMapMutex.UnLock();
          return Emsg(epname, error, ENOMEM,
                      "allocate memory for proc command", path);
        }
      }

      // ----------------------------------------------------------------------
      // ASYNC REPAIR
      // - for big files if defined
      // check if we should try to heal offline replicas (rw mode only)
      // ----------------------------------------------------------------------
      if ((!isCreation) && isRW && attrmap.count("sys.heal.unavailable")) {
        int nmaxheal = atoi(attrmap["sys.heal.unavailable"].c_str());
        int nheal = 0;
        gOFS->MgmHealMapMutex.Lock();

        if (gOFS->MgmHealMap.count(fileId)) {
          nheal = gOFS->MgmHealMap[fileId];
        }

        // if there was already a healing
        if (nheal >= nmaxheal) {
          // we tried nmaxheal times to heal, so we abort now and
          // return an error to the client
          gOFS->MgmHealMap.erase(fileId);
          gOFS->MgmHealMap.resize(0);
          gOFS->MgmHealMapMutex.UnLock();
          gOFS->MgmStats.Add("OpenFailedHeal", vid.uid, vid.gid, 1);
          XrdOucString msg = "heal file with inaccesible replica's after ";
          msg += (int) nmaxheal;
          msg += " tries - giving up";
          eos_err("%s", msg.c_str());
          return Emsg(epname, error, ENOSR, msg.c_str(), path);
        } else {
          // increase the heal counter for that file id
          gOFS->MgmHealMap[fileId] = nheal + 1;
          ProcCommand* procCmd = new ProcCommand();

          if (procCmd) {
            // issue the adjustreplica command as root
            eos::common::Mapping::VirtualIdentity vidroot;
            eos::common::Mapping::Copy(vid, vidroot);
            eos::common::Mapping::Root(vidroot);
            XrdOucString cmd =
              "mgm.cmd=file&mgm.subcmd=adjustreplica&mgm.file.express=1&mgm.path=";
            cmd += path;
            procCmd->open("/proc/user/", cmd.c_str(), vidroot, &error);
            procCmd->close();
            delete procCmd;
            int stalltime = 60; // 1 min by default

            if (attrmap.count("sys.stall.unavailable")) {
              stalltime = atoi(attrmap["sys.stall.unavailable"].c_str());
            }

            gOFS->MgmStats.Add("OpenStalledHeal", vid.uid, vid.gid, 1);
            eos_info("attr=sys info=\"stalling file\" path=%s rw=%d stalltime=%d nstall=%d",
                     path, isRW, stalltime, nheal);
            gOFS->MgmHealMapMutex.UnLock();
            return gOFS->Stall(error, stalltime, ""
                               "Required filesystems are currently unavailable!");
          } else {
            gOFS->MgmHealMapMutex.UnLock();
            return Emsg(epname, error, ENOMEM,
                        "allocate memory for proc command", path);
          }
        }
      }

      // check if the dir attributes tell us to let clients rebounce
      if (attrmap.count("sys.stall.unavailable")) {
        int stalltime = atoi(attrmap["sys.stall.unavailable"].c_str());

        if (stalltime) {
          // stall the client
          gOFS->MgmStats.Add("OpenStalled", vid.uid, vid.gid, 1);
          eos_info("attr=sys info=\"stalling file since replica's are down\" path=%s rw=%d",
                   path, isRW);
          return gOFS->Stall(error, stalltime,
                             "Required filesystems are currently unavailable!");
        }
      }

      if (attrmap.count("user.stall.unavailable")) {
        int stalltime = atoi(attrmap["user.stall.unavailable"].c_str());

        if (stalltime) {
          // stall the client
          gOFS->MgmStats.Add("OpenStalled", vid.uid, vid.gid, 1);
          eos_info("attr=user info=\"stalling file since replica's are down\" path=%s rw=%d",
                   path, isRW);
          return gOFS->Stall(error, stalltime,
                             "Required filesystems are currently unavailable!");
        }
      }

      if ((attrmap.count("sys.redirect.enonet"))) {
        // there is a redirection setting here if files are unaccessible
        redirectionhost = "";
        redirectionhost = attrmap["sys.redirect.enonet"].c_str();
        int portpos = 0;

        if ((portpos = redirectionhost.find(":")) != STR_NPOS) {
          XrdOucString port = redirectionhost;
          port.erase(0, portpos + 1);
          ecode = atoi(port.c_str());
          redirectionhost.erase(portpos);
        } else {
          ecode = 1094;
        }

        rcode = SFS_REDIRECT;
        error.setErrInfo(ecode, redirectionhost.c_str());
        gOFS->MgmStats.Add("RedirectENONET", vid.uid, vid.gid, 1);
        return rcode;
      }

      gOFS->MgmStats.Add("OpenFileOffline", vid.uid, vid.gid, 1);
    } else {
      if (isCreation) {
        // ---------------------------------------------------------------------
        // we will remove the created file in the namespace as root
        // since somebody could have a no-delete ACL
        // ---------------------------------------------------------------------
        eos::common::Mapping::VirtualIdentity vidroot;
        eos::common::Mapping::Root(vidroot);
        gOFS->_rem(cPath.GetPath(), error, vidroot, 0, false, false);
      }

      gOFS->MgmStats.Add("OpenFailedQuota", vid.uid, vid.gid, 1);
    }

    if (isRW) {
      if (retc == ENOSPC) {
        return Emsg(epname, error, retc, "get free physical space", path);
      }

      if (retc == EDQUOT) {
        return Emsg(epname, error, retc,
                    "get quota space - quota not defined or exhausted", path);
      }

      return Emsg(epname, error, retc, "access quota space", path);
    } else {
      return Emsg(epname, error, retc, "open file ", path);
    }
  } else {
    if (isRW) {
      if (isCreation && hasClientBookingSize && ((bookingsize == 0) ||
          ocUploadUuid.length())) {
        // ---------------------------------------------------------------------
        // if this is a creation we commit the scheduled replicas NOW
        // we do the same for chunked/parallel uploads
        // ---------------------------------------------------------------------
        {
          eos::common::RWMutexWriteLock lock(gOFS->eosViewRWMutex);
          // -------------------------------------------------------------------

          try {
            fmd = gOFS->eosView->getFile(creation_path);

            for (int i = 0; i < (int) selectedfs.size(); i++) {
              fmd->addLocation(selectedfs[i]);
            }

            gOFS->eosView->updateFileStore(fmd.get());
          } catch (eos::MDException& e) {
            errno = e.getErrno();
            std::string errmsg = e.getMessage().str();
            eos_debug("msg=\"exception\" ec=%d emsg=\"%s\"\n",
                      e.getErrno(), e.getMessage().str().c_str());
            gOFS->MgmStats.Add("OpenFailedQuota", vid.uid, vid.gid, 1);
            return Emsg(epname, error, errno, "open file", errmsg.c_str());
          }

          // -------------------------------------------------------------------
        }
        isZeroSizeFile = true;
      }

      if (isFuse && !isCreation) {
        // ---------------------------------------------------------------------
        // if we come from fuse for an update
        // consistently redirect to the highest fsid having if possible the same
        // geotag as the client
        // ---------------------------------------------------------------------
        eos::common::FileSystem::fsid_t fsid = 0;
        fsIndex = 0;
        std::string fsgeotag;

        for (size_t k = 0; k < selectedfs.size(); k++) {
          filesystem = 0;
          fsgeotag = "";

          if (FsView::gFsView.mIdView.count(selectedfs[k])) {
            filesystem = FsView::gFsView.mIdView[selectedfs[k]];
            fsgeotag = filesystem->GetString("stat.geotag");
          }

          // if the fs is available
          if (std::find(unavailfs.begin(), unavailfs.end(),
                        selectedfs[k]) == unavailfs.end()) {
            // take the highest fsid with the same geotag if possible
            if ((vid.geolocation.empty() || fsgeotag == vid.geolocation) &&
                (selectedfs[k] > fsid)) {
              fsIndex = k;
              fsid = selectedfs[k];
            }
          }
        }

        // if the client has a geotag which does not match any of the fs's
        if (!fsIndex) {
          fsid = 0;

          for (size_t k = 0; k < selectedfs.size(); k++)
            if (selectedfs[k] > fsid) {
              fsIndex = k;
              fsid = selectedfs[k];
            }
        }
      }
    } else {
      if (!isFuse && !fmd->getSize()) {
        // 0-size files can be read from the MGM if this is not FUSE access!
        isZeroSizeFile = true;
        return SFS_OK;
      }
    }
  }

  // ---------------------------------------------------------------------------
  // get the redirection host from the selected entry in the vector
  // ---------------------------------------------------------------------------
  if (!selectedfs[fsIndex]) {
    eos_err("0 filesystem in selection");
    return Emsg(epname, error, ENONET, "received filesystem id 0", path);
  }

  if (FsView::gFsView.mIdView.count(selectedfs[fsIndex])) {
    filesystem = FsView::gFsView.mIdView[selectedfs[fsIndex]];
  } else
    return Emsg(epname, error, ENONET,
                "received non-existent filesystem", path);

  // Set the FST gateway for clients who are geotagged with default
  // Do this with forwarding proxy syntax only if the firewall entrypoint is different from the endpoint
  if (firewalleps[fsIndex].size()
      && ((!proxys[fsIndex].empty() && firewalleps[fsIndex] != proxys[fsIndex])
          || (firewalleps[fsIndex] != filesystem->GetString("hostport").c_str()))) {
    // Build the URL for the forwarding proxy and must have the following
    // redirection proxy:port?eos.fstfrw=endpoint:port/abspath
    auto idx = firewalleps[fsIndex].rfind(":");

    if (idx != std::string::npos) {
      targethost = firewalleps[fsIndex].substr(0, idx).c_str();
      targetport = atoi(firewalleps[fsIndex].substr(idx + 1,
                        std::string::npos).c_str());
    } else {
      targethost = firewalleps[fsIndex].c_str();
      targetport = 0;
    }

    std::ostringstream oss;
    oss << targethost << "?" << "eos.fstfrw=";

    // check if we have to redirect to the fs host or to a proxy
    if (proxys[fsIndex].empty()) {
      oss << filesystem->GetString("host").c_str() << ":" <<
          filesystem->GetString("port").c_str();
    } else {
      oss << proxys[fsIndex];
    }

    redirectionhost = oss.str().c_str();
    redirectionhost += "&";
  } else {
    if (proxys[fsIndex].empty()) { // there is no proxy to use
      targethost  = filesystem->GetString("host").c_str();
      targetport  = atoi(filesystem->GetString("port").c_str());
    } else { // we have a proxy to use
      proxys[fsIndex].c_str();
      auto idx = proxys[fsIndex].rfind(":");

      if (idx != std::string::npos) {
        targethost = proxys[fsIndex].substr(0, idx).c_str();
        targetport = atoi(proxys[fsIndex].substr(idx + 1, std::string::npos).c_str());
      } else {
        targethost = proxys[fsIndex].c_str();
        targetport = 0;
      }
    }

    redirectionhost = targethost;
    redirectionhost += "?";
  }

  if (!proxys[fsIndex].empty()) {
    std::string fsprefix = filesystem->GetPath();

    if (fsprefix.size()) {
      XrdOucString s = "mgm.fsprefix";
      s += "=";
      s += fsprefix.c_str();
      s.replace(":", "#COL#");
      redirectionhost += s;
    }
  }

  // ---------------------------------------------------------------------------
  // Rebuild the layout ID (for read it should indicate only the number of
  // available stripes for reading);
  // For 'pio' mode we hand out plain layouts to the client and add the IO
  // layout as an extra field
  // ---------------------------------------------------------------------------
  std::set<unsigned long> ufs;
  {
    // get the unique number of filesystems
    for (size_t i = 0; i < selectedfs.size(); i++) {
      ufs.insert(selectedfs[i]);
    }

    for (size_t i = 0; i < PioReconstructFsList.size(); i++) {
      ufs.insert(PioReconstructFsList[i]);
    }
  }
  newlayoutId = eos::common::LayoutId::GetId(
                  isPio ? eos::common::LayoutId::kPlain :
                  eos::common::LayoutId::GetLayoutType(layoutId),
                  isPio ? eos::common::LayoutId::kNone : eos::common::LayoutId::GetChecksum(
                    layoutId),
                  isPioReconstruct ? static_cast<int>(ufs.size()) : static_cast<int>
                  (selectedfs.size()),
                  eos::common::LayoutId::GetBlocksizeType(layoutId),
                  eos::common::LayoutId::GetBlockChecksum(layoutId));
  capability += "&mgm.lid=";
  capability += static_cast<int>(newlayoutId);
  // space to be prebooked/allocated
  capability += "&mgm.bookingsize=";
  capability += eos::common::StringConversion::GetSizeString(sizestring,
                bookingsize);

  if (minimumsize) {
    capability += "&mgm.minsize=";
    capability += eos::common::StringConversion::GetSizeString(sizestring,
                  minimumsize);
  }

  if (maximumsize) {
    capability += "&mgm.maxsize=";
    capability += eos::common::StringConversion::GetSizeString(sizestring,
                  maximumsize);
  }

  // expected size of the target file on close
  if (targetsize) {
    capability += "&mgm.targetsize=";
    capability += eos::common::StringConversion::GetSizeString(sizestring,
                  targetsize);
  }

  if (eos::common::LayoutId::GetLayoutType(layoutId) ==
      eos::common::LayoutId::kPlain) {
    capability += "&mgm.fsid=";
    capability += (int) filesystem->GetId();
  }

  XrdOucString infolog = "";
  XrdOucString piolist = "";

  if ((eos::common::LayoutId::GetLayoutType(layoutId) ==
       eos::common::LayoutId::kReplica) ||
      (eos::common::LayoutId::GetLayoutType(layoutId) ==
       eos::common::LayoutId::kRaidDP) ||
      (eos::common::LayoutId::GetLayoutType(layoutId) ==
       eos::common::LayoutId::kArchive) ||
      (eos::common::LayoutId::GetLayoutType(layoutId) ==
       eos::common::LayoutId::kRaid6)) {
    capability += "&mgm.fsid=";
    capability += (int) filesystem->GetId();
    eos::mgm::FileSystem* repfilesystem = 0;
    replacedfs.resize(selectedfs.size());

    // -------------------------------------------------------------------------
    // if replacement has been specified try to get new locations for reco.
    // -------------------------------------------------------------------------

    if (isPioReconstruct && PioReconstructFsList.size()) {
      const char* containertag = 0;

      if (attrmap.count("user.tag")) {
        containertag = attrmap["user.tag"].c_str();
      }

      // -----------------------------------------------------------------------
      // create a plain layout with the number of replacement stripes to be
      // scheduled in the file placement routine
      // -----------------------------------------------------------------------
      unsigned long plainLayoutId = newlayoutId;
      eos::common::LayoutId::SetStripeNumber(plainLayoutId,
                                             PioReconstructFsList.size() - 1);
      // -----------------------------------------------------------------------
      // get the original placement group of the first fs to reconstruct
      {
        eos::common::FileSystem::fs_snapshot orig_snapshot;
        // get an original filesystem which is not in the reconstruction list
        unsigned int orig_fs = 0;

        for (unsigned int i = 0; i < fmd->getNumLocation(); i++) {
          orig_fs = fmd->getLocation(i);
          bool isInReco = false;

          for (unsigned int j = 0; j < PioReconstructFsList.size(); j++) {
            if (orig_fs == PioReconstructFsList[j]) {
              isInReco = true;
              break;
            }
          }

          if (!isInReco) {
            break;
          }

          orig_fs = 0;
        }

        if (!orig_fs) {
          // there is no original filesystem which is not in reconstruction
          return Emsg(epname, error, EINVAL, "get original filesystem for reconstruction",
                      path);
        }

        if (!FsView::gFsView.mIdView.count(orig_fs)) {
          // not existing original filesystem
          return Emsg(epname, error, EINVAL, "reconstruct filesystem", path);
        }

        // get an original filesystem which is not in the reconstruction list
        eos::mgm::FileSystem* origfs = FsView::gFsView.mIdView[orig_fs];
        origfs->SnapShotFileSystem(orig_snapshot);
        forcedGroup = orig_snapshot.mGroupIndex;
      }
      // -----------------------------------------------------------------------
      eos_info("nstripes=%d => nstripes=%d [ sub-group=%d ]",
               eos::common::LayoutId::GetStripeNumber(newlayoutId),
               eos::common::LayoutId::GetStripeNumber(plainLayoutId),
               forcedGroup);
      // -----------------------------------------------------------------------
      // compute the size of the stripes to be placed
      // -----------------------------------------------------------------------
      unsigned long long plainBookingSize =
        fmd->getSize() /
        (eos::common::LayoutId::GetStripeNumber(layoutId) + 1);
      plainBookingSize += 4096;
      plainBookingSize *= PioReconstructFsList.size();
      eos::common::Mapping::VirtualIdentity rootvid;
      eos::common::Mapping::Root(rootvid);
      /// ###############
      // if the client should go through a firewall entrypoint, try to get it
      // if the scheduled fs need to be accessed through a dataproxy, try to get it
      // if any of the two fails, the scheduling operation fails
      Scheduler::PlacementArguments plctargs;
      plctargs.alreadyused_filesystems = &selectedfs;
      plctargs.bookingsize = plainBookingSize;
      plctargs.dataproxys = &proxys;
      plctargs.firewallentpts = &firewalleps;
      plctargs.forced_scheduling_group_index = forcedGroup;
      plctargs.grouptag = containertag;
      plctargs.lid = plainLayoutId;
      plctargs.inode = (ino64_t) fmd->getId();
      plctargs.path = path;
      plctargs.plctTrgGeotag = &targetgeotag;
      plctargs.plctpolicy = plctplcy;
      plctargs.selected_filesystems = &PioReplacementFsList;
      std::string spacename = space.c_str();
      plctargs.spacename = &spacename;
      plctargs.truncate = false;
      plctargs.vid = &rootvid;

      if (!plctargs.isValid()) {
        // there is something wrong in the arguments of file placement
        return Emsg(epname, error, EIO, "open - invalid placement argument", path);
      }

      retc = Quota::FilePlacement(&plctargs);

      /// ###############
      if (eos::common::Logging::gLogMask & LOG_MASK(LOG_DEBUG)) {
        std::stringstream strstr;
        strstr << "\nselectedfs are : ";

        for (auto it = selectedfs.begin(); it != selectedfs.end(); it++) {
          strstr << *it << "  ";
        }

        strstr << "\nproxys are : ";

        for (auto it = proxys.begin(); it != proxys.end(); it++) {
          strstr << *it << "  ";
        }

        strstr << "\nfirewallentrypoints are : ";

        for (auto it = firewalleps.begin(); it != firewalleps.end(); it++) {
          strstr << *it << "  ";
        }

        strstr << "  and retc=" << retc;
        eos_static_debug(strstr.str().c_str());
      }

      /// ###############

      if (retc) {
        // the placement didn't work, we cannot schedule reconstruction
        gOFS->MgmStats.Add("OpenFailedReconstruct", rootvid.uid, rootvid.gid, 1);
        return Emsg(epname, error, retc, "schedule stripes for reconstruction", path);
      }

      for (int i = 0; i < (int) PioReplacementFsList.size(); i++) {
        eos_debug("msg=\"scheduled fs for reconstruction\" rec-fsid=%lu nrecofs=%lu",
                  PioReplacementFsList[i], PioReplacementFsList.size());
      }

      // add fsid=0 filesystems to the selection vector if it has less than the nominal replica
      int selection_diff = (eos::common::LayoutId::GetStripeNumber(
                              fmd->getLayoutId()) + 1) - selectedfs.size();
      eos_info("selection-diff=%d %d/%d", selection_diff,
               (eos::common::LayoutId::GetStripeNumber(fmd->getLayoutId()) + 1),
               selectedfs.size());

      if (selection_diff > 0) {
        unavailfs.push_back(0);

        for (int i = 0; i < selection_diff; i++) {
          selectedfs.push_back(0);
          eos_info("msg=\"adding fsid=0 as missing filesystem\"");
        }
      }
    }

    // put all the replica urls into the capability
    for (int i = 0; i < (int) selectedfs.size(); i++) {
      if (!selectedfs[i]) {
        eos_err("0 filesystem in replica vector");
      }

      // -----------------------------------------------------------------------
      // Logic to discover filesystems to be reconstructed
      // -----------------------------------------------------------------------
      bool replace = false;

      if (isPioReconstruct) {
        for (size_t k = 0; k < PioReconstructFsList.size(); k++) {
          if (selectedfs[i] == PioReconstructFsList[k]) {
            replace = true;
            break;
          }
        }
      }

      if (replace) {
        if (!PioReplacementFsList.size()) {
          // if we don't have found any filesystem to be used as a replacement
          return Emsg(epname,
                      error,
                      EIO,
                      "get replacement file system",
                      path);
        }

        // ---------------------------------------------------------------------
        // take one replacement filesystem from the replacement list
        // ---------------------------------------------------------------------
        replacedfs[i] = selectedfs[i];
        selectedfs[i] = PioReplacementFsList.back();
        eos_info("msg=\"replace fs\" old-fsid=%u new-fsid=%u", replacedfs[i],
                 selectedfs[i]);
        PioReplacementFsList.pop_back();
      } else {
        // there is no replacement happening
        replacedfs[i] = 0;
      }

      if (FsView::gFsView.mIdView.count(selectedfs[i])) {
        repfilesystem = FsView::gFsView.mIdView[selectedfs[i]];
      } else {
        repfilesystem = 0;
      }

      if (!repfilesystem) {
        // don't fail IO on a shadow file system but throw a ciritical error message
        eos_crit("msg=\"Unable to get replica filesystem information\" "
                 "path=\"%s\" fsid=%d", path, selectedfs[i]);
        continue;
      } else {
        if (replace) {
          // point at the right vector entry
          fsIndex = i;

          // Set the FST gateway if this is available otherwise the actual FST
          if (firewalleps[fsIndex].size()
              && ((!proxys[fsIndex].empty() && firewalleps[fsIndex] != proxys[fsIndex])
                  || (firewalleps[fsIndex] != filesystem->GetString("hostport").c_str()))) {
            // Build the URL for the forwarding proxy and must have the following
            // redirection proxy:port?eos.fstfrw=endpoint:port/abspath
            auto idx = firewalleps[fsIndex].rfind(":");

            if (idx != std::string::npos) {
              targethost = firewalleps[fsIndex].substr(0, idx).c_str();
              targetport = atoi(firewalleps[fsIndex].substr(idx + 1,
                                std::string::npos).c_str());
            } else {
              targethost = firewalleps[fsIndex].c_str();
              targetport = 0;
            }

            std::ostringstream oss;
            oss << targethost << "?" << "eos.fstfrw=";

            // check if we have to redirect to the fs host or to a proxy
            if (proxys[fsIndex].empty()) {
              oss << filesystem->GetString("host").c_str() << ":" <<
                  filesystem->GetString("port").c_str();
            } else {
              oss << proxys[fsIndex];
            }

            redirectionhost = oss.str().c_str();
          } else {
            if (proxys[fsIndex].empty()) { // there is no proxy to use
              targethost  = filesystem->GetString("host").c_str();
              targetport  = atoi(filesystem->GetString("port").c_str());
            } else { // we have a proxy to use
              proxys[fsIndex].c_str();
              auto idx = proxys[fsIndex].rfind(":");

              if (idx != std::string::npos) {
                targethost = proxys[fsIndex].substr(0, idx).c_str();
                targetport = atoi(proxys[fsIndex].substr(idx + 1, std::string::npos).c_str());
              } else {
                targethost = proxys[fsIndex].c_str();
                targetport = 0;
              }
            }

            redirectionhost = targethost;
            redirectionhost += "?";
          }

          // point at the right vector entry
          fsIndex = i;
        }
      }

      capability += "&mgm.url";
      capability += i;
      capability += "=root://";
      XrdOucString replicahost = "";
      int replicaport = 0;

      // -----------------------------------------------------------------------
      // Logic to mask 'offline' filesystems
      // -----------------------------------------------------------------------
      for (size_t k = 0; k < unavailfs.size(); k++) {
        if (selectedfs[i] == unavailfs[k]) {
          replicahost = "__offline_";
          break;
        }
      }

      if (proxys[i].empty()) { // there is no proxy to use
        replicahost += repfilesystem->GetString("host").c_str();
        replicaport = atoi(repfilesystem->GetString("port").c_str());
      } else { // we have a proxy to use
        proxys[i].c_str();
        auto idx = proxys[i].rfind(":");

        if (idx != std::string::npos) {
          replicahost = proxys[i].substr(0, idx).c_str();
          replicaport = atoi(proxys[i].substr(idx + 1, std::string::npos).c_str());
        } else {
          replicahost = proxys[i].c_str();
          replicaport = 0;
        }
      }

      capability += replicahost;
      capability += ":";
      capability += replicaport;
      capability += "//";
      // add replica fsid
      capability += "&mgm.fsid";
      capability += i;
      capability += "=";
      capability += (int) repfilesystem->GetId();

      if (!proxys[i].empty()) {
        std::string fsprefix = repfilesystem->GetPath();

        if (fsprefix.size()) {
          XrdOucString s = "mgm.fsprefix";
          s += i;
          s += "=";
          s += fsprefix.c_str();
          s.replace(":", "#COL#");
          capability += s;
        }
      }

      if (isPio) {
        if (replacedfs[i]) {
          // -------------------------------------------------------------------
          // add the drop message to the replacement capability
          // -------------------------------------------------------------------
          capability += "&mgm.drainfsid";
          capability += i;
          capability += "=";
          capability += (int) replacedfs[i];
        }

        piolist += "pio.";
        piolist += (int) i;
        piolist += "=";
        piolist += replicahost;
        piolist += ":";
        piolist += replicaport;
        piolist += "&";
      }

      eos_debug("Redirection Url %d => %s", i, replicahost.c_str());
      infolog += "target[";
      infolog += (int) i;
      infolog += "]=(";
      infolog += replicahost.c_str();
      infolog += ",";
      infolog += (int) repfilesystem->GetId();
      infolog += ") ";
    }
  }

  // ---------------------------------------------------------------------------
  // Encrypt capability
  // ---------------------------------------------------------------------------
  XrdOucEnv incapability(capability.c_str());
  XrdOucEnv* capabilityenv = 0;
  eos::common::SymKey* symkey = eos::common::gSymKeyStore.GetCurrentKey();
  eos_debug("capability=%s\n", capability.c_str());
  int caprc = 0;

  if ((caprc = gCapabilityEngine.Create(&incapability, capabilityenv, symkey,
                                        gOFS->mCapabilityValidity))) {
    return Emsg(epname, error, caprc, "sign capability", path);
  }

  int caplen = 0;

  if (isPio) {
    redirectionhost = piolist;
    redirectionhost += "mgm.lid=";
    redirectionhost += static_cast<int>(layoutId);
    redirectionhost += "&mgm.logid=";
    redirectionhost += this->logId;
    redirectionhost += capabilityenv->Env(caplen);
  } else {
    redirectionhost += capabilityenv->Env(caplen);
    redirectionhost += "&mgm.logid=";
    redirectionhost += this->logId;

    if (openOpaque->Get("eos.blockchecksum")) {
      redirectionhost += "&mgm.blockchecksum=";
      redirectionhost += openOpaque->Get("eos.blockchecksum");
    } else {
      if ((!isRW) && (eos::common::LayoutId::GetLayoutType(layoutId) ==
                      eos::common::LayoutId::kReplica)) {
        redirectionhost += "&mgm.blockchecksum=ignore";
      }
    }

    if (openOpaque->Get("eos.checksum")) {
      redirectionhost += "&mgm.checksum=";
      redirectionhost += openOpaque->Get("eos.checksum");
    }

    if (openOpaque->Get("eos.mtime")) {
      redirectionhost += "&mgm.time=";
      redirectionhost += openOpaque->Get("eos.mtime");
    }

    // For the moment we redirect only on storage nodes
    redirectionhost += "&mgm.replicaindex=";
    redirectionhost += (int) fsIndex;
    redirectionhost += "&mgm.replicahead=";
    redirectionhost += (int) fsIndex;
  }

  if (vid.prot == "https") {
    struct stat buf;
    std::string etag;
    eos::common::Mapping::VirtualIdentity rootvid;
    eos::common::Mapping::Root(rootvid);
    // get the current ETAG
    gOFS->_stat(path, &buf, error, rootvid, "", &etag);
    redirectionhost += "&mgm.etag=";

    if (!etag.length()) {
      redirectionhost += "undef";
    } else {
      redirectionhost += etag.c_str();
    }
  }

  // add the MGM hex id for this file
  redirectionhost += "&mgm.id=";
  redirectionhost += hexfid;

  if (isFuse) {
    redirectionhost += "&mgm.mtime=0";
  }

  // add workflow cgis
  if (isRW) {
    redirectionhost += workflow.getCGICloseW(currentWorkflow.c_str()).c_str();
  } else {
    redirectionhost += workflow.getCGICloseR(currentWorkflow.c_str()).c_str();
  }

  // Always redirect
  ecode = targetport;
  rcode = SFS_REDIRECT;
  error.setErrInfo(ecode, redirectionhost.c_str());

  if (redirectionhost.length() > (int) XrdOucEI::Max_Error_Len) {
    return Emsg(epname, error, ENOMEM,
                "open file - capability exceeds 2kb limit", path);
  }

  XrdOucString predirectionhost = redirectionhost.c_str();
  eos::common::StringConversion::MaskTag(predirectionhost, "cap.msg");
  eos::common::StringConversion::MaskTag(predirectionhost, "cap.sym");

  if (isRW) {
    eos_info("op=write path=%s info=%s %s redirection=%s:%d",
             path, pinfo.c_str(), infolog.c_str(), predirectionhost.c_str(),
             ecode);
  } else {
    eos_info("op=read  path=%s info=%s %s redirection=%s:%d",
             path, pinfo.c_str(), infolog.c_str(), predirectionhost.c_str(),
             ecode);
  }

  eos_info("info=\"redirection\" hostport=%s:%d", predirectionhost.c_str(),
           ecode);

  if (capabilityenv) {
    delete capabilityenv;
  }

  if (attrmap.count("sys.force.atime")) {
    // -------------------------------------------------------------------------
    // we are supposed to track the access time of a file.
    // since we don't have an atime field we use the change time of the file
    // we only update the atime if the current atime is older than the age
    // value given by the attribute
    // -------------------------------------------------------------------------
    const char* app = 0;

    if (!(app = openOpaque->Get("eos.app")) ||
        (
          (strcmp(app, "balancer")) &&
          (strcmp(app, "drainer")) &&
          (strcmp(app, "converter"))
        )
       ) {
      // we are supposed to update the change time with the access since this
      // is any kind of external access
      time_t now = time(NULL);
      XrdOucString sage = attrmap["sys.force.atime"].c_str();
      time_t age = eos::common::StringConversion::GetSizeFromString(sage);
      eos::common::RWMutexWriteLock lock(gOFS->eosViewRWMutex);

      try {
        fmd = gOFS->eosView->getFile(path);
        eos::IFileMD::ctime_t ctime;
        fmd->getCTime(ctime);

        if ((ctime.tv_sec + age) < now) {
          // only update within the resolution of the access tracking
          fmd->setCTimeNow();
          gOFS->eosView->updateFileStore(fmd.get());
        }

        errno = 0;
      } catch (eos::MDException& e) {
        errno = e.getErrno();
        eos_warning("msg=\"failed to update access time\" path=\"%s\" ec=%d emsg=\"%s\"\n",
                    path, e.getErrno(), e.getMessage().str().c_str());
      }
    }
  }

  EXEC_TIMING_END("Open");
  return rcode;
}

/*----------------------------------------------------------------------------*/
int
XrdMgmOfsFile::close()
/*----------------------------------------------------------------------------*/
/*
 * @brief close a file object
 *
 * @return SFS_OK
 *
 * The close on the MGM is called only for files opened using the 'proc' e.g.
 * EOS shell comamnds. By construction failures can happen only during the open
 * of a 'proc' file e.g. the close always succeeds!
 */
/*----------------------------------------------------------------------------*/
{
  oh = -1;

  if (fname) {
    free(fname);
    fname = 0;
  }

  if (procCmd) {
    procCmd->close();
    return SFS_OK;
  }

  return SFS_OK;
}

XrdSfsXferSize
XrdMgmOfsFile::read(XrdSfsFileOffset offset,
                    char* buff,
                    XrdSfsXferSize blen)
/*----------------------------------------------------------------------------*/
/*
 * read a partial result of a 'proc' interface command
 *
 * @param offset where to read from the result
 * @param buff buffer where to place the result
 * @param blen maximum size to read
 *
 * @return number of bytes read upon success or SFS_ERROR
 *
 * This read is only used to stream back 'proc' command results to the EOS
 * shell since all normal files get a redirection or error during the file open.
 */
/*----------------------------------------------------------------------------*/
{
  static const char* epname = "read";

  if (isZeroSizeFile) {
    return 0;
  }

  // Make sure the offset is not too large
  //
#if _FILE_OFFSET_BITS!=64

  if (offset > 0x000000007fffffff) {
    return Emsg(epname, error, EFBIG, "read", fname);
  }

#endif

  if (procCmd) {
    return procCmd->read(offset, buff, blen);
  }

  return Emsg(epname, error, EOPNOTSUPP, "read", fname);
}

/*----------------------------------------------------------------------------*/
int
XrdMgmOfsFile::read(XrdSfsAio* aiop)
/*----------------------------------------------------------------------------*/
/*
 * aio flavour of a read - not supported
 * @return SFS_ERROR and EOPNOTSUPP
 */
/*----------------------------------------------------------------------------*/
{
  static const char* epname = "read";

  if (isZeroSizeFile) {
    return 0;
  }

  // Execute this request in a synchronous fashion
  //
  return Emsg(epname, error, EOPNOTSUPP, "read", fname);
}

/*----------------------------------------------------------------------------*/
XrdSfsXferSize
XrdMgmOfsFile::write(XrdSfsFileOffset offset,
                     const char* buff,
                     XrdSfsXferSize blen)
/*----------------------------------------------------------------------------*/
/*
 * @brief write a block to an open file - not implemented (no use case)
 *
 * @return SFS_ERROR and EOPNOTSUPP
 */
/*----------------------------------------------------------------------------*/
{
  static const char* epname = "write";
  // Make sure the offset is not too large
  //
#if _FILE_OFFSET_BITS!=64

  if (offset > 0x000000007fffffff) {
    return Emsg(epname, error, EFBIG, "write", fname);
  }

#endif
  return Emsg(epname, error, EOPNOTSUPP, "write", fname);
}

/*----------------------------------------------------------------------------*/
int
XrdMgmOfsFile::write(XrdSfsAio* aiop)
/*----------------------------------------------------------------------------*/
/*
 * @brief write a block to an open file - not implemented (no use case)
 *
 * @return SFS_ERROR and EOPNOTSUPP
 */
/*----------------------------------------------------------------------------*/
{
  static const char* epname = "write";
  // Execute this request in a synchronous fashion
  return Emsg(epname, error, EOPNOTSUPP, "write", fname);
}

/*----------------------------------------------------------------------------*/
int
XrdMgmOfsFile::stat(struct stat* buf)
/*----------------------------------------------------------------------------*/
/*
 * @brief stat the size of an open 'proc' command/file
 *
 * @param buf stat struct where to store information
 * @return SFS_OK if open proc file otherwise SFS_ERROR
 *
 * For 'proc' files the result is created during the file open call.
 * The stat function will fill the size of the created result into the stat
 * buffer.
 */
/*----------------------------------------------------------------------------*/
{
  static const char* epname = "stat";

  if (isZeroSizeFile) {
    memset(buf, 0, sizeof(struct stat));
    return 0;
  }

  if (procCmd) {
    return procCmd->stat(buf);
  }

  return Emsg(epname, error, EOPNOTSUPP, "stat", fname);
}

/*----------------------------------------------------------------------------*/
int
XrdMgmOfsFile::sync()
/*----------------------------------------------------------------------------*/
/*
 * sync an open file - no implemented (no use case)
 *
 * @return SFS_ERROR and EOPNOTSUPP
 */
/*----------------------------------------------------------------------------*/
{
  static const char* epname = "sync";
  return Emsg(epname, error, EOPNOTSUPP, "sync", fname);
}

/*----------------------------------------------------------------------------*/
int
XrdMgmOfsFile::sync(XrdSfsAio* aiop)
/*----------------------------------------------------------------------------*/
/*
 * aio sync an open file - no implemented (no use case)
 *
 * @return SFS_ERROR and EOPNOTSUPP
 */
/*----------------------------------------------------------------------------*/
{
  static const char* epname = "sync";
  // Execute this request in a synchronous fashion
  //
  return Emsg(epname, error, EOPNOTSUPP, "sync", fname);
}

/*----------------------------------------------------------------------------*/
int
XrdMgmOfsFile::truncate(XrdSfsFileOffset flen)
/*----------------------------------------------------------------------------*/
/*
 * truncate an open file - no implemented (no use case)
 *
 * @return SFS_ERROR and EOPNOTSUPP
 */
/*----------------------------------------------------------------------------*/
{
  static const char* epname = "trunc";
  // Make sure the offset is not too larg
#if _FILE_OFFSET_BITS!=64

  if (flen > 0x000000007fffffff) {
    return Emsg(epname, error, EFBIG, "truncate", fname);
  }

#endif
  return Emsg(epname, error, EOPNOTSUPP, "truncate", fname);
}

/*----------------------------------------------------------------------------*/
XrdMgmOfsFile::~XrdMgmOfsFile()
/*----------------------------------------------------------------------------*/
/*
 * @brief destructor
 *
 * Cleans-up the file object on destruction
 */
/*----------------------------------------------------------------------------*/
{
  if (oh > 0) {
    close();
  }

  if (openOpaque) {
    delete openOpaque;
    openOpaque = 0;
  }

  if (procCmd) {
    delete procCmd;
    procCmd = 0;
  }
}


/*----------------------------------------------------------------------------*/
int
XrdMgmOfsFile::Emsg(const char* pfx,
                    XrdOucErrInfo& einfo,
                    int ecode,
                    const char* op,
                    const char* target)
/*----------------------------------------------------------------------------*/
/*
 * @brief create an error message for a file object
 *
 * @param pfx message prefix value
 * @param einfo error text/code object
 * @param ecode error code
 * @param op name of the operation performed
 * @param target target of the operation e.g. file name etc.
 *
 * @return SFS_ERROR in all cases
 *
 * This routines prints also an error message into the EOS log.
 */
/*----------------------------------------------------------------------------*/
{
  char* etext, buffer[4096], unkbuff[64];

  // ---------------------------------------------------------------------------
  // Get the reason for the error
  // ---------------------------------------------------------------------------
  if (ecode < 0) {
    ecode = -ecode;
  }

  if (!(etext = strerror(ecode))) {
    sprintf(unkbuff, "reason unknown (%d)", ecode);
    etext = unkbuff;
  }

  // ---------------------------------------------------------------------------
  // Format the error message
  // ---------------------------------------------------------------------------
  snprintf(buffer, sizeof(buffer), "Unable to %s %s; %s", op, target, etext);
  eos_err("Unable to %s %s; %s", op, target, etext);
  // ---------------------------------------------------------------------------
  // Print it out if debugging is enabled
  // ---------------------------------------------------------------------------
#ifndef NODEBUG
  //   XrdMgmOfs::eDest->Emsg(pfx, buffer);
#endif
  // ---------------------------------------------------------------------------
  // Place the error message in the error object and return
  // ---------------------------------------------------------------------------
  einfo.setErrInfo(ecode, buffer);
  return SFS_ERROR;
}
<|MERGE_RESOLUTION|>--- conflicted
+++ resolved
@@ -168,13 +168,6 @@
   bool isAtomicUpload = false;
   // flag indicating a new injection - upload of a file into a stub without physical location
   bool isInjection = false;
-<<<<<<< HEAD
-=======
-
-  // flag indicating to drop the current disk replica in the policy space
-  bool isRepair = false;
-
->>>>>>> 211589f4
   // chunk upload ID
   XrdOucString ocUploadUuid = "";
   // list of filesystem IDs to reconstruct
@@ -184,14 +177,8 @@
   // of RAIN files
   // tried hosts CGI
   std::string tried_cgi;
-<<<<<<< HEAD
-=======
-
   // file size
-
-  uint64_t fmdsize=0;
-
->>>>>>> 211589f4
+  uint64_t fmdsize = 0;
   int crOpts = (Mode & SFS_O_MKPTH) ? XRDOSS_mkpath : 0;
 
   // Set the actual open mode and find mode
@@ -513,7 +500,7 @@
           fileId = fmd->getId();
           fmdlid = fmd->getLayoutId();
           cid = fmd->getContainerId();
-	  fmdsize = fmd->getSize();
+          fmdsize = fmd->getSize();
         }
 
         d_uid = dmd->getCUid();
@@ -700,12 +687,6 @@
     isInjection = true;
   }
 
-
-  if (openOpaque->Get("eos.repair"))
-  {
-    isRepair = true;
-  }
-
   // disable atomic uploads for FUSE clients
   if (isFuse) {
     isAtomicUpload = false;
@@ -719,7 +700,8 @@
   if (isRW) {
     // Allow updates of 0-size RAIN files so that we are able to write from the
     // FUSE mount with lazy-open mode enabled.
-    if (!getenv("EOS_ALLOW_RAIN_RWM") && isRewrite && (vid.uid > 3) && (fmdsize != 0) &&
+    if (!getenv("EOS_ALLOW_RAIN_RWM") && isRewrite && (vid.uid > 3) &&
+        (fmdsize != 0) &&
         ((eos::common::LayoutId::GetLayoutType(fmdlid) ==
           eos::common::LayoutId::kRaidDP) ||
          (eos::common::LayoutId::GetLayoutType(fmdlid) ==
