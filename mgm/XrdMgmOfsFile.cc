--- conflicted
+++ resolved
@@ -158,6 +158,7 @@
       return Emsg(epname, error, ENOENT, "open - you specified a not existing inode number", path);
     }
   }
+
   int open_flag = 0;
   int isRW = 0;
   int isRewrite = 0;
@@ -175,8 +176,10 @@
   // flag indiciating an atomic upload where a file get's a hidden unique name and is renamed when it is closed
   bool isAtomicUpload = false;
 
+  // flag indicating a new injection - upload of a file into a stub without physical location
+  bool isInjection = false;
+
   // chunk upload ID
-  bool isInjection = false;
   XrdOucString ocUploadUuid = "";
 
   // list of filesystem IDs to reconstruct
@@ -740,12 +743,15 @@
   {
     isInjection = true;
   }
+
   // disable atomic uploads for FUSE clients
   if (isFuse)
     isAtomicUpload = false;
 
+  // disable injection in fuse clients
   if (isFuse)
     isInjection = false;
+
   if (isRW)
   {
     if (isRewrite &&
@@ -905,6 +911,7 @@
             // oc chunks start with flags=0
 
             cid = fmd->getContainerId();
+
 	    eos::IContainerMD* cmd = gOFS->eosDirectoryService->getContainerMD(cid);
 	    eos::IFileMD::ctime_t mtime;
 	    fmd->getMTime(mtime);
@@ -930,10 +937,6 @@
         }
         isCreation = true;
         // -------------------------------------------------------------------------
-        // store the in-memory modification time
-        // we get the current time, but we don't update the creation time
-        // -------------------------------------------------------------------------
-        // -------------------------------------------------------------------------
       }
     }
     else
@@ -1054,7 +1057,7 @@
   // get placement policy
   Policy::GetPlctPolicy(path, attrmap, vid, *openOpaque, plctplcy, targetgeotag);
 
-  eos::common::RWMutexReadLock vlock(FsView::gFsView.ViewMutex); // lock order 1
+  eos::common::RWMutexReadLock vlock(FsView::gFsView.ViewMutex);
 
   unsigned long long ext_mtime_sec = 0;
   unsigned long long ext_mtime_nsec = 0;
@@ -1150,6 +1153,7 @@
 	cmd->setMTime(mtime);
 	cmd->notifyMTimeChange( gOFS->eosDirectoryService );
 	gOFS->eosView->updateContainerStore(cmd);
+
 	if (isCreation || (!fmd->getNumLocation())) 
 	{
 	  std::string uri = gOFS->eosView->getUri(fmd);
@@ -1283,25 +1287,17 @@
   std::vector<unsigned int> unavailfs;
   // file systems which have been replaced with a new reconstructed stripe
   std::vector<unsigned int> replacedfs;
-
   std::vector<unsigned int>::const_iterator sfs;
 
   int retc = 0;
 
-  // ---------------------------------------------------------------------------
+  // Place a new file
   if (isCreation || ((open_mode == SFS_O_TRUNC) && (!fmd->getNumLocation())) || isInjection)
   {
     const char* containertag = 0;
-    // -------------------------------------------------------------------------
-    // place a new file
-    // -------------------------------------------------------------------------
+
     if (attrmap.count("user.tag"))
       containertag = attrmap["user.tag"].c_str();
-<<<<<<< HEAD
-    retc = Quota::FilePlacement(space.c_str(), path, vid, containertag, layoutId,
-				selectedfs, selectedfs, plctplcy, targetgeotag,
-				open_mode & SFS_O_TRUNC, forcedGroup, bookingsize);
-=======
 
     /// ###############
     /// FOR DEMONSTRATION PUPOSE, TO BE REMOVED
@@ -1325,15 +1321,10 @@
     strstr << "  and retc=" << retc;
     eos_static_info(strstr.str().c_str());
     /// ###############
->>>>>>> bc265449
   }
   else
   {
-    // -------------------------------------------------------------------------
-    // access existing file
-    // -------------------------------------------------------------------------
-
-    // fill the vector with the existing locations
+    // Access existing file - fill the vector with the existing locations
     for (unsigned int i = 0; i < fmd->getNumLocation(); i++)
     {
       int loc = fmd->getLocation(i);
@@ -1348,13 +1339,10 @@
       return Emsg(epname, error, ENODEV, "open - no replica exists", path);
     }
 
-<<<<<<< HEAD
-=======
     /// ###############
     /// FOR DEMONSTRATION PUPOSE, TO BE REMOVED
     std::vector<std::string> proxys,firewalleps;
     /// ###############
->>>>>>> bc265449
     // reconstruction opens files in RW mode but we actually need RO mode in this case
     retc = Quota::FileAccess(vid, forcedFsId, space.c_str(), tried_cgi, layoutId,
                                   selectedfs, &proxys,&firewalleps,
@@ -1373,12 +1361,9 @@
     eos_static_info(strstr.str().c_str());
     /// ###############
 
-
     if (retc == EXDEV)
     {
-      // -----------------------------------------------------------------------
-      // indicating that the layout requires the replacement of stripes
-      // -----------------------------------------------------------------------
+      // Indicating that the layout requires the replacement of stripes
       retc = 0; // TODO: we currently don't support repair on the fly mode
     }
   }
@@ -1854,12 +1839,6 @@
       eos::common::Mapping::VirtualIdentity rootvid;
       eos::common::Mapping::Root(rootvid);
 
-<<<<<<< HEAD
-      retc = Quota::FilePlacement(space.c_str(), path, rootvid, containertag,
-				  plainLayoutId, selectedfs, PioReplacementFsList,
-				  plctplcy, targetgeotag, false, forcedGroup,
-                                       plainBookingSize);
-=======
       /// ###############
       /// FOR DEMONSTRATION PUPOSE, TO BE REMOVED
       std::vector<std::string> proxys,firewalleps;
@@ -1883,8 +1862,6 @@
       eos_static_info(strstr.str().c_str());
       /// ###############
 
->>>>>>> bc265449
-
       if (retc)
       {
         // the placement didn't work, we cannot schedule reconstruction
@@ -2541,4 +2518,4 @@
   einfo.setErrInfo(ecode, buffer);
 
   return SFS_ERROR;
-}+}
