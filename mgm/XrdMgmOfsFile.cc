--- conflicted
+++ resolved
@@ -1302,6 +1302,7 @@
 
   std::vector<unsigned int> selectedfs;
   std::vector<std::string> proxys;
+  std::vector<std::string> firewalleps;
   // file systems which are unavailable during a read operation
   std::vector<unsigned int> unavailfs;
   // file systems which have been replaced with a new reconstructed stripe
@@ -1318,45 +1319,17 @@
     if (attrmap.count("user.tag"))
       containertag = attrmap["user.tag"].c_str();
 
-<<<<<<< HEAD
-    if (fmd->getNumUnlinkedLocation())
-    {
-      eos::IFileMD::LocationVector loc = fmd->getUnlinkedLocations();
-      eos::IFileMD::LocationVector::const_iterator it;
-      for (it = loc.begin(); it != loc.end(); ++it)
-      {
-        // file systems with pending deletions cannot be re-selected for injection
-        unavailfs.push_back(*it);
-      }
-    }
-
-    retc = Quota::FilePlacement(space.c_str(), path, vid, containertag, layoutId,
-				selectedfs, selectedfs, plctplcy, targetgeotag,
-				open_mode & SFS_O_TRUNC, forcedGroup, bookingsize);
-=======
     /// ###############
-    /// FOR DEMONSTRATION PUPOSE, TO BE REMOVED
-    std::vector<std::string> firewalleps;
-    /// ###############
+    // if the client should go through a firewall entrypoint, try to get it
+    // if the scheduled fs need to be accessed through a dataproxy, try to get it
+    // if any of the two fails, the scheduling operation fails
     retc = Quota::FilePlacement(space.c_str(),path, vid, containertag, layoutId,
-                                     selectedfs, selectedfs, &proxys, /*&firewalleps*/NULL,
+                                     selectedfs, selectedfs, &proxys,
+                                     (vid.geolocation == eos::common::Mapping::PROXY_GEOTAG)?&firewalleps:NULL,
                                      plctplcy,targetgeotag,
                                      open_mode & SFS_O_TRUNC,
                                      forcedGroup,
                                      bookingsize);
-    /// ###############
-    /// FOR DEMONSTRATION PUPOSE, TO BE REMOVED
-    std::stringstream strstr;
-    strstr << "\nselectedfs are : ";
-    for(auto it=selectedfs.begin();it!=selectedfs.end();it++) strstr<<*it<<"  ";
-    strstr << "\nproxys are : ";
-    for(auto it=proxys.begin();it!=proxys.end();it++) strstr<<*it<<"  ";
-    strstr << "\nfirewallentrypoints are : ";
-    for(auto it=firewalleps.begin();it!=firewalleps.end();it++) strstr<<*it<<"  ";
-    strstr << "  and retc=" << retc;
-    eos_static_info(strstr.str().c_str());
-    /// ###############
->>>>>>> 92b523b0
   }
   else
   {
@@ -1376,33 +1349,41 @@
     }
 
     /// ###############
-    /// FOR DEMONSTRATION PUPOSE, TO BE REMOVED
-    std::vector<std::string> firewalleps;
+    // reconstruction opens files in RW mode but we actually need RO mode in this case
     /// ###############
-    // reconstruction opens files in RW mode but we actually need RO mode in this case
+    // if the client should go through a firewall entrypoint, try to get it
+    // if the scheduled fs need to be accessed through a dataproxy, try to get it
+    // if any of the two fails, the scheduling operation fails
     retc = Quota::FileAccess(vid, forcedFsId, space.c_str(), tried_cgi, layoutId,
-                                  selectedfs, &proxys,/*&firewalleps*/NULL,
+                                  selectedfs, &proxys,
+                                  (vid.geolocation == eos::common::Mapping::PROXY_GEOTAG)?&firewalleps:NULL,
                                   fsIndex, isPioReconstruct ? false : isRW, fmd->getSize(),
                                   unavailfs);
-    /// ###############
-    /// FOR DEMONSTRATION PUPOSE, TO BE REMOVED
+
+    if (retc == EXDEV)
+    {
+      // Indicating that the layout requires the replacement of stripes
+      retc = 0; // TODO: we currently don't support repair on the fly mode
+    }
+  }
+
+  /// ###############
+  if (eos::common::Logging::gLogMask & LOG_MASK(LOG_DEBUG))
+  {
     std::stringstream strstr;
     strstr << "\nselectedfs are : ";
-    for(auto it=selectedfs.begin();it!=selectedfs.end();it++) strstr<<*it<<"  ";
+    for (auto it = selectedfs.begin (); it != selectedfs.end (); it++)
+      strstr << *it << "  ";
     strstr << "\nproxys are : ";
-    for(auto it=proxys.begin();it!=proxys.end();it++) strstr<<*it<<"  ";
+    for (auto it = proxys.begin (); it != proxys.end (); it++)
+      strstr << *it << "  ";
     strstr << "\nfirewallentrypoints are : ";
-    for(auto it=firewalleps.begin();it!=firewalleps.end();it++) strstr<<*it<<"  ";
+    for (auto it = firewalleps.begin (); it != firewalleps.end (); it++)
+      strstr << *it << "  ";
     strstr << "  and retc=" << retc;
-    eos_static_info(strstr.str().c_str());
-    /// ###############
-
-    if (retc == EXDEV)
-    {
-      // Indicating that the layout requires the replacement of stripes
-      retc = 0; // TODO: we currently don't support repair on the fly mode
-    }
-  }
+    eos_static_debug(strstr.str ().c_str ());
+  }
+  /// ###############
 
   if (retc)
   {
@@ -1710,23 +1691,41 @@
     return Emsg(epname, error, ENONET,
                 "received non-existent filesystem", path);
 
-  // Set the FST gateway if this is available otherwise the actual FST but do
-  // this only for clients who are geotagged with default
-  if ((vid.geolocation == eos::common::Mapping::PROXY_GEOTAG) &&
-      !gOFS->mFstGwHost.empty() && gOFS->mFstGwPort)
+  // Set the FST gateway for clients who are geotagged with default
+  // Do this with forwarding proxy syntax only if the firewall entrypoint is different from the endpoint
+  if ( (vid.geolocation == eos::common::Mapping::PROXY_GEOTAG)
+      && ( (!proxys[fsIndex].empty () && firewalleps[fsIndex] != proxys[fsIndex])
+          || (firewalleps[fsIndex] != filesystem->GetString ("hostport").c_str ()) ) )
   {
     // Build the URL for the forwarding proxy and must have the following
-    // signature: xroot://proxy:port//xroot://endpoint:port/abspath
-    targetport = gOFS->mFstGwPort;
-    targethost = gOFS->mFstGwHost.c_str();
+    // redirection proxy:port?eos.fstfrw=endpoint:port/abspath
+
+    auto idx = firewalleps[fsIndex].rfind (":");
+    if (idx != std::string::npos)
+    {
+      targethost = firewalleps[fsIndex].substr (0, idx).c_str ();
+      targetport = atoi (firewalleps[fsIndex].substr (idx + 1, std::string::npos).c_str ());
+      eos_info("DEBUG-FIREWALLEP2 : %s|%s|%d", targethost.c_str (), proxys[fsIndex].substr (idx + 1, std::string::npos).c_str (),
+               targetport);
+    }
+    else
+    {
+      targethost = firewalleps[fsIndex].c_str ();
+      targetport = 0;
+      eos_info("DEBUG-FIREWALLEP3 : %s|%d", targethost.c_str (), targetport);
+    }
     std::ostringstream oss;
-    oss << targethost << "?" << "eos.fstfrw=" << filesystem->GetString("host").c_str()
-            << ":" << filesystem->GetString("port").c_str();
-    redirectionhost = oss.str().c_str();
+    oss << targethost << "?" << "eos.fstfrw=";
+    // check if we have to redirect to the fs host or to a proxy
+    if (proxys[fsIndex].empty ())
+      oss << filesystem->GetString ("host").c_str () << ":" << filesystem->GetString ("port").c_str ();
+    else
+      oss << proxys[fsIndex];
+
+    redirectionhost = oss.str ().c_str ();
   }
   else
   {
-    std::string fsprefix;
     if (proxys[fsIndex].empty ()) // there is no proxy to use
     {
       targethost  = filesystem->GetString ("host").c_str ();
@@ -1749,17 +1748,9 @@
         targetport=0;
         eos_info("DEBUG-PROXY3 : %s|%d",targethost.c_str(),targetport);
       }
-      fsprefix = filesystem->GetPath();
     }
     redirectionhost = targethost;
     redirectionhost += "?";
-    if(fsprefix.size())
-    {
-      XrdOucString s = ("mgm.fsprefix="+fsprefix).c_str();
-      s.replace(":","#COL#");
-      redirectionhost += s;
-    }
-    eos_info("DEBUG-PROXY4 : %s",redirectionhost.c_str());
   }
 
 
@@ -1919,26 +1910,32 @@
       eos::common::Mapping::Root(rootvid);
 
       /// ###############
-      /// FOR DEMONSTRATION PUPOSE, TO BE REMOVED
-      std::vector<std::string> firewalleps;
-      /// ###############
+      // if the client should go through a firewall entrypoint, try to get it
+      // if the scheduled fs need to be accessed through a dataproxy, try to get it
+      // if any of the two fails, the scheduling operation fails
       retc = Quota::FilePlacement(space.c_str(),path, rootvid, containertag, plainLayoutId,
                                   selectedfs, PioReplacementFsList,
-                                  &proxys, /*&firewalleps*/NULL,
+                                  &proxys,
+                                  (vid.geolocation == eos::common::Mapping::PROXY_GEOTAG)?&firewalleps:NULL,
                                   plctplcy,targetgeotag,
                                   false, forcedGroup,
                                   plainBookingSize);
       /// ###############
-      /// FOR DEMONSTRATION PUPOSE, TO BE REMOVED
-      std::stringstream strstr;
-      strstr << "\nselectedfs are : ";
-      for(auto it=selectedfs.begin();it!=selectedfs.end();it++) strstr<<*it<<"  ";
-      strstr << "\nproxys are : ";
-      for(auto it=proxys.begin();it!=proxys.end();it++) strstr<<*it<<"  ";
-      strstr << "\nfirewallentrypoints are : ";
-      for(auto it=firewalleps.begin();it!=firewalleps.end();it++) strstr<<*it<<"  ";
-      strstr << "  and retc=" << retc;
-      eos_static_info(strstr.str().c_str());
+      if (eos::common::Logging::gLogMask & LOG_MASK(LOG_DEBUG))
+      {
+        std::stringstream strstr;
+        strstr << "\nselectedfs are : ";
+        for (auto it = selectedfs.begin (); it != selectedfs.end (); it++)
+          strstr << *it << "  ";
+        strstr << "\nproxys are : ";
+        for (auto it = proxys.begin (); it != proxys.end (); it++)
+          strstr << *it << "  ";
+        strstr << "\nfirewallentrypoints are : ";
+        for (auto it = firewalleps.begin (); it != firewalleps.end (); it++)
+          strstr << *it << "  ";
+        strstr << "  and retc=" << retc;
+        eos_static_debug(strstr.str ().c_str ());
+      }
       /// ###############
 
       if (retc)
@@ -2031,31 +2028,69 @@
       {
         if (replace)
         {
+          // point at the right vector entry
+          fsIndex = i;
+
           // Set the FST gateway if this is available otherwise the actual FST
-          if ((vid.geolocation == eos::common::Mapping::PROXY_GEOTAG) &&
-              !gOFS->mFstGwHost.empty() && gOFS->mFstGwPort)
+          if ( (vid.geolocation == eos::common::Mapping::PROXY_GEOTAG)
+              && ( (!proxys[fsIndex].empty () && firewalleps[fsIndex] != proxys[fsIndex])
+                  || (firewalleps[fsIndex] != filesystem->GetString ("hostport").c_str ()) ) )
           {
             // Build the URL for the forwarding proxy and must have the following
-            // signature: xroot://proxy:port//xroot://endpoint:port/abspath
-            targetport = gOFS->mFstGwPort;
+            // redirection proxy:port?eos.fstfrw=endpoint:port/abspath
+
+            auto idx = firewalleps[fsIndex].rfind (":");
+            if (idx != std::string::npos)
+            {
+              targethost = firewalleps[fsIndex].substr (0, idx).c_str ();
+              targetport = atoi (firewalleps[fsIndex].substr (idx + 1, std::string::npos).c_str ());
+              eos_info("DEBUG-FIREWALLEP2 : %s|%s|%d", targethost.c_str (), proxys[fsIndex].substr (idx + 1, std::string::npos).c_str (),
+                       targetport);
+            }
+            else
+            {
+              targethost = firewalleps[fsIndex].c_str ();
+              targetport = 0;
+              eos_info("DEBUG-FIREWALLEP3 : %s|%d", targethost.c_str (), targetport);
+            }
             std::ostringstream oss;
-            oss << gOFS->mFstGwHost.c_str() << "?eos.fstfrw="
-                    << filesystem->GetString("host").c_str() << ":"
-                    << filesystem->GetString("port").c_str();
-            targethost = oss.str().c_str();
-            redirectionhost = targethost;
+            oss << targethost << "?" << "eos.fstfrw=";
+            // check if we have to redirect to the fs host or to a proxy
+            if (proxys[fsIndex].empty ())
+              oss << filesystem->GetString ("host").c_str () << ":" << filesystem->GetString ("port").c_str ();
+            else
+              oss << proxys[fsIndex];
+
+            redirectionhost = oss.str ().c_str ();
           }
           else
           {
-            // We now have a new target host which will do the reconstruction
-            targethost = repfilesystem->GetString("host").c_str();
-            targetport = atoi(repfilesystem->GetString("port").c_str());
+            if (proxys[fsIndex].empty ()) // there is no proxy to use
+            {
+              targethost  = filesystem->GetString ("host").c_str ();
+              targetport  = atoi (filesystem->GetString ("port").c_str ());
+            }
+            else // we have a proxy to use
+            {
+              proxys[fsIndex].c_str();
+              eos_info("DEBUG-PROXY1 : %s",proxys[fsIndex].c_str());
+              auto idx = proxys[fsIndex].rfind(":");
+              if(idx!=std::string::npos)
+              {
+                targethost=proxys[fsIndex].substr(0,idx).c_str();
+                targetport=atoi(proxys[fsIndex].substr(idx+1,std::string::npos).c_str());
+                eos_info("DEBUG-PROXY2 : %s|%s|%d",targethost.c_str(),proxys[fsIndex].substr(idx+1,std::string::npos).c_str(),targetport);
+              }
+              else
+              {
+                targethost=proxys[fsIndex].c_str();
+                targetport=0;
+                eos_info("DEBUG-PROXY3 : %s|%d",targethost.c_str(),targetport);
+              }
+            }
             redirectionhost = targethost;
             redirectionhost += "?";
           }
-
-          // point at the right vector entry
-          fsIndex = i;
         }
       }
 
@@ -2077,7 +2112,6 @@
         }
       }
 
-      std::string fsprefix;
       if (proxys[i].empty ()) // there is no proxy to use
       {
         replicahost += repfilesystem->GetString ("host").c_str ();
@@ -2098,26 +2132,16 @@
           replicahost=proxys[i].c_str();
           replicaport=0;
         }
-        fsprefix = repfilesystem->GetPath();
       }
       capability += replicahost;
       capability += ":";
       capability += replicaport;
-
       capability += "//";
       // add replica fsid
       capability += "&mgm.fsid";
       capability += i;
       capability += "=";
       capability += (int) repfilesystem->GetId();
-      if(fsprefix.size())
-      {
-        XrdOucString s = "mgm.fsprefix";
-        s += i;
-        s += ("="+fsprefix).c_str();
-        s.replace(":","#COL#");
-        capability += s;
-      }
 
       if (isPio)
       {
