--- conflicted
+++ resolved
@@ -1316,28 +1316,20 @@
 
     if (attrmap.count("user.tag"))
       containertag = attrmap["user.tag"].c_str();
-<<<<<<< HEAD
+
+    if (fmd->getNumUnlinkedLocation())
+    {
+      eos::FileMD::LocationVector::const_iterator it;
+      for (it = fmd->unlinkedLocationsBegin(); it != fmd->unlinkedLocationsEnd(); ++it)
+      {
+        // file systems with pending deletions cannot be re-selected for injection
+        unavailfs.push_back(*it);
+      }
+    }
 
     retc = Quota::FilePlacement(space.c_str(), path, vid, containertag, layoutId,
 				selectedfs, selectedfs, plctplcy, targetgeotag,
 				open_mode & SFS_O_TRUNC, forcedGroup, bookingsize);
-=======
-    }
-    if (fmd->getNumUnlinkedLocation())
-    {
-      eos::FileMD::LocationVector::const_iterator it;
-      for (it = fmd->unlinkedLocationsBegin(); it != fmd->unlinkedLocationsEnd(); ++it)
-      {
-        // file systems with pending deletions cannot be re-selected for injection
-        unavailfs.push_back(*it);
-      }
-    }
-    retc = quotaspace->FilePlacement(path, vid, containertag, layoutId,
-                                     unavailfs, selectedfs,
-                                     open_mode & SFS_O_TRUNC,
-                                     forcedGroup,
-                                     bookingsize);
->>>>>>> e9f20629
   }
   else
   {
