// ----------------------------------------------------------------------
// File: Mkdir.cc
// Author: Andreas-Joachim Peters - CERN
// ----------------------------------------------------------------------

/************************************************************************
 * EOS - the CERN Disk Storage System                                   *
 * Copyright (C) 2011 CERN/Switzerland                                  *
 *                                                                      *
 * This program is free software: you can redistribute it and/or modify *
 * it under the terms of the GNU General Public License as published by *
 * the Free Software Foundation, either version 3 of the License, or    *
 * (at your option) any later version.                                  *
 *                                                                      *
 * This program is distributed in the hope that it will be useful,      *
 * but WITHOUT ANY WARRANTY; without even the implied warranty of       *
 * MERCHANTABILITY or FITNESS FOR A PARTICULAR PURPOSE.  See the        *
 * GNU General Public License for more details.                         *
 *                                                                      *
 * You should have received a copy of the GNU General Public License    *
 * along with this program.  If not, see <http://www.gnu.org/licenses/>.*
 ************************************************************************/


// -----------------------------------------------------------------------
// This file is included source code in XrdMgmOfs.cc to make the code more
// transparent without slowing down the compilation time.
// -----------------------------------------------------------------------

/*----------------------------------------------------------------------------*/
int
XrdMgmOfs::mkdir (const char *inpath,
                  XrdSfsMode Mode,
                  XrdOucErrInfo &error,
                  const XrdSecEntity *client,
                  const char *ininfo,
                  ino_t* outino)
/*----------------------------------------------------------------------------*/
/*
 * @brief create a directory with the given mode
 *
 * @param inpath directory path to create
 * @param Mode mode to set
 * @param error error object
 * @param client XRootD authentication object
 * @param ininfo CGI
 * @param outino return inode number
 * @return SFS_OK if success otherwise SFS_ERROR
 *
 * If mode contains SFS_O_MKPTH the full path is (possibly) created.
 */
/*----------------------------------------------------------------------------*/
{

  static const char *epname = "mkdir";
  const char *tident = error.getErrUser();

  // use a thread private vid
  eos::common::Mapping::VirtualIdentity vid;

  NAMESPACEMAP;
  BOUNCE_ILLEGAL_NAMES;

  XrdOucEnv mkdir_Env(info);

  EXEC_TIMING_BEGIN("IdMap");
  eos::common::Mapping::IdMap(client, info, tident, vid);
  EXEC_TIMING_END("IdMap");

  gOFS->MgmStats.Add("IdMap", vid.uid, vid.gid, 1);

  eos_info("path=%s ininfo=%s info=%s", path, ininfo, info);

  BOUNCE_NOT_ALLOWED;
  ACCESSMODE_W;
  MAYSTALL;
  MAYREDIRECT;

  return _mkdir(path, Mode, error, vid, info, outino);
}

/*----------------------------------------------------------------------------*/
int
XrdMgmOfs::_mkdir (const char *path,
                   XrdSfsMode Mode,
                   XrdOucErrInfo &error,
                   eos::common::Mapping::VirtualIdentity &vid,
                   const char *ininfo,
                   ino_t* outino)
/*----------------------------------------------------------------------------*/
/*
 * @brief create a directory with the given mode
 *
 * @param inpath directory path to create
 * @param Mode mode to set
 * @param error error object
 * @param client XRootD authentication object
 * @param ininfo CGI
 * @param outino return inode number
 * @return SFS_OK on success otherwise SFS_ERROR
 *
 * If mode contains SFS_O_MKPTH the full path is (possibly) created.
 *
 */
/*----------------------------------------------------------------------------*/
{
  static const char *epname = "_mkdir";
  mode_t acc_mode = (Mode & S_IAMB) | S_IFDIR;
  errno = 0;

  EXEC_TIMING_BEGIN("Mkdir");

  gOFS->MgmStats.Add("Mkdir", vid.uid, vid.gid, 1);

  //  const char *tident = error.getErrUser();

  XrdOucString spath = path;

  eos_info("path=%s", spath.c_str());

  if (!spath.beginswith("/"))
  {
    errno = EINVAL;
    return Emsg(epname, error, EINVAL,
                "create directory - you have to specifiy an absolute pathname",
                path);
  }

  bool recurse = false;

  eos::common::Path cPath(path);
  bool noParent = false;

  eos::IContainerMD* dir = 0;
  eos::IContainerMD::XAttrMap attrmap;
  // TODO: use std::unique_ptr to simplify the memory mgm of copydir
  eos::IContainerMD* copydir = 0;

  {
    // -------------------------------------------------------------------------
    eos::common::RWMutexReadLock lock(gOFS->eosViewRWMutex);

    // check for the parent directory
    if (spath != "/")
    {
      try
      {
        dir = eosView->getContainer(cPath.GetParentPath());
        copydir = dir->clone();
        dir = copydir;
<<<<<<< HEAD
        eos::IContainerMD::XAttrMap::const_iterator it;
        for (it = dir->attributesBegin(); it != dir->attributesEnd(); ++it)
        {
          attrmap[it->first] = it->second;
        }
=======
>>>>>>> e4fb0d6d
      }
      catch (eos::MDException &e)
      {
        dir = 0;
        eos_debug("msg=\"exception\" ec=%d emsg=\"%s\"\n",
                  e.getErrno(), e.getMessage().str().c_str());
        noParent = true;
      }
    }

    // check permission
    if (dir)
    {
      uid_t d_uid = dir->getCUid();
      gid_t d_gid = dir->getCGid();

      // ACL and permission check
      Acl acl(cPath.GetParentPath(),
              error,
              vid,
              attrmap,
              false);

      eos_info("acl=%d r=%d w=%d wo=%d egroup=%d mutable=%d",
               acl.HasAcl(), acl.CanRead(), acl.CanWrite(), acl.CanWriteOnce(),
               acl.HasEgroup(),
               acl.IsMutable());

      if (vid.uid && !acl.IsMutable())
      {
        // immutable directory
        errno = EPERM;
        return Emsg(epname, error, EPERM, "create directory - immutable", cPath.GetParentPath());
      }
      bool sticky_owner = false;

      // Check for sys.owner.auth entries, which let people operate as the owner of the directory
      if (attrmap.count("sys.owner.auth"))
      {
        if (attrmap["sys.owner.auth"] == "*")
        {
          sticky_owner = true;
        }
        else
        {
          attrmap["sys.owner.auth"] += ",";
          std::string ownerkey = vid.prot.c_str();
          ownerkey += ":";
          if (vid.prot == "gsi")
          {
            ownerkey += vid.dn.c_str();
          }
          else
          {
            ownerkey += vid.uid_string.c_str();
          }
          if ((attrmap["sys.owner.auth"].find(ownerkey)) != std::string::npos)
          {
            eos_info("msg=\"client authenticated as directory owner\" path=\"%s\"uid=\"%u=>%u\" gid=\"%u=>%u\"",
                     path, vid.uid, vid.gid, d_uid, d_gid);
            // yes the client can operate as the owner, we rewrite the virtual identity to the directory uid/gid pair
            vid.uid = d_uid;
            vid.gid = d_gid;
          }
        }
      }
      bool stdpermcheck = false;

      if (acl.HasAcl())
      {
        if ((!acl.CanWrite()) && (!acl.CanWriteOnce()))
        {
          // we have to check the standard permissions
          stdpermcheck = true;
        }
      }
      else
      {
        stdpermcheck = true;
      }


      // admin's can always create a directory
      if (stdpermcheck && (!dir->access(vid.uid, vid.gid, X_OK | W_OK)))
      {
        if (copydir) delete copydir;

        errno = EPERM;
        return Emsg(epname, error, EPERM, "create parent directory", cPath.GetParentPath());
      }
      if (sticky_owner)
      {
<<<<<<< HEAD
        eos_info("msg=\"client actingd as directory owner\" path=\"%s\"uid=\"%u=>%u\" gid=\"%u=>%u\"",
=======
        eos_info("msg=\"client acting as directory owner\" path=\"%s\"uid=\"%u=>%u\" gid=\"%u=>%u\"",
>>>>>>> e4fb0d6d
                 path, vid.uid, vid.gid, d_uid, d_gid);
        // yes the client can operate as the owner, we rewrite the virtual identity to the directory uid/gid pair
        vid.uid = d_uid;
        vid.gid = d_gid;
      }
    }
  }

  // check if the path exists anyway
  if (Mode & SFS_O_MKPTH)
  {
    recurse = true;
    eos_debug("SFS_O_MKPATH set", path);
    // short cut if it exists already
    eos::IContainerMD* fulldir = 0;

    if (dir)
    {
      eos::common::RWMutexReadLock lock(gOFS->eosViewRWMutex);
      // only if the parent exists, the full path can exist!
      try
      {
        fulldir = eosView->getContainer(path);
      }
      catch (eos::MDException &e)
      {
        fulldir = 0;
        eos_debug("msg=\"exception\" ec=%d emsg=\"%s\"\n",
                  e.getErrno(), e.getMessage().str().c_str());
      }
      if (fulldir)
      {
        if (copydir) delete copydir;
        EXEC_TIMING_END("Exists");
        return SFS_OK;
      }
    }
  }

  eos_debug("mkdir path=%s deepness=%d dirname=%s basename=%s",
            path, cPath.GetSubPathSize(), cPath.GetParentPath(), cPath.GetName());
  eos::IContainerMD* newdir = 0;

  if (noParent)
  {
    if (recurse)
    {
      int i, j;
      std::string existingdir;

      uid_t d_uid = 99;
      gid_t d_gid = 99;

      // go the paths up until one exists!
      for (i = cPath.GetSubPathSize() - 1; i >= 0; i--)
      {
        eos::common::RWMutexReadLock lock(gOFS->eosViewRWMutex);
        attrmap.clear();
        eos_debug("testing path %s", cPath.GetSubPath(i));
        try
        {
          if (copydir) delete copydir;
          dir = eosView->getContainer(cPath.GetSubPath(i));
<<<<<<< HEAD
          copydir = dir->clone();
          eos::IContainerMD::XAttrMap::const_iterator it;
          for (it = dir->attributesBegin(); it != dir->attributesEnd(); ++it)
          {
            attrmap[it->first] = it->second;
          }
=======
          copydir = new eos::ContainerMD(*dir);

	  existingdir = cPath.GetSubPath(i);
	  d_uid = dir->getCUid();
	  d_gid = dir->getCGid();
>>>>>>> e4fb0d6d
        }
        catch (eos::MDException &e)
        {
          dir = 0;
        }
        if (dir)
          break;
      }
      // that is really a serious problem!
      if (!dir)
      {
        if (copydir) delete copydir;
        eos_crit("didn't find any parent path traversing the namespace");
        errno = ENODATA;
        // ---------------------------------------------------------------------
        return Emsg(epname, error, ENODATA, "create directory", cPath.GetSubPath(i));
      }

      // ACL and permission check
      Acl acl(existingdir.c_str(),
	      error,
	      vid,
	      attrmap,
	      true);

      eos_info("acl=%d r=%d w=%d wo=%d egroup=%d mutable=%d",
               acl.HasAcl(), acl.CanRead(), acl.CanWrite(), acl.CanWriteOnce(),
               acl.HasEgroup(),
               acl.IsMutable());

      // Check for sys.owner.auth entries, which let people operate as the owner of the directory
      if (attrmap.count("sys.owner.auth"))
      {
        if (attrmap["sys.owner.auth"] == "*")
	{
	  eos_info("msg=\"client acting as directory owner\" path=\"%s\"uid=\"%u=>%u\" gid=\"%u=>%u\"",
		   existingdir.c_str(), vid.uid, vid.gid, d_uid, d_gid);
	  // yes the client can operate as the owner, we rewrite the virtual identity to the directory uid/gid pair
	  vid.uid = d_uid;
	  vid.gid = d_gid;
        }
        else
        {
          attrmap["sys.owner.auth"] += ",";
          std::string ownerkey = vid.prot.c_str();
          ownerkey += ":";
          if (vid.prot == "gsi")
          {
            ownerkey += vid.dn.c_str();
          }
          else
          {
            ownerkey += vid.uid_string.c_str();
          }
          if ((attrmap["sys.owner.auth"].find(ownerkey)) != std::string::npos)
          {
            eos_info("msg=\"client authenticated as directory owner\" path=\"%s\"uid=\"%u=>%u\" gid=\"%u=>%u\"",
                     path, vid.uid, vid.gid, d_uid, d_gid);
            // yes the client can operate as the owner, we rewrite the virtual identity to the directory uid/gid pair
            vid.uid = d_uid;
            vid.gid = d_gid;
          }
        }
      }

      if (vid.uid && !acl.IsMutable())
      {
        errno = EPERM;
        return Emsg(epname, error, EPERM, "create parent directory - immutable",
                    cPath.GetParentPath());
      }

      bool stdpermcheck = false;
      if (acl.HasAcl())
      {
        if ((!acl.CanWrite()) && (!acl.CanWriteOnce()))
        {
          // we have to check the standard permissions
          stdpermcheck = true;
        }
      }
      else
      {
        stdpermcheck = true;
      }

      if (stdpermcheck && (!dir->access(vid.uid, vid.gid, X_OK | W_OK)))
      {
        if (copydir) delete copydir;
        errno = EPERM;

        return Emsg(epname, error, EPERM, "create parent directory",
                    cPath.GetParentPath());
      }


      for (j = i + 1; j < (int) cPath.GetSubPathSize(); j++)
      {
        eos::common::RWMutexWriteLock lock(gOFS->eosViewRWMutex);
        try
        {
          eos_debug("creating path %s", cPath.GetSubPath(j));
          newdir = eosView->createContainer(cPath.GetSubPath(j), recurse);
          newdir->setCUid(vid.uid);
          newdir->setCGid(vid.gid);
          newdir->setMode(dir->getMode());
          if (dir->getMode() & S_ISGID)
          {
            // inherit the attributes
            eos::IContainerMD::XAttrMap::const_iterator it;
            for (it = dir->attributesBegin(); it != dir->attributesEnd(); ++it)
            {
              newdir->setAttribute(it->first, it->second);
            }
          }

	  // store the in-memory modification time into the parent
	  eos::ContainerMD::ctime_t ctime;
	  newdir->getCTime(ctime);
	  UpdateInmemoryDirectoryModificationTime(dir->getId(), ctime);

          // commit
          eosView->updateContainerStore(newdir);
        }
        catch (eos::MDException &e)
        {
          errno = e.getErrno();
          eos_debug("msg=\"exception\" ec=%d emsg=\"%s\"\n",
                    e.getErrno(), e.getMessage().str().c_str());
        }

        dir = newdir;

        if (dir)
        {
          if (copydir) delete copydir;
          copydir = dir->clone();
          dir = copydir;
        }

        if (!newdir)
        {
          if (copydir) delete copydir;
          return Emsg(epname, error, errno, "mkdir", path);
        }
      }
    }
    else
    {
      if (copydir) delete copydir;
      errno = ENOENT;
      return Emsg(epname, error, errno, "mkdir", path);
    }
  }

  // this might not be needed, but it is detected by coverty
  if (!dir)
  {
    return Emsg(epname, error, errno, "mkdir", path);
  }

  eos::common::RWMutexWriteLock lock(gOFS->eosViewRWMutex);
  try
  {
    newdir = eosView->createContainer(path);
    newdir->setCUid(vid.uid);
    newdir->setCGid(vid.gid);
    newdir->setMode(acc_mode);
    newdir->setMode(dir->getMode());

    // store the in-memory modification time
    eos::IContainerMD::ctime_t ctime;
    newdir->getCTime(ctime);
    UpdateInmemoryDirectoryModificationTime(dir->getId(), ctime);

    if ((dir->getMode() & S_ISGID) &&
        (cPath.GetFullPath().find(EOS_COMMON_PATH_VERSION_PREFIX) == STR_NPOS))
    {
      // inherit the attributes - not for version directories
      eos::IContainerMD::XAttrMap::const_iterator it;
      for (it = dir->attributesBegin(); it != dir->attributesEnd(); ++it)
      {
        newdir->setAttribute(it->first, it->second);
      }
    }
    if (outino)
    {
      *outino = newdir->getId();
    }
    // commit on disk
    eosView->updateContainerStore(newdir);
  }
  catch (eos::MDException &e)
  {
    errno = e.getErrno();
    eos_debug("msg=\"exception\" ec=%d emsg=\"%s\"\n",
              e.getErrno(), e.getMessage().str().c_str());
  }

  if (copydir) delete copydir;

  if (!newdir)
  {

    return Emsg(epname, error, errno, "mkdir", path);
  }

  EXEC_TIMING_END("Mkdir");
  return SFS_OK;
}<|MERGE_RESOLUTION|>--- conflicted
+++ resolved
@@ -148,14 +148,6 @@
         dir = eosView->getContainer(cPath.GetParentPath());
         copydir = dir->clone();
         dir = copydir;
-<<<<<<< HEAD
-        eos::IContainerMD::XAttrMap::const_iterator it;
-        for (it = dir->attributesBegin(); it != dir->attributesEnd(); ++it)
-        {
-          attrmap[it->first] = it->second;
-        }
-=======
->>>>>>> e4fb0d6d
       }
       catch (eos::MDException &e)
       {
@@ -173,11 +165,7 @@
       gid_t d_gid = dir->getCGid();
 
       // ACL and permission check
-      Acl acl(cPath.GetParentPath(),
-              error,
-              vid,
-              attrmap,
-              false);
+      Acl acl(cPath.GetParentPath(), error, vid, attrmap, false);
 
       eos_info("acl=%d r=%d w=%d wo=%d egroup=%d mutable=%d",
                acl.HasAcl(), acl.CanRead(), acl.CanWrite(), acl.CanWriteOnce(),
@@ -248,13 +236,10 @@
       }
       if (sticky_owner)
       {
-<<<<<<< HEAD
-        eos_info("msg=\"client actingd as directory owner\" path=\"%s\"uid=\"%u=>%u\" gid=\"%u=>%u\"",
-=======
         eos_info("msg=\"client acting as directory owner\" path=\"%s\"uid=\"%u=>%u\" gid=\"%u=>%u\"",
->>>>>>> e4fb0d6d
                  path, vid.uid, vid.gid, d_uid, d_gid);
-        // yes the client can operate as the owner, we rewrite the virtual identity to the directory uid/gid pair
+        // The client can operate as the owner, we rewrite the virtual identity
+        // to the directory uid/gid pair
         vid.uid = d_uid;
         vid.gid = d_gid;
       }
@@ -316,20 +301,10 @@
         {
           if (copydir) delete copydir;
           dir = eosView->getContainer(cPath.GetSubPath(i));
-<<<<<<< HEAD
           copydir = dir->clone();
-          eos::IContainerMD::XAttrMap::const_iterator it;
-          for (it = dir->attributesBegin(); it != dir->attributesEnd(); ++it)
-          {
-            attrmap[it->first] = it->second;
-          }
-=======
-          copydir = new eos::ContainerMD(*dir);
-
 	  existingdir = cPath.GetSubPath(i);
 	  d_uid = dir->getCUid();
 	  d_gid = dir->getCGid();
->>>>>>> e4fb0d6d
         }
         catch (eos::MDException &e)
         {
@@ -447,7 +422,7 @@
           }
 
 	  // store the in-memory modification time into the parent
-	  eos::ContainerMD::ctime_t ctime;
+	  eos::IContainerMD::ctime_t ctime;
 	  newdir->getCTime(ctime);
 	  UpdateInmemoryDirectoryModificationTime(dir->getId(), ctime);
 
