--- conflicted
+++ resolved
@@ -95,14 +95,11 @@
 # Stream timeout for operations
 #export EOS_FST_STREAM_TIMEOUT=300
 
-<<<<<<< HEAD
+# Disable fast boot and always do a full resync when a fs is booting
+# export EOS_FST_NO_FAST_BOOT=0 (default off)
+
 # Changel minimum file system size setting - default is to have atleast 5 GB free on a partition
 #export EOS_FS_FULL_SIZE_IN_GB=5
-=======
-# Disable fast boot and always do a full resync when a fs is booting
-# export EOS_FST_NO_FAST_BOOT=0 (default off)
-
->>>>>>> ac84d3bd
 # ------------------------------------------------------------------
 # FUSE Configuration
 # ------------------------------------------------------------------
@@ -222,6 +219,65 @@
 #    or from any of its sub directories at a maximum depth (if >1) (default 1)
 # EOS_FUSE_RMLVL_PROTECT=1
 
+# Disable using access for access permission check (default on)
+# export EOS_FUSE_NOACCESS=0
+
+# Disable to use the kernel cache (default on)
+# export EOS_FUSE_KERNELCACHE=0
+
+# Bypass the buffercache for write - avoids 4k chopping of IO (default off)
+# (this is not what people understand under O_DIRECT !!!!
+# export EOS_FUSE_DIRECTIO=1
+
+# Disable the write-back cache (default on)
+# export EOS_FUSE_CACHE=0
+
+# Set the write-back cache size (default 300M)
+# export EOS_FUSE_CACHE_SIZE=0
+
+# Use the FUSE big write feature ( FUSE >=2.8 ) (default on)
+# export EOS_FUSE_BIGWRITES=1
+
+# Mount all files with 'x' bit to be able to run as an executable (default off)
+# export EOS_FUSE_EXEC=1
+
+# Enable protection against recursive deletion (rm -r command) 
+#    starting from the root of the mount (if 1)
+#    or from any of its sub directories at a maximum depth (if >1) (default 1)
+# EOS_FUSE_RMLVL_PROTECT=1
+
+
+# Enable lazy-open of files for reading e.g. files are only opened on an FST if a read is done
+#    by default this option is disabled because most ro files want to read and 
+#    there is a penalty in the two-step process
+# export EOS_FUSE_LAZYOPENRO=0
+
+# Enable lazy-open of files for writing 
+#    applications get a visible performance boost by using this option and the latency in synchronous replication
+#    on the FSTs is completely hidden. By default this option is enabled
+# export EOS_FUSE_LAZYOPENRW=1
+
+# Set FUSE kernel cache time for directory entries (readdir cache) - default 10 seconds	
+# export EOS_FUSE_ENTRY_CACHE_TIME=10
+
+# Set FUSE kernel attribute cache time (stat cache) - default 10 seconds
+# export EOS_FUSE_ATTR_CACHE_TIME=10
+
+# Set FUSE kernel negative stat cache time - default 30 seconds
+# export EOS_FUSE_NEG_ENTRY_CACHE_TIME=30
+
+# Set FUSE client creator CAP liftime
+#    During this time window all reads done on the client where a file has been created
+#    can be served from a local file write-back cache.
+#    this improves significantly compilation. Remote changes are not visible inside
+#    files after creation during the specified time period. Default is 30 seconds.
+# export EOS_FUSE_CREATOR_CAP_LIFETIME=30
+
+# Set FUSE client max. write-back cache size per file
+#    This is required until kernel 3.15. where the write-back cache of the kernel can be used
+#    via a mount option. The default is 64 MB.
+# export EOS_FUSE_FILE_WB_CACHE_SIZE=67108864
+
 # ---------------------------------------------------------------------------------
 # this options are not available since AQUAMARINE is compiled with XROOTD3 
 # --------------------------------------------------------------------------------- 
@@ -250,103 +306,6 @@
 # EOS_FUSE_PIDMAP=
 # ---------------------------------------------------------------------------------
 
-# Enable the fuse local host time consistency model
-#   this allows a more precise handling of mtime. Time reference is then the localhost time
-#   this is very useful to use applications massively relying on mtime : e.g. emacs, make, ...
-#   this only affects the shared fuse mount (default 1)
-#   !! WARNING: it is strongly advised to synchronise the shared mount clock with the eos intance clock to use this !!
-# EOS_FUSE_LOCALTIMECONSISTENT=1
-
-# Disable using access for access permission check (default on)
-# export EOS_FUSE_NOACCESS=0
-
-# Disable to use the kernel cache (default on)
-# export EOS_FUSE_KERNELCACHE=0
-
-# Enable a synchronous mount with synchrnous fsync (default off)
-# export EOS_FUSE_SYNC=0
-
-# Bypass the buffercache for write - avoids 4k chopping of IO (default off)
-# (this is not what people understand under O_DIRECT !!!!
-# export EOS_FUSE_DIRECTIO=1
-
-# Disable the write-back cache (default on)
-# export EOS_FUSE_CACHE=0
-
-# Set the write-back cache size (default 300M)
-# export EOS_FUSE_CACHE_SIZE=0
-
-# Use the FUSE big write feature ( FUSE >=2.8 ) (default on)
-# export EOS_FUSE_BIGWRITES=1
-
-# Mount all files with 'x' bit to be able to run as an executable (default off)
-# export EOS_FUSE_EXEC=1
-
-# Enable protection against recursive deletion (rm -r command) 
-#    starting from the root of the mount (if 1)
-#    or from any of its sub directories at a maximum depth (if >1) (default 1)
-# EOS_FUSE_RMLVL_PROTECT=1
-
-
-# Enable lazy-open of files for reading e.g. files are only opened on an FST if a read is done
-#    by default this option is disabled because most ro files want to read and 
-#    there is a penalty in the two-step process
-# export EOS_FUSE_LAZYOPENRO=0
-
-# Enable lazy-open of files for writing 
-#    applications get a visible performance boost by using this option and the latency in synchronous replication
-#    on the FSTs is completely hidden. By default this option is enabled
-# export EOS_FUSE_LAZYOPENRW=1
-
-# Set FUSE kernel cache time for directory entries (readdir cache) - default 10 seconds	
-# export EOS_FUSE_ENTRY_CACHE_TIME=10
-
-# Set FUSE kernel attribute cache time (stat cache) - default 10 seconds
-# export EOS_FUSE_ATTR_CACHE_TIME=10
-
-# Set FUSE kernel negative stat cache time - default 30 seconds
-# export EOS_FUSE_NEG_ENTRY_CACHE_TIME=30
-
-# Set FUSE client creator CAP liftime
-#    During this time window all reads done on the client where a file has been created
-#    can be served from a local file write-back cache.
-#    this improves significantly compilation. Remote changes are not visible inside
-#    files after creation during the specified time period. Default is 30 seconds.
-# export EOS_FUSE_CREATOR_CAP_LIFETIME=30
-
-# Set FUSE client max. write-back cache size per file
-#    This is required until kernel 3.15. where the write-back cache of the kernel can be used
-#    via a mount option. The default is 64 MB.
-# export EOS_FUSE_FILE_WB_CACHE_SIZE=67108864
-
-# ---------------------------------------------------------------------------------
-# this options are not available since AQUAMARINE is compiled with XROOTD3 
-# --------------------------------------------------------------------------------- 
-# Enable Kerberos authentication. This avoid need to set gateways on the mgm. 
-#    file cache credential should be used. (default 0)
-# EOS_FUSE_USER_KRB5CC=0
-# ---------------------------------------------------------------------------------
-# Enable X509 GSI authentication. This avoid need to set gateways on the mgm. 
-#    file user proxy should be used. (default 0)
-# EOS_FUSE_USER_GSIPROXY=0
-# ---------------------------------------------------------------------------------
-# If both KRB5 and X509 are enabled, specify if KRB5 should be tried first. 
-#    (default 0)
-# EOS_FUSE_USER_KRB5FIRST=0
-# ---------------------------------------------------------------------------------
-# If a connection fails using strong authentication, this is the timeout before actully retrying
-#    in the meantime, all access by the concerned user will be rejected (indicating authentication failure)
-#    !! WARNING: If a low value is used on a batch machine, it could have an impact on the authentication burden on the server side
-#    On interactive servers, it will be the longest time taken between refreshing the credentials and this taking effect on the fuse mount 
-#    (default is XRD_STREAMERRORWINDOW default value)
-# EOS_FUSE_STREAMERRORWINDOW=1
-# ---------------------------------------------------------------------------------
-# If KRB5 or X509 are enabled, specify the mapping from pid to strong authentication 
-#    should be kept as symlinks under /var/run/eosd/credentials/pidXXXX 
-#    (default 0)
-# EOS_FUSE_PIDMAP=
-# ---------------------------------------------------------------------------------
-
 # Configure a log-file prefix - useful for several FUSE instances
 #export EOS_FUSE_LOG_PREFIX=dev
 # => will create /var/log/eos/fuse.dev.log
