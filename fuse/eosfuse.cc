//------------------------------------------------------------------------------
//! @file eosfuse.cc
//! @author Andreas-Joachim Peters, Geoffray Adde, Elvin Sindrilaru CERN
//! @brief EOS C++ Fuse low-level implementation 
//------------------------------------------------------------------------------

/************************************************************************
 * EOS - the CERN Disk Storage System                                   *
 * Copyright (C) 2011 CERN/Switzerland                                  *
 *                                                                      *
 * This program is free software: you can redistribute it and/or modify *
 * it under the terms of the GNU General Public License as published by *
 * the Free Software Foundation, either version 3 of the License, or    *
 * (at your option) any later version.                                  *
 *                                                                      *
 * This program is distributed in the hope that it will be useful,      *
 * but WITHOUT ANY WARRANTY; without even the implied warranty of       *
 * MERCHANTABILITY or FITNESS FOR A PARTICULAR PURPOSE.  See the        *
 * GNU General Public License for more details.                         *
 *                                                                      *
 * You should have received a copy of the GNU General Public License    *
 * along with this program.  If not, see <http://www.gnu.org/licenses/>.*
 ************************************************************************/

#include "eosfuse.hh"

#include <string>
#include <map>
#include <iostream>
#include <sstream>
#include <memory>
#include <algorithm>

#include <dirent.h>
#include <stdint.h>
#include <errno.h>
#include <unistd.h>
#include <stdio.h>
#include <string.h>

#include <sys/types.h>
#include <attr/xattr.h>

#include "common/Timing.hh"

#include <XrdCl/XrdClDefaultEnv.hh>

#define _FILE_OFFSET_BITS 64 

#define UPDATEPROCCACHE \
  do { \
    int errCode; \
    if( (errCode=me.fs().update_proc_cache(fuse_req_ctx(req)->uid,fuse_req_ctx(req)->gid,fuse_req_ctx(req)->pid)) )\
    { \
      fuse_reply_err (req, errCode); \
      return; \
    } \
  } while (0)

EosFuse::EosFuse ()
{
 // set default values
 config.entrycachetime = 10.0;
 config.attrcachetime = 10.0;
 config.neg_entrycachetime = 30.0;
 config.readopentime = 5.0;
 config.cap_creator_lifetime = 30;

 config.kernel_cache = 0;
 config.direct_io = 0;
 config.no_access = 0;
}

EosFuse::~EosFuse () { }

int
EosFuse::run ( int argc, char* argv[], void *userdata )
{
 eos_static_debug ("");
 EosFuse& me = instance ();
 struct fuse_chan* ch;
 int err = -1;
 char* epos;
 char* spos;
 char* local_mount_dir;
 char mounthostport[4096];
 char mountprefix[4096];

 int i;

 if (getenv ("EOS_FUSE_ENTRY_CACHE_TIME"))
 {
   me.config.entrycachetime = strtod (getenv ("EOS_FUSE_ENTRY_CACHE_TIME"), 0);
 }
 if (getenv ("EOS_FUSE_ATTR_CACHE_TIME"))
 {
   me.config.attrcachetime = strtod (getenv ("EOS_FUSE_ATTR_CACHE_TIME"), 0);
 }
 if (getenv ("EOS_FUSE_NEG_ENTRY_CACHE_TIME"))
 {
   me.config.neg_entrycachetime = strtod (getenv ("EOS_FUSE_NEG_ENTRY_CACHE_TIME"), 0);
 }

 if ((getenv ("EOS_FUSE_KERNELCACHE")) &&
     (!strcmp (getenv ("EOS_FUSE_KERNELCACHE"), "1")))
 {
   me.config.kernel_cache = 1;
 }

 if (((!getenv ("EOS_FUSE_NOACCESS")) ||
      (!strcmp (getenv ("EOS_FUSE_NOACCESS"), "1"))))
 {
   me.config.no_access = 1;
 }

 if ((getenv ("EOS_FUSE_DIRECTIO")) && (!strcmp (getenv ("EOS_FUSE_DIRECTIO"), "1")))
 {
   me.config.direct_io = 1;
 }

<<<<<<< HEAD
=======
 if ((getenv("EOS_FUSE_SYNC")) && (!strcmp (getenv ("EOS_FUSE_SYNC"), "1")))
 {
   me.config.is_sync = 1;
 }
 else
 {
   me.config.is_sync = 0;
 }

 xcfsatime = time (NULL);

>>>>>>> ac84d3bd
 char rdr[4096];
 char url[4096];

 rdr[0] = 0;
 if (getenv ("EOS_RDRURL"))
   snprintf (rdr, 4096, "%s", getenv ("EOS_RDRURL"));

 for (i = 0; i < argc; i++)
 {
   if ((spos = strstr (argv[i], "url=root://")))
   {
     size_t os = spos - argv[i];
     argv[i] = strdup (argv[i]);
     argv[i][os - 1] = 0;
     snprintf (rdr, 4096, "%s", spos + 4);
     snprintf (url, 4096, "%s", spos + 4);
     if ((epos = strstr (rdr + 7, "//")))
     {
       if ( (epos + 2 - rdr) < 4096 )
         rdr[epos + 2 - rdr] = 0;
     }
   }
 }

 if (!rdr[0])
 {
   fprintf (stderr, "error: EOS_RDRURL is not defined or add "
            "root://<host>// to the options argument\n");
   exit (-1);
 }

 if (strchr (rdr, '@'))
 {
   fprintf (stderr, "error: EOS_RDRURL or url option contains user "
            "specification '@' - forbidden\n");
   exit (-1);
 }

 setenv ("EOS_RDRURL", rdr, 1);

 struct fuse_args args = FUSE_ARGS_INIT (argc, argv);

 // Move the mounthostport starting with the host name
 char* pmounthostport = 0;
 char* smountprefix = 0;

 pmounthostport = strstr (url, "root://");

#ifndef __APPLE__
 if (::access ("/bin/fusermount", X_OK))
 {
   fprintf (stderr, "error: /bin/fusermount is not executable for you!\n");
   exit (-1);
 }
#endif

 if (!pmounthostport)
 {
   fprintf (stderr, "error: EOS_RDRURL or url option is not valid\n");
   exit (-1);
 }

 pmounthostport += 7;

 if (!(smountprefix = strstr (pmounthostport, "//")))
 {
   fprintf (stderr, "error: EOS_RDRURL or url option is not valid\n");
   exit (-1);
 }
 else
 {
   strncpy (mounthostport, pmounthostport, smountprefix - pmounthostport);
   *smountprefix = 0;
   smountprefix++;
   smountprefix++;
   strcpy (mountprefix, smountprefix);

   while (mountprefix[strlen (mountprefix) - 1] == '/')
     mountprefix[strlen (mountprefix) - 1] = '\0';
 }

 unsetenv ("KRB5CCNAME");
 unsetenv ("X509_USER_PROXY");

 if ( (fuse_parse_cmdline (&args, &local_mount_dir, NULL, &me.config.isdebug) != -1) &&
      ((ch = fuse_mount (local_mount_dir, &args)) != NULL) &&
      (fuse_daemonize (0) != -1 ) )
 {
   if (getenv ("EOS_FUSE_LOWLEVEL_DEBUG") && (!strcmp (getenv ("EOS_FUSE_LOWLEVEL_DEBUG"), "1")))
     me.config.isdebug = 1;

   if (me.config.isdebug)
   {
     XrdCl::DefaultEnv::SetLogLevel("Dump");
     setenv("XRD_LOGLEVEL","Dump",1);
   }

   me.config.mount_point = local_mount_dir;
   me.config.mountprefix = mountprefix;
   me.config.mounthostport = mounthostport;
   me.fs ().setMountPoint (me.config.mount_point);
   me.fs ().setPrefix(me.config.mountprefix);

   std::map<std::string,std::string> features;
   me.fs ().init (argc, argv, userdata, & features);

   me.config.encode_pathname = features.find("eos.encodepath")!=features.end();
   me.config.lazy_open = (features.find("eos.lazyopen")!=features.end())?true:false;
   eos_static_warning ("********************************************************************************");
   eos_static_warning ("eosd started version %s - FUSE protocol version %d", VERSION, FUSE_USE_VERSION);
   eos_static_warning ("eos-instance-url       := %s", getenv ("EOS_RDRURL"));
   eos_static_warning ("encode-pathname        := %s", me.config.encode_pathname ? "true" : "false");
   eos_static_warning ("lazy-open@server       := %s", me.config.lazy_open ? "true" : "false");
   eos_static_warning ("multi-threading        := %s", (getenv ("EOS_FUSE_NO_MT") && (!strcmp (getenv ("EOS_FUSE_NO_MT"), "1"))) ? "false" : "true");
   eos_static_warning ("kernel-cache           := %s", me.config.kernel_cache ? "true" : "false");
   eos_static_warning ("direct-io              := %s", me.config.direct_io ? "true" : "false");
   eos_static_warning ("no-access              := %s", me.config.no_access ? "true" : "false");
   eos_static_warning ("fsync                  := %s", me.config.is_sync ? "sync" : "async");
   eos_static_warning ("attr-cache-timeout     := %.02f seconds", me.config.attrcachetime);
   eos_static_warning ("entry-cache-timeout    := %.02f seconds", me.config.entrycachetime);
   eos_static_warning ("negative-entry-timeout := %.02f seconds", me.config.neg_entrycachetime);
   me.fs ().log_settings ();

   struct fuse_session* se;
   se = fuse_lowlevel_new (&args,
                           &(get_operations ()),
                           sizeof (operations), NULL);

   if ( (se != NULL) )
   {
     if (fuse_set_signal_handlers (se) != -1)
     {
       fuse_session_add_chan (se, ch);

       if (getenv ("EOS_FUSE_NO_MT") &&
           (!strcmp (getenv ("EOS_FUSE_NO_MT"), "1")))
       {
         err = fuse_session_loop (se);
       }
       else
       {
         err = fuse_session_loop_mt (se);
       }

       fuse_remove_signal_handlers (se);
       fuse_session_remove_chan (ch);
     }
     fuse_session_destroy (se);
   }

   fuse_unmount (local_mount_dir, ch);
 }
 return err ? 1 : 0;
}

void
EosFuse::init (void *userdata, struct fuse_conn_info *conn)
{

 eos_static_debug ("");
}

void
EosFuse::destroy (void *userdata)
{

 eos_static_debug ("");
 // empty
}

void
EosFuse::dirbuf_add (fuse_req_t req,
                     struct dirbuf* b,
                     const char* name,
                     fuse_ino_t ino,
                     const struct stat *s)
{

 struct stat stbuf;
 size_t oldsize = b->size;
 memset (&stbuf, 0, sizeof ( stbuf));
 stbuf.st_ino = ino;
 b->size += fuse_add_direntry (req, NULL, 0, name, s, 0);
 b->p = (char*) realloc (b->p, b->size);
 fuse_add_direntry (req, b->p + oldsize, b->size - oldsize, name,
                    &stbuf, b->size);
}

int
EosFuse::reply_buf_limited (fuse_req_t req,
                            const char* buf,
                            size_t bufsize,
                            off_t off,
                            size_t maxsize)
{
 if ((ssize_t) off < (ssize_t) bufsize)
   return fuse_reply_buf (req, buf + off, std::min((size_t)(bufsize - off), maxsize));

 else
   return fuse_reply_buf (req, NULL, 0);
}

void
EosFuse::getattr (fuse_req_t req, fuse_ino_t ino, struct fuse_file_info *fi)
{
 eos::common::Timing timing (__func__);
 COMMONTIMING ("_start_", &timing);

 eos_static_debug ("");
 EosFuse& me = instance ();

 // filesystem::Track::Monitor mon (__func__, me.fs ().iTrack, ino);

 struct stat stbuf;
 memset (&stbuf, 0, sizeof ( struct stat));
 std::string fullpath;

 UPDATEPROCCACHE;

 me.fs ().lock_r_p2i (); // =>
 const char* name = me.fs ().path ((unsigned long long) ino);

 if (!name || !checkpathname(name))
 {
   fuse_reply_err (req, ENXIO);
   me.fs ().unlock_r_p2i (); // <=
   return;
 }

 me.fs ().getPath (fullpath, me.config.mountprefix, name);

 me.fs ().unlock_r_p2i (); // <=


 eos_static_debug ("inode=%lld path=%s",
                   (long long) ino, fullpath.c_str ());

 int retc = me.fs ().stat (fullpath.c_str (), &stbuf, fuse_req_ctx (req)->uid, fuse_req_ctx (req)->gid, fuse_req_ctx (req)->pid, ino);

 if (!retc)
 {
   fuse_reply_attr (req, &stbuf, me.config.attrcachetime);
 }
 else
   fuse_reply_err (req, retc);

 COMMONTIMING ("_stop_", &timing);


 eos_static_notice ("RT %-16s %.04f", __FUNCTION__, timing.RealTime ());
}

void
EosFuse::setattr (fuse_req_t req, fuse_ino_t ino, struct stat *attr, int to_set, struct fuse_file_info *fi)
{
 eos::common::Timing timing (__func__);
 COMMONTIMING ("_start_", &timing);
 eos_static_debug ("");
 EosFuse& me = instance ();

 // filesystem::Track::Monitor mon (__func__, me.fs ().iTrack, ino, true);

 int retc = 0;
 std::string fullpath;

 UPDATEPROCCACHE;

 me.fs ().lock_r_p2i (); // =>
 const char* name = me.fs ().path ((unsigned long long) ino);

 // the root is inode 1
 if (!name || !checkpathname(name) )
 {
   fuse_reply_err (req, ENXIO);
   me.fs ().unlock_r_p2i (); // <=
   return;
 }

 me.fs ().getPath (fullpath, me.config.mountprefix, name);

 me.fs ().unlock_r_p2i (); // <=

 if (to_set & FUSE_SET_ATTR_MODE)
 {
   eos_static_debug ("set attr mode ino=%lld", (long long) ino);
   retc = me.fs ().chmod (fullpath.c_str (), attr->st_mode, fuse_req_ctx (req)->uid, fuse_req_ctx (req)->gid, fuse_req_ctx (req)->pid);
 }

 if ((to_set & FUSE_SET_ATTR_UID) && (to_set & FUSE_SET_ATTR_GID))
 {
   eos_static_debug ("set attr uid  ino=%lld", (long long) ino);
 }

 if (to_set & FUSE_SET_ATTR_SIZE)
 {
   retc = me.fs ().truncate2 (fullpath.c_str (), ino, attr->st_size, fuse_req_ctx (req)->uid, fuse_req_ctx (req)->gid, fuse_req_ctx (req)->pid);
 }

 if ((to_set & FUSE_SET_ATTR_ATIME) && (to_set & FUSE_SET_ATTR_MTIME))
 {
   struct timespec tvp[2];
   tvp[0].tv_sec = attr->st_atim.tv_sec;
   tvp[0].tv_nsec = attr->st_atim.tv_nsec;
   tvp[1].tv_sec = attr->st_mtim.tv_sec;
   tvp[1].tv_nsec = attr->st_mtim.tv_nsec;

   eos_static_debug ("set attr time ino=%lld atime=%ld mtime=%ld",
                     (long long) ino, (long) attr->st_atime, (long) attr->st_mtime);

   if ( (retc = me.fs ().utimes_if_open (ino,
                                         tvp,
                                         fuse_req_ctx (req)->uid,
                                         fuse_req_ctx (req)->gid,
                                         fuse_req_ctx (req)->pid)) )
   {
     retc = me.fs ().utimes (fullpath.c_str (), tvp,
                             fuse_req_ctx (req)->uid,
                             fuse_req_ctx (req)->gid,
                             fuse_req_ctx (req)->pid);
   }
 }

 eos_static_debug ("return code =%d", retc);

 struct stat newattr;
 memset (&newattr, 0, sizeof ( struct stat));

 if (!retc)
 {
   retc = me.fs ().stat (fullpath.c_str (), &newattr, fuse_req_ctx (req)->uid, fuse_req_ctx (req)->gid, fuse_req_ctx (req)->pid, ino);
   if (!retc)
     fuse_reply_attr (req, &newattr, me.config.attrcachetime);
   else
     fuse_reply_err (req, errno);
 }
 else
   fuse_reply_err (req, errno);

 COMMONTIMING ("_stop_", &timing);


 eos_static_notice ("RT %-16s %.04f", __FUNCTION__, timing.RealTime ());
}

void
EosFuse::lookup (fuse_req_t req, fuse_ino_t parent, const char *name)
{
 eos::common::Timing timing (__func__);
 COMMONTIMING ("_start_", &timing);
 eos_static_debug ("");
 EosFuse& me = instance ();

 int entry_found = 0;
 unsigned long long entry_inode;
 const char* parentpath = NULL;
 std::string fullpath;

 char ifullpath[16384];

 UPDATEPROCCACHE;

 eos_static_debug ("name=%s, ino_parent=%llu",
                   name, (unsigned long long) parent);

 me.fs ().lock_r_p2i (); // =>
 parentpath = me.fs ().path ((unsigned long long) parent);

 if (!parentpath || !checkpathname(name) )
 {
   fuse_reply_err (req, ENXIO);
   me.fs ().unlock_r_p2i (); // <=
   return;
 }

 if (name[0] == '/')
   sprintf (ifullpath, "%s%s", parentpath, name);
 else
 {
   if ((strlen (parentpath) == 1) && (parentpath[0] == '/'))
     sprintf (ifullpath, "/%s", name);
   else
     sprintf (ifullpath, "%s/%s", parentpath, name);
 }

 me.fs ().getPath (fullpath, me.config.mountprefix, ifullpath);

 me.fs ().unlock_r_p2i (); // <=

 eos_static_debug ("parent=%lld path=%s uid=%d",
                   (long long) parent, fullpath.c_str (), fuse_req_ctx (req)->uid);

 entry_inode = me.fs ().inode (ifullpath);

 eos_static_debug ("entry_found = %lli %s", entry_inode, ifullpath);

 if (entry_inode && (!me.fs ().is_wopen (entry_inode)))
 {
   // Try to get entry from cache if this inode is not currently opened 
   entry_found = me.fs ().dir_cache_get_entry (req, parent, entry_inode, ifullpath);

   eos_static_debug ("subentry_found = %i", entry_found);
 }

 if (!entry_found)
 {
   struct fuse_entry_param e;
   memset (&e, 0, sizeof ( e));

   e.attr_timeout = me.config.attrcachetime;
   e.entry_timeout = me.config.entrycachetime;
   int retc = me.fs ().stat (fullpath.c_str (), &e.attr, fuse_req_ctx (req)->uid,
                             fuse_req_ctx (req)->gid, fuse_req_ctx (req)->pid, entry_inode);

   if (!retc)
   {
     eos_static_debug ("storeinode=%lld path=%s",
                       (long long) e.attr.st_ino, ifullpath);

     e.ino = e.attr.st_ino;
     me.fs ().store_p2i (e.attr.st_ino, ifullpath);
     fuse_reply_entry (req, &e);

     // Add entry to cached dir
     me.fs ().dir_cache_add_entry (parent, e.attr.st_ino, &e);
   }
   else
   {
     // Add entry as a negative stat cache entry
     e.ino = 0;
     e.attr_timeout = me.config.neg_entrycachetime;
     e.entry_timeout = me.config.neg_entrycachetime;
     fuse_reply_entry (req, &e);
   }
 }

 COMMONTIMING ("_stop_", &timing);


 eos_static_notice ("RT %-16s %.04f", __FUNCTION__, timing.RealTime ());
}

void
EosFuse::readdir (fuse_req_t req, fuse_ino_t ino, size_t size, off_t off, struct fuse_file_info *fi)
{
 eos::common::Timing timing (__func__);
 COMMONTIMING ("_start_", &timing);
 eos_static_debug ("");
 EosFuse& me = instance ();

 // concurrency monitor
 filesystem::Track::Monitor mon (__func__, me.fs ().iTrack, ino);

 std::string dirfullpath;
 char fullpath[16384];
 char* name = 0;
 int retc = 0;
 int dir_status = 0;
 size_t cnt = 0;
 struct dirbuf* b;
 struct dirbuf* tmp_buf;
 struct stat attr;

 UPDATEPROCCACHE;

 me.fs ().lock_r_p2i (); // =>
 const char* tmpname = me.fs ().path ((unsigned long long) ino);

 if (tmpname)
   name = strdup (tmpname);

 me.fs ().unlock_r_p2i (); // <=

 if (!name || !checkpathname(name) )
 {
   fuse_reply_err (req, ENXIO);
   return;
 }

 me.fs ().getPath (dirfullpath, me.config.mountprefix, name);
 if(me.config.encode_pathname)
 {
 sprintf (fullpath, "/proc/user/?mgm.cmd=fuse&"
          "mgm.subcmd=inodirlist&eos.encodepath=1&mgm.statentries=1&mgm.path=%s"
          , me.fs().safePath((("/"+me.config.mountprefix)+name).c_str()).c_str());
 }
 else
 {
   sprintf (fullpath, "/proc/user/?mgm.cmd=fuse&"
            "mgm.subcmd=inodirlist&mgm.statentries=1&mgm.path=/%s%s", me.config.mountprefix.c_str (), name);
 }

 eos_static_debug ("inode=%lld path=%s size=%lld off=%lld",
                   (long long) ino, dirfullpath.c_str (), (long long) size, (long long) off);


 if (me.config.no_access && !off)
 {
   // if ACCESS is disabled we have to make sure that we can actually read this directory if we are not 'root'
   if (me.fs ().access (dirfullpath.c_str (),
                        R_OK | X_OK,
                        fuse_req_ctx (req)->uid,
                        fuse_req_ctx (req)->gid,
                        fuse_req_ctx (req)->pid))
   {
     eos_static_err ("no access to %s", dirfullpath.c_str ());
     fuse_reply_err (req, errno);
     free (name);
     return;
   }
 }


 if (!(b = me.fs ().dirview_getbuffer (ino, 1)))
 {
   // No dirview entry, try to use the directory cache
   if ((retc = me.fs ().stat (dirfullpath.c_str (), &attr, fuse_req_ctx (req)->uid, fuse_req_ctx (req)->gid, fuse_req_ctx (req)->pid, ino)))
   {
     eos_static_err ("could not stat %s", dirfullpath.c_str ());
     fuse_reply_err (req, errno);
     free (name);
     return;
   }

#ifdef __APPLE__
   dir_status = me.fs ().dir_cache_get (ino, attr.st_mtimespec, &tmp_buf);
#else
   dir_status = me.fs ().dir_cache_get (ino, attr.st_mtim, &tmp_buf);
#endif

   if (!dir_status)
   {
     // Dir not in cache or invalid, fall-back to normal reading
     struct fuse_entry_param *entriesstats = NULL;
     me.fs ().inodirlist ((unsigned long long) ino, fullpath,
                          fuse_req_ctx (req)->uid, fuse_req_ctx (req)->gid, fuse_req_ctx (req)->pid, &entriesstats);

     me.fs ().lock_r_dirview (); // =>
     b = me.fs ().dirview_getbuffer ((unsigned long long) ino, 0);

     if (!b)
     {
       me.fs ().unlock_r_dirview (); // <=
       fuse_reply_err (req, EPERM);
       free (name);
       return;
     }

     b->p = NULL;
     b->size = 0;

     unsigned long long in;

      while ((in = me.fs ().dirview_entry (ino, cnt, 0)))
      {
        std::string bname = me.fs ().base_name (in);
        if (cnt == 0)
        {
          // this is the '.' directory
          bname = ".";
        }
        else if (cnt == 1)
        {
          // this is the '..' directory
          bname = "..";
        }
        if (bname.length ())
        {
          struct stat *buf = NULL;
          if (entriesstats && entriesstats[cnt].attr.st_ino > 0) buf = &entriesstats[cnt].attr;
          dirbuf_add (req, b, bname.c_str (), (fuse_ino_t) in, buf);
        }
        else
          eos_static_err("failed for inode=%llu", in);
        cnt++;
      }

     //........................................................................
     // Add directory to cache or update it
     //........................................................................
#ifdef __APPLE__
     me.fs ().dir_cache_sync (ino, cnt, attr.st_mtimespec, b);
#else
     me.fs ().dir_cache_sync (ino, cnt, attr.st_mtim, b);
#endif
     me.fs ().unlock_r_dirview (); // <=

     //........................................................................
     // Add the stat to the cache
     //........................................................................
     for (size_t i = 2; i < cnt; i++) // tht two first ones are . and ..
     {
       entriesstats[i].attr_timeout = me.config.attrcachetime;
       entriesstats[i].entry_timeout = me.config.entrycachetime;

       me.fs ().dir_cache_add_entry (ino, entriesstats[i].attr.st_ino, entriesstats + i);
       eos_static_debug ("add_entry  %lu  %lu", entriesstats[i].ino, entriesstats[i].attr.st_ino);
     }

     free (entriesstats);
   }
   else
   {
     //........................................................................
     //Get info from cache
     //........................................................................
     eos_static_debug ("getting buffer from cache and tmp_buf->size=%zu",
                       tmp_buf->size);

     me.fs ().dirview_create ((unsigned long long) ino);
     me.fs ().lock_r_dirview (); // =>
     b = me.fs ().dirview_getbuffer ((unsigned long long) ino, 0);
     b->size = tmp_buf->size;
     b->p = (char*) calloc (b->size, sizeof ( char));
     b->p = (char*) memcpy (b->p, tmp_buf->p, b->size);
     me.fs ().unlock_r_dirview (); // <=
     free (tmp_buf);
   }
 }

 eos_static_debug ("return size=%lld ptr=%lld",
                   (long long) b->size, (long long) b->p);

 free (name);
 reply_buf_limited (req, b->p, b->size, off, size);


 COMMONTIMING ("_stop_", &timing);


 eos_static_notice ("RT %-16s %.04f", __FUNCTION__, timing.RealTime ());
}

void
EosFuse::releasedir (fuse_req_t req, fuse_ino_t ino, struct fuse_file_info *fi)
{
 eos::common::Timing timing (__func__);
 COMMONTIMING ("_start_", &timing);
 eos_static_debug ("");
 EosFuse& me = instance ();

 // concurrency monitor
 filesystem::Track::Monitor mon (__func__, me.fs ().iTrack, ino);

 me.fs ().dirview_delete (ino);
 fuse_reply_err (req, 0);

 COMMONTIMING ("_stop_", &timing);


 eos_static_notice ("RT %-16s %.04f", __FUNCTION__, timing.RealTime ());
}

void
EosFuse::statfs (fuse_req_t req, fuse_ino_t ino)
{
 eos::common::Timing timing (__func__);
 COMMONTIMING ("_start_", &timing);
 eos_static_debug ("");
 EosFuse& me = instance ();

 // concurrency monitor
 filesystem::Track::Monitor mon (__func__, me.fs ().iTrack, ino);

 int res = 0;
 char* path = NULL;
 struct statvfs svfs, svfs2;

 UPDATEPROCCACHE;

 me.fs ().lock_r_p2i (); // =>
 const char* tmppath = me.fs ().path ((unsigned long long) ino);

 if (tmppath)
   path = strdup (tmppath);

 me.fs ().unlock_r_p2i (); // <=

 if (!path)
 {
   svfs.f_bsize = 128 * 1024;
   svfs.f_blocks = 1000000000ll;
   svfs.f_bfree = 1000000000ll;
   svfs.f_bavail = 1000000000ll;
   svfs.f_files = 1000000;
   svfs.f_ffree = 1000000;

   fuse_reply_statfs (req, &svfs);
   return;
 }

 std::string rootpath = "/" + me.config.mountprefix + path;

 res = me.fs ().statfs (rootpath.c_str (), &svfs2, fuse_req_ctx (req)->uid, fuse_req_ctx (req)->gid, fuse_req_ctx (req)->pid);
 free (path);

 if (res)
 {
   svfs.f_bsize = 128 * 1024;
   svfs.f_blocks = 1000000000ll;
   svfs.f_bfree = 1000000000ll;
   svfs.f_bavail = 1000000000ll;
   svfs.f_files = 1000000;
   svfs.f_ffree = 1000000;
   fuse_reply_statfs (req, &svfs);
 }
 else
   fuse_reply_statfs (req, &svfs2);

 COMMONTIMING ("_stop_", &timing);


 eos_static_notice ("RT %-16s %.04f", __FUNCTION__, timing.RealTime ());
}

void
EosFuse::mkdir (fuse_req_t req, fuse_ino_t parent, const char *name, mode_t mode)
{
 eos::common::Timing timing (__func__);
 COMMONTIMING ("_start_", &timing);
 eos_static_debug ("");
 EosFuse& me = instance ();

 // concurrency monitor
 filesystem::Track::Monitor mon (__func__, me.fs ().iTrack, parent);

 std::string parentpath;
 std::string fullpath;

 UPDATEPROCCACHE;

 me.fs ().lock_r_p2i (); // =>
 const char* tmp = me.fs ().path ((unsigned long long) parent);

 if (!tmp || !checkpathname(name) )
 {
   fuse_reply_err (req, ENXIO);
   me.fs ().unlock_r_p2i (); // <=
   return;
 }

 parentpath = tmp;

 std::string ifullpath;

 ifullpath = parentpath + "/" + name;
 fullpath = "/" + me.config.mountprefix + parentpath + "/" + name;

 me.fs ().unlock_r_p2i (); // <=

 eos_static_debug ("path=%s", fullpath.c_str ());

 struct fuse_entry_param e;
 memset (&e, 0, sizeof ( e));
 e.attr_timeout = me.config.attrcachetime;
 e.entry_timeout = me.config.entrycachetime;

 int retc = me.fs ().mkdir (fullpath.c_str (),
                            mode,
                            fuse_req_ctx (req)->uid,
                            fuse_req_ctx (req)->gid,
                            fuse_req_ctx (req)->pid,
                            &e.attr);

 if (!retc)
 {
   e.ino = e.attr.st_ino;

   if (retc)
     fuse_reply_err (req, errno);
   else
   {
     me.fs ().store_p2i ((unsigned long long) e.attr.st_ino, ifullpath.c_str ());

     const char* ptr = strrchr (parentpath.c_str (), (int) ('/'));

     if (ptr)
     {
       char gparent[16384];
       int num = (int) (ptr - parentpath.c_str ());

       if (num)
       {
         strncpy (gparent, parentpath.c_str (), num);
         gparent[num] = '\0';

         ptr = strrchr (gparent, (int) ('/'));

         if (ptr && ptr != gparent)
         {
           num = (int) (ptr - gparent);
           strncpy (gparent, parentpath.c_str (), num);
           parentpath[num] = '\0';
           strcpy (gparent, parentpath.c_str ());
         }
       }
       else
       {
         strcpy (gparent, "/\0");
       }

       unsigned long long ino_gparent = me.fs ().inode (gparent);
       me.fs ().dir_cache_forget (ino_gparent);
     }

     fuse_reply_entry (req, &e);
   }
 }
 else
   fuse_reply_err (req, errno);

 COMMONTIMING ("_stop_", &timing);


 eos_static_notice ("RT %-16s %.04f", __FUNCTION__, timing.RealTime ());
}

void
EosFuse::unlink (fuse_req_t req, fuse_ino_t parent, const char *name)
{
 eos::common::Timing timing (__func__);
 COMMONTIMING ("_start_", &timing);
 eos_static_debug ("");

 EosFuse& me = instance ();

 // concurrency monitor
 filesystem::Track::Monitor pmon (__func__, me.fs ().iTrack, parent);

 const char* parentpath = 0;
 std::string fullpath;
 char ifullpath[16384];

 unsigned long long ino;

 UPDATEPROCCACHE;

 if (me.fs ().is_toplevel_rm (fuse_req_ctx (req)->pid, me.config.mount_point.c_str ()) == 1)
 {
   fuse_reply_err (req, EPERM);
   return;
 }

 me.fs ().lock_r_p2i (); // =>
 parentpath = me.fs ().path ((unsigned long long) parent);

 if (!parentpath || !checkpathname(name) )
 {
   fuse_reply_err (req, ENXIO);
   me.fs ().unlock_r_p2i (); // <=
   return;
 }

 me.fs ().getPPath (fullpath, me.config.mountprefix, parentpath, name);

 if (name[0] == '/')
   sprintf (ifullpath, "%s%s", parentpath, name);
 else
 {
   if ((strlen (parentpath) == 1) && (parentpath[0] == '/'))
     sprintf (ifullpath, "/%s", name);
   else
     sprintf (ifullpath, "%s/%s", parentpath, name);
 }

 ino = me.fs ().inode (ifullpath);

 me.fs ().unlock_r_p2i (); // <=

 // concurrency monitor
 filesystem::Track::Monitor mon (__func__, me.fs ().iTrack, ino, true);

 eos_static_debug ("path=%s ipath=%s inode=%llu", fullpath.c_str (), ifullpath, ino);

 me.fs ().dir_cache_forget (parent);
 me.fs ().forget_p2i ((unsigned long long) ino);
 int retc = me.fs ().unlink (fullpath.c_str (), fuse_req_ctx (req)->uid, fuse_req_ctx (req)->gid, fuse_req_ctx (req)->pid);

 if (!retc)
   fuse_reply_buf (req, NULL, 0);
 else
   fuse_reply_err (req, errno);

 COMMONTIMING ("_stop_", &timing);


 eos_static_notice ("RT %-16s %.04f", __FUNCTION__, timing.RealTime ());
}

void
EosFuse::rmdir (fuse_req_t req, fuse_ino_t parent, const char * name)
{
 eos::common::Timing timing (__func__);
 COMMONTIMING ("_start_", &timing);
 eos_static_debug ("");

 EosFuse& me = instance ();

 // concurrency monitor
 filesystem::Track::Monitor mon (__func__, me.fs ().iTrack, parent);

 const char* parentpath = NULL;
 std::string fullpath;

 UPDATEPROCCACHE;

 if (me.fs ().is_toplevel_rm (fuse_req_ctx (req)->pid, me.config.mount_point.c_str ()) == 1)
 {
   fuse_reply_err (req, EPERM);
   return;
 }

 me.fs ().lock_r_p2i (); // =>
 parentpath = me.fs ().path ((unsigned long long) parent);

 if (!parentpath || !checkpathname(name) )
 {
   fuse_reply_err (req, ENXIO);
   me.fs ().unlock_r_p2i (); // <=
   return;
 }

 me.fs ().getPPath (fullpath, me.config.mountprefix, parentpath, name);

 me.fs ().unlock_r_p2i (); // <=

 eos_static_debug ("path=%s", fullpath.c_str ());

 int retc = me.fs ().rmdir (fullpath.c_str (),
                            fuse_req_ctx (req)->uid,
                            fuse_req_ctx (req)->gid,
                            fuse_req_ctx (req)->pid);

 me.fs ().dir_cache_forget ((unsigned long long) parent);

 if (!retc)
   fuse_reply_err (req, 0);
 else
 {
   if (errno == ENOSYS)
     fuse_reply_err (req, ENOTEMPTY);
   else
     fuse_reply_err (req, errno);
 }

 COMMONTIMING ("_stop_", &timing);


 eos_static_notice ("RT %-16s %.04f", __FUNCTION__, timing.RealTime ());
}

void
EosFuse::rename (fuse_req_t req, fuse_ino_t parent, const char *name, fuse_ino_t newparent, const char *newname)
{
 eos::common::Timing timing (__func__);
 COMMONTIMING ("_start_", &timing);
 eos_static_debug ("oldparent=%llu newparent=%llu oldname=%s newname=%s", (unsigned long long)parent, (unsigned long long)newparent, name, newname);

 EosFuse& me = instance ();

 // concurrency monitor
 filesystem::Track::Monitor monp (__func__, me.fs ().iTrack, parent);
 filesystem::Track::Monitor monn (__func__, me.fs ().iTrack, newparent);

 const char* parentpath = NULL;
 const char* newparentpath = NULL;
 std::string fullpath;
 std::string newfullpath;

 char iparentpath[16384];
 char ipath[16384];

 UPDATEPROCCACHE;

 me.fs ().lock_r_p2i (); // =>
 parentpath = me.fs ().path ((unsigned long long) parent);

 if (!parentpath || !checkpathname(name))
 {
   fuse_reply_err (req, ENXIO);
   me.fs ().unlock_r_p2i (); // <=
   return;
 }

 newparentpath = me.fs ().path ((unsigned long long) newparent);

 if (!newparentpath || !checkpathname(newname) )
 {
   fuse_reply_err (req, ENXIO);
   me.fs ().unlock_r_p2i (); // <=
   return;
 }

 me.fs ().getPPath (fullpath, me.config.mountprefix, parentpath, name);
 me.fs ().getPPath (newfullpath, me.config.mountprefix, newparentpath, newname);

 sprintf (ipath,"%s/%s", parentpath, name);
 sprintf (iparentpath, "%s/%s", newparentpath, newname);

 me.fs ().unlock_r_p2i (); // <=

 struct stat stbuf;
 int retcold = me.fs ().stat (fullpath.c_str (), &stbuf, fuse_req_ctx (req)->uid, fuse_req_ctx (req)->gid, fuse_req_ctx (req)->pid, 0);

 eos_static_debug ("path=%s newpath=%s inode=%llu op=%llu np=%llu [%d]",
                   fullpath.c_str (), newfullpath.c_str (), (unsigned long long) stbuf.st_ino, (unsigned long long) parent, (unsigned long long) newparent, retcold);


 int retc = 0;

 filesystem::Track::Monitor mone (__func__, me.fs ().iTrack, stbuf.st_ino, true);
 
 retc = me.fs ().rename (fullpath.c_str (), newfullpath.c_str (), fuse_req_ctx (req)->uid,
			 fuse_req_ctx (req)->gid, fuse_req_ctx (req)->pid);

 if (!retc)
 {
   // Update the inode store
   if (!retcold)
   {
     eos_static_debug ("forgetting inode=%llu storing as %s",
                       (unsigned long long) stbuf.st_ino, iparentpath);

     me.fs ().dir_cache_forget ((unsigned long long) parent);

     if (parent != newparent)
     {
       me.fs ().dir_cache_forget ((unsigned long long) newparent);
     }
     me.fs ().forget_p2i ((unsigned long long) stbuf.st_ino);
     me.fs ().store_p2i ((unsigned long long) stbuf.st_ino, iparentpath);

     if (S_ISDIR(stbuf.st_mode))
     {
       // if a directory is renamed we have to replace the whole map by prefix
       me.fs ().replace_prefix(ipath, iparentpath);
     }
   }

   fuse_reply_err (req, 0);
 }
 else
   fuse_reply_err (req, errno);



 COMMONTIMING ("_stop_", &timing);


 eos_static_notice ("RT %-16s %.04f", __FUNCTION__, timing.RealTime ());
}

void
EosFuse::access (fuse_req_t req, fuse_ino_t ino, int mask)
{
 eos::common::Timing timing (__func__);
 COMMONTIMING ("_start_", &timing);
 eos_static_debug ("");

 EosFuse& me = instance ();

 // concurrency monitor
 filesystem::Track::Monitor mon (__func__, me.fs ().iTrack, ino);

 std::string fullpath;

 const char* name = NULL;

 UPDATEPROCCACHE;

 me.fs ().lock_r_p2i (); // =>
 name = me.fs ().path ((unsigned long long) ino);

 if (!name || !checkpathname(name) )
 {
   fuse_reply_err (req, ENXIO);
   me.fs ().unlock_r_p2i (); // <=
   return;
 }

 me.fs ().getPath (fullpath, me.config.mountprefix, name);

 me.fs ().unlock_r_p2i (); // <=

 eos_static_debug ("inode=%lld path=%s",
                   (long long) ino, fullpath.c_str ());


 if ((getenv ("EOS_FUSE_NOACCESS")) &&
     (!strcmp (getenv ("EOS_FUSE_NOACCESS"), "1")))
 {
   fuse_reply_err (req, 0);
   return;
 }

 // this is useful only if krb5 is not enabled
 uid_t fsuid = fuse_req_ctx (req)->uid;
 gid_t fsgid = fuse_req_ctx (req)->gid;

 proccache_GetFsUidGid (fuse_req_ctx (req)->pid, &fsuid, &fsgid);

 int retc = me.fs ().access (fullpath.c_str (), mask, fsuid,
                             fsgid, fuse_req_ctx (req)->pid);

 if (!retc)
   fuse_reply_err (req, 0);
 else
   fuse_reply_err (req, errno);


 COMMONTIMING ("_stop_", &timing);


 eos_static_notice ("RT %-16s %.04f", __FUNCTION__, timing.RealTime ());
}

void
EosFuse::open (fuse_req_t req, fuse_ino_t ino, struct fuse_file_info * fi)
{
 eos::common::Timing timing (__func__);
 COMMONTIMING ("_start_", &timing);
 eos_static_debug ("");

 EosFuse& me = instance ();

 // concurrency monitor
 filesystem::Track::Monitor mon (__func__, me.fs ().iTrack, ino, true);

 int res;

 mode_t mode = 0;
 std::string fullpath;
 const char* name = NULL;

 UPDATEPROCCACHE;

 me.fs ().lock_r_p2i (); // =>
 name = me.fs ().path ((unsigned long long) ino);

 if (!name || !checkpathname(name) )
 {
   fuse_reply_err (req, ENXIO);
   me.fs ().unlock_r_p2i (); // <=
   return;
 }

 me.fs ().getPath (fullpath, me.config.mountprefix, name);
 me.fs ().unlock_r_p2i (); // <=

 if (fi->flags & (O_RDWR | O_WRONLY | O_CREAT))
   mode = S_IRUSR | S_IWUSR | S_IRGRP | S_IROTH;

 // Do open
 res = me.fs ().open (fullpath.c_str (), fi->flags, mode, fuse_req_ctx (req)->uid,
                      fuse_req_ctx (req)->gid, fuse_req_ctx (req)->pid, &ino);

 eos_static_debug ("inode=%lld path=%s res=%d",
                   (long long) ino, fullpath.c_str (), res);


 if (res == -1)
 {
   fuse_reply_err (req, errno);
   return;
 }

 filesystem::fd_user_info* info = (struct filesystem::fd_user_info*) calloc (1, sizeof (struct filesystem::fd_user_info));
 info->fd = res;
 info->uid = fuse_req_ctx (req)->uid;
 info->gid = fuse_req_ctx (req)->gid;
 info->pid = fuse_req_ctx (req)->pid;
 fi->fh = (uint64_t) info;

 if (me.config.kernel_cache)
 {
   // TODO: this should be improved
   if (strstr (fullpath.c_str (), "/proc/"))
     fi->keep_cache = 0;
   else
     fi->keep_cache = 1;
 }
 else
   fi->keep_cache = 0;

 if (me.config.direct_io)
   fi->direct_io = 1;
 else
   fi->direct_io = 0;

 me.fs ().inc_wopen (ino);

 fuse_reply_open (req, fi);

 COMMONTIMING ("_stop_", &timing);


 eos_static_notice ("RT %-16s %.04f", __FUNCTION__, timing.RealTime ());
}

void
EosFuse::create (fuse_req_t req, fuse_ino_t parent, const char *name, mode_t mode, struct fuse_file_info *fi)
{
 eos::common::Timing timing (__func__);
 COMMONTIMING ("_start_", &timing);
 eos_static_debug ("");

 EosFuse& me = instance ();

 // concurrency monitor
 filesystem::Track::Monitor mon (__func__, me.fs ().iTrack, parent, true);

 int res;
 unsigned long rinode = 0;

 if (S_ISREG (mode))
 {
   const char* parentpath = NULL;
   std::string fullpath;
   char ifullpath[16384];

   UPDATEPROCCACHE;

   me.fs ().lock_r_p2i (); // =>
   parentpath = me.fs ().path ((unsigned long long) parent);

   if (!parentpath || !checkpathname(parentpath) || !checkpathname(name))
   {
     fuse_reply_err (req, ENXIO);
     me.fs ().unlock_r_p2i (); // <=
     return;
   }

   me.fs ().getPPath (fullpath, me.config.mountprefix, parentpath, name);


   if ((strlen (parentpath) == 1) && (parentpath[0] == '/'))
     sprintf (ifullpath, "/%s", name);
   else
     sprintf (ifullpath, "%s/%s", parentpath, name);

   me.fs ().unlock_r_p2i (); // <=

   eos_static_debug ("parent=%lld path=%s uid=%d",
                     (long long) parent, fullpath.c_str (), fuse_req_ctx (req)->uid);

   res = me.fs ().open (fullpath.c_str (), O_CREAT | O_EXCL | O_RDWR,
                        mode,
                        fuse_req_ctx (req)->uid,
                        fuse_req_ctx (req)->gid,
                        fuse_req_ctx (req)->pid,
                        &rinode);

   if (res == -1)
   {
     fuse_reply_err (req, errno);
     return;
   }

   // Update file information structure
   filesystem::fd_user_info* info = (struct filesystem::fd_user_info*) calloc (1, sizeof (struct filesystem::fd_user_info));
   info->fd = res;
   info->uid = fuse_req_ctx (req)->uid;
   info->gid = fuse_req_ctx (req)->gid;
   info->pid = fuse_req_ctx (req)->pid;
   fi->fh = (uint64_t) info;

   // Update the entry parameters
   struct fuse_entry_param e;
   memset (&e, 0, sizeof ( e));
   e.attr_timeout = me.config.attrcachetime;
   e.entry_timeout = me.config.entrycachetime;
   e.ino = rinode;
   e.attr.st_mode = S_IFREG;
   e.attr.st_uid = fuse_req_ctx (req)->uid;
   e.attr.st_gid = fuse_req_ctx (req)->gid;
   e.attr.st_dev = 0;

   e.attr.st_atime = e.attr.st_mtime = e.attr.st_ctime = time (NULL);

   eos_static_debug ("update inode=%llu", __FUNCTION__, (unsigned long long) e.ino);

   if (!rinode)
   {
     me.fs ().close (res, 0, fuse_req_ctx (req)->uid, fuse_req_ctx (req)->gid, fuse_req_ctx (req)->pid);
     fuse_reply_err (req, -res);
     return;
   }
   else
   {
     me.fs ().store_p2i ((unsigned long long) e.ino, ifullpath);

     eos_static_debug ("storeinode=%lld path=%s",
                       (long long) e.ino, ifullpath);

     if (me.config.kernel_cache)
     {
       // TODO: this should be improved
       if (strstr (fullpath.c_str (), "/proc/"))
         fi->keep_cache = 0;
       else
         fi->keep_cache = 1;
     }
     else
       fi->keep_cache = 0;

     if (me.config.direct_io)
       fi->direct_io = 1;
     else
       fi->direct_io = 0;

     fuse_reply_create (req, &e, fi);

     COMMONTIMING ("_stop_", &timing);
     eos_static_notice ("RT %-16s %.04f", __FUNCTION__, timing.RealTime ());

     return;
   }
 }

 fuse_reply_err (req, EINVAL);
}

void
EosFuse::read (fuse_req_t req, fuse_ino_t ino, size_t size, off_t off, struct fuse_file_info * fi)
{
 eos_static_debug ("");
 EosFuse& me = instance ();

 eos_static_debug ("inode=%llu size=%li off=%llu",
                   (unsigned long long) ino, size, (unsigned long long) off);

 if (fi && fi->fh)
 {
   struct filesystem::fd_user_info* info = (filesystem::fd_user_info*) fi->fh;
   char* buf = me.fs ().attach_rd_buff (pthread_self (), size);

   eos_static_debug ("inode=%lld size=%lld off=%lld buf=%lld fh=%lld",
                     (long long) ino, (long long) size,
                     (long long) off, (long long) buf, (long long) info->fd);

   int res = me.fs ().pread (info->fd, buf, size, off);

   if (res == -1)
   {
     // Map file system errors to IO errors!
     if (errno == ENOSYS)
       errno = EIO;

     fuse_reply_err (req, errno);
     return;
   }

   fuse_reply_buf (req, buf, res);
 }

 else
   fuse_reply_err (req, ENXIO);

 return;
}

void
EosFuse::write (fuse_req_t req, fuse_ino_t ino, const char *buf, size_t size, off_t off, struct fuse_file_info * fi)
{
 eos_static_debug ("");

 EosFuse& me = instance ();

 if (fi && fi->fh)
 {
   //UPDATEPROCCACHE;

   struct filesystem::fd_user_info* info = (filesystem::fd_user_info*) fi->fh;

   eos_static_debug ("inode=%lld size=%lld off=%lld buf=%lld fh=%lld",
                     (long long) ino, (long long) size,
                     (long long) off, (long long) buf, (long long) info->fd);

   int res = me.fs ().pwrite (info->fd, buf, size, off);

   if (res == -1)
   {
     // Map file system errors to IO errors!
     if (errno == ENOSYS)
       errno = EIO;

     fuse_reply_err (req, errno);
     return;
   }

   fuse_reply_write (req, res);
 }

 else
   fuse_reply_err (req, ENXIO);
 return;
}

void
EosFuse::release (fuse_req_t req, fuse_ino_t ino, struct fuse_file_info * fi)
{
 eos::common::Timing timing (__func__);
 COMMONTIMING ("_start_", &timing);
 eos_static_debug ("");

 EosFuse& me = instance ();

 // concurrency monitor
 filesystem::Track::Monitor mon (__func__, me.fs ().iTrack, ino, true);

 errno = 0;

 if (fi && fi->fh)
 {
   //UPDATEPROCCACHE; -> this one is not called bythe usr process

   struct filesystem::fd_user_info* info = (filesystem::fd_user_info*) fi->fh;
   int fd = info->fd;

   eos_static_debug ("inode=%lld fh=%lld",
                     (long long) ino, (long long) fd);

   eos_static_debug ("try to close file fd=%llu", info->fd);
   me.fs ().close (info->fd, ino, info->uid, info->gid, info->pid);
   me.fs ().release_rd_buff (pthread_self ());

   me.fs ().dec_wopen (ino);
   // Free memory
   free (info);
   fi->fh = 0;
 }

 fuse_reply_err (req, errno);

 COMMONTIMING ("_stop_", &timing);


 eos_static_notice ("RT %-16s %.04f", __FUNCTION__, timing.RealTime ());
}

void
EosFuse::fsync (fuse_req_t req, fuse_ino_t ino, int datasync, struct fuse_file_info * fi)
{
 eos::common::Timing timing (__func__);
 COMMONTIMING ("_start_", &timing);

 eos_static_debug ("");

 EosFuse& me = instance ();

 // short cut if we are configured for async mount
 if (!me.config.is_sync )
 {
   fuse_reply_err (req, 0);
   return;
 }

 // concurrency monitor
 filesystem::Track::Monitor mon (__func__, me.fs ().iTrack, ino);

 if (fi && fi->fh)
 {
   //UPDATEPROCCACHE;

   struct filesystem::fd_user_info* info = (filesystem::fd_user_info*) fi->fh;
   eos_static_debug ("inode=%lld fh=%lld",
                     (long long) ino, (long long) info->fd);

   if (me.fs ().fsync (info->fd))
   {
     fuse_reply_err (req, errno);
     return;
   }
 }

 fuse_reply_err (req, 0);


 COMMONTIMING ("_stop_", &timing);


 eos_static_notice ("RT %-16s %.04f", __FUNCTION__, timing.RealTime ());
}

void
EosFuse::forget (fuse_req_t req, fuse_ino_t ino, unsigned long nlookup)
{
 eos::common::Timing timing (__func__);
 COMMONTIMING ("_start_", &timing);
 eos_static_debug ("");

 EosFuse& me = instance ();

 eos_static_debug ("inode=%lld",
                   (long long) ino);


 me.fs ().iTrack.forget (ino);

 me.fs ().forget_p2i ((unsigned long long) ino);
 fuse_reply_none (req);


 COMMONTIMING ("_stop_", &timing);


 eos_static_notice ("RT %-16s %.04f", __FUNCTION__, timing.RealTime ());
}

void
EosFuse::flush (fuse_req_t req, fuse_ino_t ino, struct fuse_file_info * fi)
{
 eos::common::Timing timing (__func__);
 COMMONTIMING ("_start_", &timing);
 eos_static_debug ("");

 EosFuse& me = instance ();

 // concurrency monitor
 filesystem::Track::Monitor mon (__func__, me.fs ().iTrack, ino, true);

 errno = 0;

 if (fi && fi->fh)
 {
   //UPDATEPROCCACHE;

   struct filesystem::fd_user_info* info = (filesystem::fd_user_info*) fi->fh;
   int err_flush = me.fs ().flush (info->fd, fuse_req_ctx (req)->uid, fuse_req_ctx (req)->gid, fuse_req_ctx (req)->pid);

   if (err_flush)
     errno = EIO;
 }

 fuse_reply_err (req, errno);

 COMMONTIMING ("_stop_", &timing);


 eos_static_notice ("RT %-16s %.04f", __FUNCTION__, timing.RealTime ());
}

#ifdef __APPLE__
void EosFuse::getxattr (fuse_req_t req, fuse_ino_t ino, const char *xattr_name, size_t size, uint32_t position)
#else

void
EosFuse::getxattr (fuse_req_t req, fuse_ino_t ino, const char *xattr_name, size_t size)
#endif
{
 eos::common::Timing timing (__func__);
 COMMONTIMING ("_start_", &timing);
 eos_static_debug ("");

 EosFuse& me = instance ();

 if ((!strcmp (xattr_name, "system.posix_acl_access")) ||
     (!strcmp (xattr_name, "system.posix_acl_default") ||
      (!strcmp (xattr_name, "security.capability"))))
 {
   // Filter out specific requests to increase performance
   fuse_reply_err (req, ENOSYS);
   return;
 }

 // concurrency monitor
 filesystem::Track::Monitor mon (__func__, me.fs ().iTrack, ino);


 int retc = 0;
 size_t init_size = size;
 std::string fullpath;
 const char* name = NULL;

 UPDATEPROCCACHE;

 me.fs ().lock_r_p2i (); // =>
 name = me.fs ().path ((unsigned long long) ino);

 if (!name || !checkpathname(name) )
 {
   fuse_reply_err (req, ENXIO);
   me.fs ().unlock_r_p2i (); // <=
   return;
 }

 me.fs ().getPath (fullpath, me.config.mountprefix, name);
 me.fs ().unlock_r_p2i (); // <=

 eos_static_debug ("inode=%lld path=%s",
                   (long long) ino, fullpath.c_str ());

 char* xattr_value = NULL;
 retc = me.fs ().getxattr (fullpath.c_str (), xattr_name, &xattr_value, &size,
                           fuse_req_ctx (req)->uid, fuse_req_ctx (req)->gid, fuse_req_ctx (req)->pid);

 if (retc)
   fuse_reply_err (req, ENODATA);
 else
 {
   if (init_size)
   {
     if (init_size < size)
       fuse_reply_err (req, ERANGE);
     else
       fuse_reply_buf (req, xattr_value, size);
   }
   else
     fuse_reply_xattr (req, size);
 }

 if (xattr_value)
   free (xattr_value);

 COMMONTIMING ("_stop_", &timing);


 eos_static_notice ("RT %-16s %.04f", __FUNCTION__, timing.RealTime ());
}

#ifdef __APPLE__
void EosFuse::setxattr (fuse_req_t req, fuse_ino_t ino, const char *xattr_name, const char *value, size_t size, int flags, uint32_t position)
#else

void
EosFuse::setxattr (fuse_req_t req, fuse_ino_t ino, const char *xattr_name, const char *xattr_value, size_t size, int flags)
#endif
{
 eos::common::Timing timing (__func__);
 COMMONTIMING ("_start_", &timing);
 eos_static_debug ("");

 EosFuse& me = instance ();

 // concurrency monitor
 filesystem::Track::Monitor mon (__func__, me.fs ().iTrack, ino);

 int retc = 0;
 std::string fullpath;
 const char* name = NULL;

 UPDATEPROCCACHE;

 me.fs ().lock_r_p2i (); // =>
 name = me.fs ().path ((unsigned long long) ino);

 if (!name || !checkpathname(name) )
 {
   fuse_reply_err (req, ENXIO);
   me.fs ().unlock_r_p2i (); // <=
   return;
 }

 me.fs ().getPath (fullpath, me.config.mountprefix, name);

 me.fs ().unlock_r_p2i (); // <=

 eos_static_debug ("inode=%lld path=%s",
                   (long long) ino, fullpath.c_str ());

 retc = me.fs ().setxattr (fullpath.c_str (), xattr_name, xattr_value, size,
                           fuse_req_ctx (req)->uid, fuse_req_ctx (req)->gid, fuse_req_ctx (req)->pid);
 eos_static_debug ("setxattr_retc=%i", retc);
 fuse_reply_err (req, retc);

 COMMONTIMING ("_stop_", &timing);


 eos_static_notice ("RT %-16s %.04f", __FUNCTION__, timing.RealTime ());
}

void
EosFuse::listxattr (fuse_req_t req, fuse_ino_t ino, size_t size)
{
 eos::common::Timing timing (__func__);
 COMMONTIMING ("_start_", &timing);
 eos_static_debug ("");

 EosFuse& me = instance ();

 // concurrency monitor
 filesystem::Track::Monitor mon (__func__, me.fs ().iTrack, ino);

 int retc = 0;
 size_t init_size = size;
 std::string fullpath;
 const char* name = NULL;

 UPDATEPROCCACHE;

 me.fs ().lock_r_p2i (); // =>
 name = me.fs ().path ((unsigned long long) ino);

 if (!name || !checkpathname(name) )
 {
   fuse_reply_err (req, ENXIO);
   me.fs ().unlock_r_p2i (); // <=
   return;
 }

 me.fs ().getPath (fullpath, me.config.mountprefix, name);

 me.fs ().unlock_r_p2i (); // <=

 eos_static_debug ("inode=%lld path=%s",
                   (long long) ino, fullpath.c_str ());

 char* xattr_list = NULL;
 retc = me.fs ().listxattr (fullpath.c_str (), &xattr_list, &size, fuse_req_ctx (req)->uid,
                            fuse_req_ctx (req)->gid, fuse_req_ctx (req)->pid);

 if (retc)
   fuse_reply_err (req, retc);
 else
 {
   if (init_size)
   {
     if (init_size < size)
       fuse_reply_err (req, ERANGE);
     else
       fuse_reply_buf (req, xattr_list, size + 1);
   }
   else
     fuse_reply_xattr (req, size);
 }

 if (xattr_list)
   free (xattr_list);

 COMMONTIMING ("_stop_", &timing);


 eos_static_notice ("RT %-16s %.04f", __FUNCTION__, timing.RealTime ());
}

void
EosFuse::removexattr (fuse_req_t req, fuse_ino_t ino, const char *xattr_name)
{
 eos::common::Timing timing (__func__);
 COMMONTIMING ("_start_", &timing);
 eos_static_debug ("");

 EosFuse& me = instance ();

 // concurrency monitor
 filesystem::Track::Monitor mon (__func__, me.fs ().iTrack, ino);

 int retc = 0;
 std::string fullpath;
 const char* name = NULL;

 UPDATEPROCCACHE;

 me.fs ().lock_r_p2i (); // =>
 name = me.fs ().path ((unsigned long long) ino);

 if (!name || !checkpathname(name))
 {
   fuse_reply_err (req, ENXIO);
   me.fs ().unlock_r_p2i (); // <=
   return;
 }

 me.fs ().getPath (fullpath, me.config.mountprefix, name);

 me.fs ().unlock_r_p2i (); // <=

 eos_static_debug ("inode=%lld path=%s",
                   (long long) ino, fullpath.c_str ());

 retc = me.fs ().rmxattr (fullpath.c_str (), xattr_name, fuse_req_ctx (req)->uid,
                          fuse_req_ctx (req)->gid, fuse_req_ctx (req)->pid);

 fuse_reply_err (req, retc);

 COMMONTIMING ("_stop_", &timing);


 eos_static_notice ("RT %-16s %.04f", __FUNCTION__, timing.RealTime ());
}

void
EosFuse::readlink (fuse_req_t req, fuse_ino_t ino)
{
 eos::common::Timing timing (__func__);
 COMMONTIMING ("_start_", &timing);
 eos_static_debug ("");

 EosFuse& me = instance ();

 // concurrency monitor
 filesystem::Track::Monitor mon (__func__, me.fs ().iTrack, ino);

 std::string fullpath;

 const char* name = NULL;

 UPDATEPROCCACHE;

 me.fs ().lock_r_p2i (); // =>
 name = me.fs ().path ((unsigned long long) ino);

 if (!name || !checkpathname(name))
 {
   fuse_reply_err (req, ENXIO);
   me.fs ().unlock_r_p2i (); // <=
   return;
 }

 me.fs ().getPath (fullpath, me.config.mountprefix, name);

 me.fs ().unlock_r_p2i (); // <=

 char linkbuffer[8912];

 int retc = me.fs ().readlink (fullpath.c_str (), linkbuffer, sizeof (linkbuffer),
                               fuse_req_ctx (req)->uid,
                               fuse_req_ctx (req)->gid,
                               fuse_req_ctx (req)->pid);

 if (!retc)
 {
   fuse_reply_readlink (req, linkbuffer);
   return;
 }
 else
 {
   fuse_reply_err (req, errno);
   return;
 }

 COMMONTIMING ("_stop_", &timing);


 eos_static_notice ("RT %-16s %.04f", __FUNCTION__, timing.RealTime ());
}

void
EosFuse::symlink (fuse_req_t req, const char *link, fuse_ino_t parent, const char *name)
{
 eos::common::Timing timing (__func__);
 COMMONTIMING ("_start_", &timing);
 eos_static_debug ("");

 EosFuse& me = instance ();

 // concurrency monitor
 filesystem::Track::Monitor mon (__func__, me.fs ().iTrack, parent);

 const char* parentpath = NULL;
 char partialpath[16384];
 std::string fullpath;
 char ifullpath[16384];

 UPDATEPROCCACHE;

 me.fs ().lock_r_p2i (); // =>
 parentpath = me.fs ().path ((unsigned long long) parent);

 if (!parentpath || !checkpathname(parentpath) || !checkpathname(name))
 {
   fuse_reply_err (req, ENXIO);
   me.fs ().unlock_r_p2i (); // <=
   return;
 }

 sprintf (partialpath, "/%s%s/%s", me.config.mountprefix.c_str (), parentpath, name);

 me.fs ().getPPath (fullpath, me.config.mountprefix, parentpath, name);

 if ((strlen (parentpath) == 1) && (parentpath[0] == '/'))
 {
   sprintf (ifullpath, "/%s", name);
 }
 else
 {
   sprintf (ifullpath, "%s/%s", parentpath, name);
 }

 me.fs ().unlock_r_p2i (); // <=


 eos_static_debug ("path=%s link=%s", fullpath.c_str (), link);

 int retc = me.fs ().symlink (fullpath.c_str (),
                              link,
                              fuse_req_ctx (req)->uid,
                              fuse_req_ctx (req)->gid,
                              fuse_req_ctx (req)->pid);

 if (!retc)
 {
   struct fuse_entry_param e;
   memset (&e, 0, sizeof (e));
   e.attr_timeout = me.config.attrcachetime;
   e.entry_timeout = me.config.entrycachetime;
   int retc = me.fs ().stat (fullpath.c_str (), &e.attr,
                             fuse_req_ctx (req)->uid,
                             fuse_req_ctx (req)->gid,
                             fuse_req_ctx (req)->pid, 0);
   if (!retc)
   {
     eos_static_debug ("storeinode=%lld path=%s", (long long) e.attr.st_ino, ifullpath);
     e.ino = e.attr.st_ino;
     me.fs ().store_p2i ((unsigned long long) e.attr.st_ino, ifullpath);
     fuse_reply_entry (req, &e);
     return;
   }
   else
   {
     fuse_reply_err (req, errno);
     return;
   }
 }
 else
 {
   fuse_reply_err (req, errno);
   return;
 }

 COMMONTIMING ("_stop_", &timing);

 eos_static_notice ("RT %-16s %.04f", __FUNCTION__, timing.RealTime ());
}<|MERGE_RESOLUTION|>--- conflicted
+++ resolved
@@ -78,10 +78,14 @@
 {
  eos_static_debug ("");
  EosFuse& me = instance ();
+
  struct fuse_chan* ch;
+ time_t xcfsatime;
+
  int err = -1;
  char* epos;
  char* spos;
+
  char* local_mount_dir;
  char mounthostport[4096];
  char mountprefix[4096];
@@ -118,8 +122,6 @@
    me.config.direct_io = 1;
  }
 
-<<<<<<< HEAD
-=======
  if ((getenv("EOS_FUSE_SYNC")) && (!strcmp (getenv ("EOS_FUSE_SYNC"), "1")))
  {
    me.config.is_sync = 1;
@@ -131,7 +133,6 @@
 
  xcfsatime = time (NULL);
 
->>>>>>> ac84d3bd
  char rdr[4096];
  char url[4096];
 
