// ----------------------------------------------------------------------
// File: XrdFileCache.cc
// Author: Elvin-Alin Sindrilaru - CERN
// ----------------------------------------------------------------------

/************************************************************************
 * EOS - the CERN Disk Storage System                                   *
 * Copyright (C) 2011 CERN/Switzerland                                  *
 *                                                                      *
 * This program is free software: you can redistribute it and/or modify *
 * it under the terms of the GNU General Public License as published by *
 * the Free Software Foundation, either version 3 of the License, or    *
 * (at your option) any later version.                                  *
 *                                                                      *
 * This program is distributed in the hope that it will be useful,      *
 * but WITHOUT ANY WARRANTY; without even the implied warranty of       *
 * MERCHANTABILITY or FITNESS FOR A PARTICULAR PURPOSE.  See the        *
 * GNU General Public License for more details.                         *
 *                                                                      *
 * You should have received a copy of the GNU General Public License    *
 * along with this program.  If not, see <http://www.gnu.org/licenses/>.*
 ************************************************************************/

//------------------------------------------------------------------------------
#include <cstdio>
#include <cstring>
#include <unistd.h>
//------------------------------------------------------------------------------
#include "XrdFileCache.hh"
//------------------------------------------------------------------------------
#include "common/Logging.hh"
//------------------------------------------------------------------------------

XrdFileCache* XrdFileCache::pInstance = NULL;

//------------------------------------------------------------------------------
XrdFileCache*
XrdFileCache::Instance(size_t sizeMax)
{
  if (!pInstance) {
    pInstance  = new XrdFileCache(sizeMax);
    pInstance->Init();
  }

  return pInstance;
}


//------------------------------------------------------------------------------
XrdFileCache::XrdFileCache(size_t sizeMax):
  cacheSizeMax(sizeMax),
  indexFile(10)
{
  pthread_rwlock_init(&keyMgmLock, NULL);
}


//------------------------------------------------------------------------------
void
XrdFileCache::Init()
{
  cacheImpl = new CacheImpl(cacheSizeMax, this);

  //start worker thread
  threadStart(writeThread, XrdFileCache::writeThreadProc);
}


//------------------------------------------------------------------------------
XrdFileCache::~XrdFileCache()
{
  void* ret;
  //add sentinel object to queue => kill worker thread
  cacheImpl->killWriteThread();
  pthread_join(writeThread, &ret);

  delete cacheImpl;
  pthread_rwlock_destroy(&keyMgmLock);
  return;
}


//------------------------------------------------------------------------------
int
XrdFileCache::threadStart(pthread_t& thread, ThreadFn f)
{
  return pthread_create(&thread, NULL, f, (void*) this);
}


//------------------------------------------------------------------------------
void*
XrdFileCache::writeThreadProc(void* arg)
{
  XrdFileCache* pfc = static_cast<XrdFileCache*>(arg);
<<<<<<< HEAD
    
  while (1) {
    eos_static_debug("waiting for write request");
    pfc->cacheImpl->writeReqQueue->wait_pop(key);
    eos_static_debug("waited for write request");
    if (key == -1) 
    {     
      fprintf(stderr, "Got sentinel element => EXIT. \n");
      break;
    }
    else {
      eos_static_debug("calling process");
      //do write element
      pfc->cacheImpl->ProcessWriteReq(key, retc);     
    }
  }
  
  fprintf(stderr, "Stopped writer thread.\n");
=======
  pfc->cacheImpl->runThreadWrites();
  eos_static_debug("stopped writer thread");
>>>>>>> dcd36eb0
  return (void*) pfc;
}


//------------------------------------------------------------------------------
void
XrdFileCache::setCacheSize(size_t rsMax, size_t wsMax)
{
  cacheImpl->setSize(rsMax);
}


//------------------------------------------------------------------------------
FileAbstraction*
XrdFileCache::getFileObj(unsigned long inode)
{
  int key = 0;
  FileAbstraction* fRet = NULL;

  pthread_rwlock_rdlock(&keyMgmLock);   //read lock
  std::map<unsigned long, FileAbstraction*>::iterator iter = fileInodeMap.find(inode);

  if (iter != fileInodeMap.end()) {
    fRet = iter->second;
    key = fRet->getId();
  } else {
    pthread_rwlock_unlock(&keyMgmLock);  //unlock
    pthread_rwlock_wrlock(&keyMgmLock);  //write lock

    if (indexFile >= maxIndexFiles) {
      key = usedIndexQueue.front();
      usedIndexQueue.pop();
      fRet = new FileAbstraction(key, inode);
      fileInodeMap.insert(std::pair<unsigned long, FileAbstraction*>(inode, fRet));
    } else {
      key = indexFile;
      fRet = new FileAbstraction(key, inode);
      fileInodeMap.insert(std::pair<unsigned long, FileAbstraction*>(inode, fRet));
      indexFile++;
    }
  }

  //increase the number of references to this file
  fRet->incrementNoReferences();
  pthread_rwlock_unlock(&keyMgmLock);  //unlock

  eos_static_debug("inode=%lu, key=%i", inode, key);
  return fRet;
}


//------------------------------------------------------------------------------
void
XrdFileCache::submitWrite(unsigned long inode, int filed, void* buf,
                          off_t offset, size_t length)
{
<<<<<<< HEAD
  eos_static_debug("inode=%lu filed=%d offset=%llu length=%lu", inode, filed, (unsigned long long)offset, (unsigned long )length);
  size_t ret = 0;
  CacheEntry* pEntry = NULL;
  FileAbstraction * fAbst = GetFileObj(inode);
  long long int key = fAbst->GenerateBlockKey(offset + length);

  pEntry = cacheImpl->GetRecycledObj(filed, static_cast<char*>(buf),
                                          offset, length, fAbst);
  cacheImpl->AddWrite(key, pEntry);  
  fAbst->DecrementNoReferences();
  return ret;
=======
  size_t nwrite;
  long long int key;
  off_t writtenOffset = 0;
  FileAbstraction* fAbst = getFileObj(inode);
 
  while (((offset % CacheEntry::getMaxSize()) + length) > CacheEntry::getMaxSize()) {
    nwrite = CacheEntry::getMaxSize() - (offset % CacheEntry::getMaxSize());
    key = fAbst->generateBlockKey(offset);
    eos_static_debug("(1) off=%zu, len=%zu", offset, nwrite);
    cacheImpl->addWrite(filed, key, static_cast<char*>(buf) + writtenOffset, offset, nwrite, fAbst);

    offset += nwrite;
    length -= nwrite;
    writtenOffset += nwrite;
  }

  if (length != 0) {
    nwrite = length;
    key = fAbst->generateBlockKey(offset);
    eos_static_debug("(2) off=%zu, len=%zu", offset, nwrite);
    cacheImpl->addWrite(filed, key, static_cast<char*>(buf) + writtenOffset, offset, nwrite, fAbst);
    writtenOffset += nwrite;
  }

  fAbst->decrementNoReferences();
  return;
>>>>>>> dcd36eb0
}


//------------------------------------------------------------------------------
size_t
XrdFileCache::getRead(FileAbstraction* fAbst, int filed, void* buf,
                      off_t offset, size_t length)
{
<<<<<<< HEAD
  eos_static_debug("inode=%lu filed=%d offset=%llu length=%lu", inode, filed, (unsigned long long)offset, (unsigned long )length);
  size_t ret = 0;
  CacheEntry* pEntry = NULL;
  FileAbstraction * fAbst = GetFileObj(inode);
  long long int key = fAbst->GenerateBlockKey(offset + length);

  pEntry = cacheImpl->GetReadEntry(key, fAbst);
  if (pEntry && (pEntry->GetLength() >= length)) {
    size_t relOffset = pEntry->GetLength() - length;
    if (relOffset == 0)
    {
      buf = memcpy(buf, pEntry->GetDataBuffer(), length);
=======
  bool found = true;
  long long int key;
  size_t nread;
  off_t readOffset = 0;

  //read bigger than block size, break in smaller blocks
  while (((offset % CacheEntry::getMaxSize()) + length) > CacheEntry::getMaxSize()) {
    nread = CacheEntry::getMaxSize() - (offset % CacheEntry::getMaxSize());
    key = fAbst->generateBlockKey(offset);
    eos_static_debug("(1) off=%zu, len=%zu", offset, nread);
    found = cacheImpl->getRead(key, static_cast<char*>(buf) + readOffset, offset, nread, fAbst);

    if (!found) {
      return 0;
>>>>>>> dcd36eb0
    }

    offset += nread;
    length -= nread;
    readOffset += nread;
  }

  if (length != 0) {
    nread = length;
    key = fAbst->generateBlockKey(offset);
    eos_static_debug("(2) off=%zu, len=%zu", offset, nread);
    found = cacheImpl->getRead(key, static_cast<char*>(buf) + readOffset, offset, nread, fAbst);

    if (!found) {
      return 0;
    }

    readOffset += nread;
  }

  fAbst->decrementNoReferences();
  return readOffset;
}


//------------------------------------------------------------------------------
size_t
XrdFileCache::putRead(FileAbstraction* fAbst, int filed, void* buf,
                      off_t offset, size_t length)
{
<<<<<<< HEAD
  eos_static_debug("inode=%lu filed=%d offset=%llu length=%lu", inode, filed, (unsigned long long)offset, (unsigned long )length);
  CacheEntry* pEntry = NULL;
  FileAbstraction * fAbst = GetFileObj(inode);
  long long int key = fAbst->GenerateBlockKey(offset + length);

  pEntry = cacheImpl->GetRecycledObj(filed, static_cast<char*>(buf),
                                          offset, length, fAbst);
  cacheImpl->Insert(key, pEntry);
  fAbst->DecrementNoReferences();
  return;
}
=======
  size_t nread;
  long long int key;
  off_t readOffset = 0;

  //read bigger than block size, break in smaller blocks
  while (((offset % CacheEntry::getMaxSize()) + length) > CacheEntry::getMaxSize()) {
    nread = CacheEntry::getMaxSize() - (offset % CacheEntry::getMaxSize());
    key = fAbst->generateBlockKey(offset);
    eos_static_debug("(1) off=%zu, len=%zu key=%lli", offset, nread, key);
    cacheImpl->addRead(filed, key, static_cast<char*>(buf) + readOffset, offset, nread, fAbst);
    offset += nread;
    length -= nread;
    readOffset += nread;
  }
>>>>>>> dcd36eb0

  if (length != 0) {
    nread = length;
    key = fAbst->generateBlockKey(offset);
    eos_static_debug("(2) off=%zu, len=%zu key=%lli", offset, nread, key);
    cacheImpl->addRead(filed, key, static_cast<char*>(buf) + readOffset, offset, nread, fAbst);
    readOffset += nread;
  }

  fAbst->decrementNoReferences();
  return readOffset;
}

/*
//------------------------------------------------------------------------------
size_t
XrdFileCache::getReadV(unsigned long inode, int filed, void* buf,
off_t* offset, size_t* length, int nbuf)
{
<<<<<<< HEAD
  eos_static_debug("inode=%lu filed=%d nbuf=%d", inode, filed, nbuf);
  size_t ret = 0;
  char* ptrBuf = static_cast<char*>(buf);
  long long int key;
  CacheEntry* pEntry = NULL;
  FileAbstraction * fAbst = GetFileObj(inode);

  for (int i = 0; i < nbuf; i++)
  {
    key = fAbst->GenerateBlockKey(offset[i] + length[i]);
    pEntry = cacheImpl->GetReadEntry(key, fAbst);
    if (pEntry && (pEntry->GetLength() == length[i])) {
      ptrBuf = (char*)memcpy(ptrBuf, pEntry->GetDataBuffer(), pEntry->GetLength());
      ptrBuf += length[i]; 
      ret += length[i];
    }
    else break;
  }
=======
size_t ret = 0;
char* ptrBuf = static_cast<char*>(buf);
long long int key;
CacheEntry* pEntry = NULL;
FileAbstraction* fAbst = getFileObj(inode);

for (int i = 0; i < nbuf; i++) {
key = fAbst->GenerateBlockKey(offset[i]);
pEntry = cacheImpl->getRead(key, fAbst);

if (pEntry && (pEntry->GetLength() == length[i])) {
ptrBuf = (char*)memcpy(ptrBuf, pEntry->GetDataBuffer(), pEntry->GetLength());
ptrBuf += length[i];
ret += length[i];
} else break;
}
>>>>>>> dcd36eb0

fAbst->DecrementNoReferences();
return ret;
}


//------------------------------------------------------------------------------
void
XrdFileCache::putReadV(unsigned long inode, int filed, void* buf,
off_t* offset, size_t* length, int nbuf)
{
<<<<<<< HEAD
  eos_static_debug("inode=%lu filed=%d nbuf=%d", inode, filed, nbuf);
  char* ptrBuf = static_cast<char*>(buf);
  long long int key; 
  CacheEntry* pEntry = NULL;
  FileAbstraction * fAbst = GetFileObj(inode);

  for (int i = 0; i < nbuf; i++)
  {
    pEntry = cacheImpl->GetRecycledObj(filed, ptrBuf, offset[i], length[i], fAbst);
    key = fAbst->GenerateBlockKey(offset[i] + length[i]);
    cacheImpl->Insert(key, pEntry);
    ptrBuf += length[i];
  }
=======
char* ptrBuf = static_cast<char*>(buf);
long long int key;
CacheEntry* pEntry = NULL;
FileAbstraction* fAbst = getFileObj(inode);

for (int i = 0; i < nbuf; i++) {
pEntry = cacheImpl->getRecycledBlock(filed, ptrBuf, offset[i], length[i], fAbst);
key = fAbst->GenerateBlockKey(offset[i]);
cacheImpl->Insert(key, pEntry);
ptrBuf += length[i];
}
>>>>>>> dcd36eb0

fAbst->DecrementNoReferences();
return;
}
*/


//------------------------------------------------------------------------------
void
XrdFileCache::removeFileInode(unsigned long inode)
{
  eos_static_debug("inode=%lu", inode);
  FileAbstraction* ptr =  NULL;

  pthread_rwlock_wrlock(&keyMgmLock);   //write lock
  std::map<unsigned long, FileAbstraction*>::iterator iter = fileInodeMap.find(inode);

  if (iter != fileInodeMap.end()) {
    ptr = static_cast<FileAbstraction*>((*iter).second);

    if ((ptr->getSizeRdWr() == 0) && (ptr->getNoReferences() == 0)) {
      //remove file from mapping
      usedIndexQueue.push(ptr->getId());
      delete ptr;
      fileInodeMap.erase(iter);
    }
  }

  pthread_rwlock_unlock(&keyMgmLock);   //unlock
  return;
}


//------------------------------------------------------------------------------
ConcurrentQueue<error_type>&
XrdFileCache::getErrorQueue(unsigned long inode)
{
  ConcurrentQueue<error_type>* tmp = NULL;
  FileAbstraction* fAbst = getFileObj(inode);

  *tmp = fAbst->getErrorQueue();
  fAbst->decrementNoReferences();

  return *tmp;
}

//------------------------------------------------------------------------------
void
XrdFileCache::waitFinishWrites(FileAbstraction* fAbst)
{
<<<<<<< HEAD
  FileAbstraction* fAbst = GetFileObj(inode);
  if (fAbst) {
    eos_static_debug("ok inode=%llu",inode);
    fAbst->WaitFinishWrites();
  } else {
    eos_static_debug("miss inode=%llu",inode);
  }
=======
  if (fAbst->getSizeWrites() != 0) {
    cacheImpl->flushWrites(fAbst);
    fAbst->waitFinishWrites();
  }

  return;
}


//------------------------------------------------------------------------------
void
XrdFileCache::waitFinishWrites(unsigned long inode)
{
  FileAbstraction* fAbst = getFileObj(inode);
  
  if (fAbst->getSizeWrites() != 0) {
    cacheImpl->flushWrites(fAbst);
    fAbst->waitFinishWrites();
  }

>>>>>>> dcd36eb0
  return;
}<|MERGE_RESOLUTION|>--- conflicted
+++ resolved
@@ -93,29 +93,8 @@
 XrdFileCache::writeThreadProc(void* arg)
 {
   XrdFileCache* pfc = static_cast<XrdFileCache*>(arg);
-<<<<<<< HEAD
-    
-  while (1) {
-    eos_static_debug("waiting for write request");
-    pfc->cacheImpl->writeReqQueue->wait_pop(key);
-    eos_static_debug("waited for write request");
-    if (key == -1) 
-    {     
-      fprintf(stderr, "Got sentinel element => EXIT. \n");
-      break;
-    }
-    else {
-      eos_static_debug("calling process");
-      //do write element
-      pfc->cacheImpl->ProcessWriteReq(key, retc);     
-    }
-  }
-  
-  fprintf(stderr, "Stopped writer thread.\n");
-=======
   pfc->cacheImpl->runThreadWrites();
   eos_static_debug("stopped writer thread");
->>>>>>> dcd36eb0
   return (void*) pfc;
 }
 
@@ -172,19 +151,6 @@
 XrdFileCache::submitWrite(unsigned long inode, int filed, void* buf,
                           off_t offset, size_t length)
 {
-<<<<<<< HEAD
-  eos_static_debug("inode=%lu filed=%d offset=%llu length=%lu", inode, filed, (unsigned long long)offset, (unsigned long )length);
-  size_t ret = 0;
-  CacheEntry* pEntry = NULL;
-  FileAbstraction * fAbst = GetFileObj(inode);
-  long long int key = fAbst->GenerateBlockKey(offset + length);
-
-  pEntry = cacheImpl->GetRecycledObj(filed, static_cast<char*>(buf),
-                                          offset, length, fAbst);
-  cacheImpl->AddWrite(key, pEntry);  
-  fAbst->DecrementNoReferences();
-  return ret;
-=======
   size_t nwrite;
   long long int key;
   off_t writtenOffset = 0;
@@ -211,7 +177,6 @@
 
   fAbst->decrementNoReferences();
   return;
->>>>>>> dcd36eb0
 }
 
 
@@ -220,20 +185,6 @@
 XrdFileCache::getRead(FileAbstraction* fAbst, int filed, void* buf,
                       off_t offset, size_t length)
 {
-<<<<<<< HEAD
-  eos_static_debug("inode=%lu filed=%d offset=%llu length=%lu", inode, filed, (unsigned long long)offset, (unsigned long )length);
-  size_t ret = 0;
-  CacheEntry* pEntry = NULL;
-  FileAbstraction * fAbst = GetFileObj(inode);
-  long long int key = fAbst->GenerateBlockKey(offset + length);
-
-  pEntry = cacheImpl->GetReadEntry(key, fAbst);
-  if (pEntry && (pEntry->GetLength() >= length)) {
-    size_t relOffset = pEntry->GetLength() - length;
-    if (relOffset == 0)
-    {
-      buf = memcpy(buf, pEntry->GetDataBuffer(), length);
-=======
   bool found = true;
   long long int key;
   size_t nread;
@@ -248,7 +199,6 @@
 
     if (!found) {
       return 0;
->>>>>>> dcd36eb0
     }
 
     offset += nread;
@@ -279,19 +229,6 @@
 XrdFileCache::putRead(FileAbstraction* fAbst, int filed, void* buf,
                       off_t offset, size_t length)
 {
-<<<<<<< HEAD
-  eos_static_debug("inode=%lu filed=%d offset=%llu length=%lu", inode, filed, (unsigned long long)offset, (unsigned long )length);
-  CacheEntry* pEntry = NULL;
-  FileAbstraction * fAbst = GetFileObj(inode);
-  long long int key = fAbst->GenerateBlockKey(offset + length);
-
-  pEntry = cacheImpl->GetRecycledObj(filed, static_cast<char*>(buf),
-                                          offset, length, fAbst);
-  cacheImpl->Insert(key, pEntry);
-  fAbst->DecrementNoReferences();
-  return;
-}
-=======
   size_t nread;
   long long int key;
   off_t readOffset = 0;
@@ -306,7 +243,6 @@
     length -= nread;
     readOffset += nread;
   }
->>>>>>> dcd36eb0
 
   if (length != 0) {
     nread = length;
@@ -326,26 +262,6 @@
 XrdFileCache::getReadV(unsigned long inode, int filed, void* buf,
 off_t* offset, size_t* length, int nbuf)
 {
-<<<<<<< HEAD
-  eos_static_debug("inode=%lu filed=%d nbuf=%d", inode, filed, nbuf);
-  size_t ret = 0;
-  char* ptrBuf = static_cast<char*>(buf);
-  long long int key;
-  CacheEntry* pEntry = NULL;
-  FileAbstraction * fAbst = GetFileObj(inode);
-
-  for (int i = 0; i < nbuf; i++)
-  {
-    key = fAbst->GenerateBlockKey(offset[i] + length[i]);
-    pEntry = cacheImpl->GetReadEntry(key, fAbst);
-    if (pEntry && (pEntry->GetLength() == length[i])) {
-      ptrBuf = (char*)memcpy(ptrBuf, pEntry->GetDataBuffer(), pEntry->GetLength());
-      ptrBuf += length[i]; 
-      ret += length[i];
-    }
-    else break;
-  }
-=======
 size_t ret = 0;
 char* ptrBuf = static_cast<char*>(buf);
 long long int key;
@@ -362,7 +278,7 @@
 ret += length[i];
 } else break;
 }
->>>>>>> dcd36eb0
+
 
 fAbst->DecrementNoReferences();
 return ret;
@@ -374,21 +290,6 @@
 XrdFileCache::putReadV(unsigned long inode, int filed, void* buf,
 off_t* offset, size_t* length, int nbuf)
 {
-<<<<<<< HEAD
-  eos_static_debug("inode=%lu filed=%d nbuf=%d", inode, filed, nbuf);
-  char* ptrBuf = static_cast<char*>(buf);
-  long long int key; 
-  CacheEntry* pEntry = NULL;
-  FileAbstraction * fAbst = GetFileObj(inode);
-
-  for (int i = 0; i < nbuf; i++)
-  {
-    pEntry = cacheImpl->GetRecycledObj(filed, ptrBuf, offset[i], length[i], fAbst);
-    key = fAbst->GenerateBlockKey(offset[i] + length[i]);
-    cacheImpl->Insert(key, pEntry);
-    ptrBuf += length[i];
-  }
-=======
 char* ptrBuf = static_cast<char*>(buf);
 long long int key;
 CacheEntry* pEntry = NULL;
@@ -400,7 +301,6 @@
 cacheImpl->Insert(key, pEntry);
 ptrBuf += length[i];
 }
->>>>>>> dcd36eb0
 
 fAbst->DecrementNoReferences();
 return;
@@ -451,15 +351,6 @@
 void
 XrdFileCache::waitFinishWrites(FileAbstraction* fAbst)
 {
-<<<<<<< HEAD
-  FileAbstraction* fAbst = GetFileObj(inode);
-  if (fAbst) {
-    eos_static_debug("ok inode=%llu",inode);
-    fAbst->WaitFinishWrites();
-  } else {
-    eos_static_debug("miss inode=%llu",inode);
-  }
-=======
   if (fAbst->getSizeWrites() != 0) {
     cacheImpl->flushWrites(fAbst);
     fAbst->waitFinishWrites();
@@ -480,6 +371,5 @@
     fAbst->waitFinishWrites();
   }
 
->>>>>>> dcd36eb0
   return;
 }