
// ----------------------------------------------------------------------
// File: AuthIdManager.hh
// Author: Geoffray Adde - CERN
// ----------------------------------------------------------------------

/************************************************************************
 * EOS - the CERN Disk Storage System                                   *
 * Copyright (C) 2011 CERN/Switzerland                                  *
 *                                                                      *
 * This program is free software: you can redistribute it and/or modify *
 * it under the terms of the GNU General Public License as published by *
 * the Free Software Foundation, either version 3 of the License, or    *
 * (at your option) any later version.                                  *
 *                                                                      *
 * This program is distributed in the hope that it will be useful,      *
 * but WITHOUT ANY WARRANTY; without even the implied warranty of       *
 * MERCHANTABILITY or FITNESS FOR A PARTICULAR PURPOSE.  See the        *
 * GNU General Public License for more details.                         *
 *                                                                      *
 * You should have received a copy of the GNU General Public License    *
 * along with this program.  If not, see <http://www.gnu.org/licenses/>.*
 ************************************************************************/

#ifndef __AUTHIDMANAGER__HH__
#define __AUTHIDMANAGER__HH__

/*----------------------------------------------------------------------------*/
#include "MacOSXHelper.hh"
#include "common/Logging.hh"
#include "common/RWMutex.hh"
#include "common/SymKeys.hh"
#include "ProcCache.hh"
/*----------------------------------------------------------------------------*/
#include "XrdOuc/XrdOucString.hh"
#include "XrdSys/XrdSysPthread.hh"
#include "XrdSys/XrdSysAtomics.hh"
/*----------------------------------------------------------------------------*/
#include <errno.h>
#include <unistd.h>
#include <stdio.h>
#include <stdlib.h>
#include <string>
#include <vector>
#include <list>
#include <sys/types.h>
#include <sys/stat.h>
#include <unistd.h>
#include <dirent.h>

//------------------------------------------------------------------------------
// Class in charge of managing the xroot login (i.e. xroot connection)
// logins are 8 characters long : ABgE73AA23@myrootserver
// it's base 64 , first 6 are userid and 2 lasts are authid
// authid is an idx a pool of identities for the specified user
// if the user comes with a new identity, it's added the pool
// if the identity is already in the pool, the connection is reused
// identity are NEVER removed from the pool
// for a given identity, the SAME conneciton is ALWAYS reused
//------------------------------------------------------------------------------

class AuthIdManager
{
public:

  bool use_user_krb5cc;
  bool use_user_gsiproxy;
  bool use_unsafe_krk5;
  bool tryKrb5First;
  bool fallback2nobody;

  void
  setAuth(bool krb5, bool proxy, bool unsafekrk5, bool fb2unix, bool krb5first)
  {
    use_user_krb5cc = krb5;
    use_user_gsiproxy = proxy;
    use_unsafe_krk5 = unsafekrk5;
    tryKrb5First = krb5first;
    fallback2nobody = fb2unix;
  }

  void
  resize(ssize_t size)
  {
    proccachemutexes.resize(size);
    pid2StrongLogin.resize(size);
    siduid2credinfo.resize(size);
  }

  int connectionId;
  XrdSysMutex connectionIdMutex;

  void
  IncConnectionId()
  {
    XrdSysMutexHelper l(connectionIdMutex);
    connectionId++;
  }

  enum CredType {
    krb5, krk5, x509, nobody
  };

  struct CredInfo {
    CredType type;     // krb5 , krk5 or x509
    std::string lname; // link to credential file
    std::string fname; // credential file
    time_t lmtime;     // link to credential file mtime
    time_t lctime;     // link to credential file mtime
    std::string identity; // identity in the credential file
    std::string cachedStrongLogin;
  };

  static const unsigned int proccachenbins;
  std::vector<eos::common::RWMutex> proccachemutexes;

  //------------------------------------------------------------------------------
  // Lock
  //------------------------------------------------------------------------------

  void
  lock_r_pcache(pid_t pid)
  {
    proccachemutexes[pid%proccachenbins].LockRead();
  }

  void
  lock_w_pcache(pid_t pid)
  {
    proccachemutexes[pid%proccachenbins].LockWrite();
  }


  //------------------------------------------------------------------------------
  // Unlock
  //------------------------------------------------------------------------------

  void
  unlock_r_pcache(pid_t pid)
  {
    proccachemutexes[pid%proccachenbins].UnLockRead();
  }

  void
  unlock_w_pcache(pid_t pid)
  {
    proccachemutexes[pid%proccachenbins].UnLockWrite();
  }

  AuthIdManager()
  {
    resize(proccachenbins);
  }

protected:
  // LOCKING INFORMATION
  // The AuthIdManager is a stressed system. The credentials are checked for (almost) every single call to fuse.
  // To speed up things, several levels of caching are implemented.
  // On top of that, the following maps that are used for this caching are sharded to avoid contention.
  // This sharding is made such that AuthIdManager::proccachemutexes consecutive pids don't interfere at all between each other.
  // The size of the sharding is given by AuthIdManager::proccachenbins which is copied to gProcCacheShardingSize
  // AuthIdManager::proccachemutexes vector of mutex each one protecting a bin in the sharding.
  std::vector<std::map<pid_t,std::string> > pid2StrongLogin;
  // maps (sessionid,userid) -> ( credinfo )
  std::vector<std::map<pid_t, std::map<uid_t, CredInfo>  >> siduid2credinfo;
  static uint64_t sConIdCount;
  std::set<pid_t> runningPids;
  pthread_t mCleanupThread;

  bool
  findCred(CredInfo& credinfo, struct stat& linkstat, struct stat& filestat,
           uid_t uid, pid_t sid, time_t& sst)
  {
    if (!(use_user_gsiproxy || use_user_krb5cc)) {
      return false;
    }

    bool ret = false;
    char buffer[1024];
    char buffer2[1024];
    // first try the session binding if it fails, try the user binding
    const char* formats[2] = {"/var/run/eosd/credentials/uid%d_sid%d_sst%d.%s", "/var/run/eosd/credentials/uid%d.%s"};
    // krb5 -> kerberos 5 credential cache file
    // krk5 -> kerberos 5 credential cache not in a file (e.g. KeyRing)
    // x509 -> gsi authentication
    const char* suffixes[5] = {"krb5", "krk5", "x509", "krb5", "krk5"};
    CredType credtypes[5] = {krb5, krk5, x509, krb5, krk5};
    int sidx = 1, sn = 2;

    if (!use_user_krb5cc && use_user_gsiproxy) {
      sidx = 2; sn = 1;
    } else if (use_user_krb5cc && !use_user_gsiproxy) {
      sidx = 0; sn = 2;
    } else if (tryKrb5First) {
      sidx = 0; sn = 3;
    } else {
      sidx = 2; sn = 3;
    }

    // try all the credential types according to settings and stop as soon as a credetnial is found
    bool brk = false;

    for (int f = 0; f < 2; f++) {
      for (int i = sidx; i < sidx + sn; i++) {
        if (f == 0) {
          snprintf(buffer, 1024, formats[f], (int) uid, (int) sid, (int) sst,
                   suffixes[i]);
        } else {
          snprintf(buffer, 1024, formats[f], (int) uid, suffixes[i]);
        }

        size_t bsize = 0;
        //eos_static_debug("trying to stat %s", buffer);
        if (!::lstat(buffer, &linkstat) && ((bsize = readlink(buffer, buffer2, 1023))>=0)) {
          ret = true;
          credinfo.lname = buffer;
          credinfo.lmtime = linkstat.MTIMESPEC.tv_sec;
          credinfo.lctime = linkstat.CTIMESPEC.tv_sec;
          credinfo.type = credtypes[i];
          buffer2[bsize] = 0;
          eos_static_debug("found credential link %s for uid %d and sid %d",
                           credinfo.lname.c_str(), (int) uid, (int) sid);

          if (credinfo.type == krk5) {
            credinfo.fname = buffer2;
            break; // there is no file to stat in that case
          }

          if (!stat(buffer2, &filestat)) {
            if (bsize > 0) {
              buffer2[bsize] = 0;
              credinfo.fname = buffer2;
              eos_static_debug("found credential file %s for uid %d and sid %d",
                               credinfo.fname.c_str(), (int) uid, (int) sid);
            }
          } else {
            eos_static_debug("could not stat file %s for uid %d and sid %d",
                             credinfo.fname.c_str(), (int) uid, (int) sid);
          }

          // we found some credential, we stop searching here
          brk = true;
          break;
        }
      }

      if (brk) {
        break;
      }
    }

    if (!ret) {
      eos_static_debug("could not find any credential for uid %d and sid %d",
                       (int) uid, (int) sid);
    }

    return ret;
  }

  bool
  readCred(CredInfo& credinfo)
  {
    bool ret = false;
    eos_static_debug("reading %s credential file %s",
                     credinfo.type == krb5 ? "krb5" : (credinfo.type == krb5 ? "krk5" : "x509"),
                     credinfo.fname.c_str());

    if (credinfo.type == krk5) {
      // fileless authentication cannot rely on symlinks to be able to change the cache credential file
      // instead of the identity, we use the keyring information and each has a different xrd login
      credinfo.identity = credinfo.fname;
      ret = true;
    }

    if (credinfo.type == krb5) {
      ProcReaderKrb5UserName reader(credinfo.fname);

      if (!reader.ReadUserName(credinfo.identity)) {
        eos_static_debug("could not read principal in krb5 cc file %s",
                         credinfo.fname.c_str());
      } else {
        ret = true;
      }
    }

    if (credinfo.type == x509) {
      ProcReaderGsiIdentity reader(credinfo.fname);

      if (!reader.ReadIdentity(credinfo.identity)) {
        eos_static_debug("could not read identity in x509 proxy file %s",
                         credinfo.fname.c_str());
      } else {
        ret = true;
      }
    }

    return ret;
  }

  bool
  checkCredSecurity(const struct stat& linkstat, const struct stat& filestat,
                    uid_t uid, CredType credtype)
  {
    //eos_static_debug("linkstat.st_uid=%d  filestat.st_uid=%d  filestat.st_mode=%o  requiredmode=%o",(int)linkstat.st_uid,(int)filestat.st_uid,filestat.st_mode & 0777,reqMode);
    if (
      // check owner ship
      linkstat.st_uid == uid) {
      if (credtype == krk5) {
        return true;
      } else if (filestat.st_uid == uid &&
                 (filestat.st_mode & 0077) == 0 // no access to other users/groups
                 && (filestat.st_mode & 0400) != 0 // read allowed for the user
                ) {
        return true;
      }
    }

    return false;
  }

  inline bool
  checkKrk5StringSafe(const std::string& krk5Str)
  {
    // TODO: implement here check to be done on in memory krb5 tickets
    return use_unsafe_krk5;
  }

  inline uint64_t getNewConId(uid_t uid, gid_t gid, pid_t pid)
  {
    //NOTE: we have (2^6)^7 ~= 5e12 connections which is basically infinite
    //      fot the moment, we don't reuse connections at all, we leave them behind
    //TODO: implement conid pooling when disconnect is implementend in XRootD
    if (sConIdCount == ((1ull << 42) - 1)) {
      return 0;
    }

    return AtomicInc(sConIdCount) + 1;
  }

  inline void releaseConId(uint64_t conid)
  {
    //TODO: implement channel disconnection when implementend in XRootD
  }

  bool populatePids ()
  {
    runningPids.clear ();
    // when entering this function proccachemutexes[pid] must be write locked

    errno = 0;
    auto dirp = opendir (gProcCache(0).GetProcPath().c_str());
    if(dirp==NULL)
    {
      eos_static_err("error openning %s to get running pids. errno=%d",gProcCache(0).GetProcPath().c_str(),errno);
      return false;
    }
    // this is useful even in gateway mode because of the recursive deletion protection
    struct dirent *dp = NULL;
    long long int i = 0;
    while ((dp = readdir (dirp)) != NULL)
    {
      errno = 0;
      if (dp->d_type == DT_DIR && (i = strtoll (dp->d_name, NULL, 10)) && (errno == 0)) runningPids.insert (static_cast<pid_t> (i));
    }
    (void) closedir (dirp);

    return true;
  }
    // check if we are using strong authentication
  bool cleanProcCachePid (pid_t pid)
  {
    bool result = false;
    if (!runningPids.count (pid))
    {
      result = gProcCache(pid).RemoveEntry (pid);
      if (!result) eos_static_err("error removing proccache entry for pid=%d", (int )pid);
    }

    // returns true if the entry was removed
    return result;
  }

  void cleanProcCacheBin (unsigned int i, int &cleancountProcCache, int &cleancountStrongLogin, int &cleancountCredInfo)
  {
    eos::common::RWMutexWriteLock lock (proccachemutexes[i]);

    cleancountProcCache += gProcCacheV[i].RemoveEntries(&runningPids);

    for (auto it = pid2StrongLogin[i].begin (); it != pid2StrongLogin[i].end ();)
    {
      if (!runningPids.count(it->first))
      {
        pid2StrongLogin[i].erase(it++);
        ++cleancountStrongLogin;
      }
      else
        ++it;
    }
    for (auto it = siduid2credinfo[i].begin (); it != siduid2credinfo[i].end ();)
    {
      if (!runningPids.count(it->first))
      {
        siduid2credinfo[i].erase(it++);
        cleancountCredInfo++;
      }
      else
        ++it;
    }
  }

  int cleanProcCache ()
  {
    int cleancountProcCache = 0;
    int cleancountStrongLogin = 0;
    int cleancountCredInfo = 0;

    if (populatePids ())
    {
      for (unsigned int i = 0; i < proccachenbins; i++)
        cleanProcCacheBin (i,cleancountProcCache,cleancountStrongLogin,cleancountCredInfo);

    }
    eos_static_info("ProcCache cleaning removed %d entries in gProcCache",cleancountProcCache);
    eos_static_debug("ProcCache cleaning removed %d entries in pid2StrongLogin",cleancountStrongLogin);
    eos_static_debug("ProcCache cleaning removed %d entries in siduid2CredInfo",cleancountCredInfo);
      return 0;
  }

  static void*
  CleanupThread(void* arg);

  void CleanupLoop()
  {
    XrdSysTimer sleeper;
    while(true)
    {
      sleeper.Snooze(300);
      cleanProcCache();
    }
  }


  int
  updateProcCache(uid_t uid, gid_t gid, pid_t pid, bool reconnect)
  {
    // when entering this function proccachemutexes[pid] must be write locked
    // this is to prevent several thread calling fuse from the same pid to enter this code
    // and to create a race condition
    // most of the time, credentials in the cache are up to date and the lock is held for a short time
    // and the locking is shared so that only the pid with the same pid%AuthIdManager::proccachenbins
    int errCode;

    // this is useful even in gateway mode because of the recursive deletion protection
    if ((errCode = gProcCache(pid).InsertEntry(pid))) {
      eos_static_err("updating proc cache information for process %d. Error code is %d",
                     (int)pid, errCode);
      return errCode;
    }

    // check if we are using strong authentication
    if (!(use_user_krb5cc || use_user_gsiproxy)) {
      return 0;
    }

    // get the startuptime of the process
    time_t processSut = 0;

    gProcCache(pid).GetStartupTime(pid, processSut);

    // get the session id
    pid_t sid = 0;

    gProcCache(pid).GetSid(pid, sid);


    if (sid!=pid) {
      lock_w_pcache(sid);

      if ((errCode = gProcCache(sid).InsertEntry(sid))) {
        unlock_w_pcache(sid);
        eos_static_debug("updating proc cache information for session leader process %d failed. Session leader process %d does not exist",
                       (int)pid, (int)sid);
        sid = -1;
      }
      else
        unlock_w_pcache(sid);
    }

    // get the startuptime of the leader of the session
    time_t sessionSut = 0;

    if (!gProcCache(sid).GetStartupTime(sid, sessionSut))
      sessionSut = 0;

    // find the credentials
    CredInfo credinfo;
    struct stat filestat, linkstat;

    if (!findCred(credinfo, linkstat, filestat, uid, sid, sessionSut)) {
      if (fallback2nobody) {
        credinfo.type = nobody;
        credinfo.lmtime = credinfo.lctime = 0;
        eos_static_debug("could not find any strong credential for uid %d pid %d sid %d, falling back on 'nobody'",
                         (int)uid,(int)pid,(int)sid);
      } else {
        eos_static_notice("could not find any strong credential for uid %d pid %d sid %d", (int)uid,(int)pid,(int)sid);
        return EACCES;
      }
    }

    // check if the credentials in the credential cache cache are up to date
    // TODO: should we implement a TTL , my guess is NO
    bool sessionInCache = false;
    if(sid!=pid) lock_r_pcache(sid);
    bool cacheEntryFound = siduid2credinfo[sid%proccachenbins].count(sid)>0 && siduid2credinfo[sid%proccachenbins][sid].count(uid)>0;
    std::map<uid_t, CredInfo>::iterator cacheEntry;
    if (cacheEntryFound)
    {
    // skip the cache if reconnecting
      cacheEntry = siduid2credinfo[sid%proccachenbins][sid].find(uid);

      sessionInCache = !reconnect;

      if (sessionInCache)
    {
      sessionInCache = false;
      const CredInfo& ci = cacheEntry->second;

      // we also check ctime to be sure that permission/ownership has not changed
        if (ci.type == credinfo.type && ci.lmtime == credinfo.lmtime && ci.lctime == credinfo.lctime)
      {
        sessionInCache = true;
        // we don't check the credentials file for modification because it might be modified during authentication
      }
    }
    }
    if(sid!=pid) unlock_r_pcache(sid);

    if (sessionInCache) {
      // TODO: could detect from the call to ptoccahce_InsertEntry if the process was changed
      //       then, it would be possible to bypass this part copy, which is probably not the main bottleneck anyway
      // no lock needed as only one thread per process can access this (lock is supposed to be already taken -> beginning of the function)
      eos_static_debug("uid=%d  sid=%d  pid=%d  found stronglogin in cache %s",
                       (int)uid, (int)sid, (int)pid, cacheEntry->second.cachedStrongLogin.c_str());
      pid2StrongLogin[pid%proccachenbins][pid] = cacheEntry->second.cachedStrongLogin;

      if (gProcCache(sid).HasEntry(sid)) {
        std::string authmeth;
        gProcCache(sid).GetAuthMethod(sid, authmeth);

        if (gProcCache(pid).HasEntry(pid)) {
          gProcCache(pid).SetAuthMethod(pid, authmeth);
        }
      }

      return 0;
    }

    uint64_t authid = 0;
    std::string sId;

    if (credinfo.type == nobody) {
      sId = "unix:nobody";

      /*** using unix authentication and user nobody ***/
      if (gProcCache(pid).HasEntry(pid)) {
<<<<<<< HEAD
        gProcCache(pid).GetEntry(pid)->SetAuthMethod(sId);
      }

=======
        gProcCache(pid).SetAuthMethod(pid,sId);
    }
      // refresh the credentials in the cache
>>>>>>> dee55797
      if (gProcCache(sid).HasEntry(sid)) {
        gProcCache(sid).SetAuthMethod(sid, sId);
      }

      // update pid2StrongLogin (no lock needed as only one thread per process can access this)
      pid2StrongLogin[pid%proccachenbins][pid] = "nobody";
    } else {
      // refresh the credentials in the cache
      // check the credential security
      if (!checkCredSecurity(linkstat, filestat, uid, credinfo.type)) {
        eos_static_alert("credentials are not safe");
        return EACCES;
      }

      // check the credential security
      if (!readCred(credinfo)) {
        return EACCES;
      }

      // update authmethods for session leader and current pid
      if (credinfo.type == krb5) {
        sId = "krb5:";
      } else if (credinfo.type == krk5) {
        sId = "krk5:";
      } else {
        sId = "x509:";
      }

      std::string newauthmeth;

      if (credinfo.type == krk5 && !checkKrk5StringSafe(credinfo.fname)) {
        eos_static_err("deny user %d using of unsafe in memory krb5 credential string '%s'",
                       (int)uid, credinfo.fname.c_str());
        return EPERM;
      }

      // using directly the value of the pointed file (which is the text in the case ofin memory credentials)
      sId.append(credinfo.fname);
      newauthmeth = sId;

      if (newauthmeth.empty()) {
        eos_static_err("error symlinking credential file ");
        return EACCES;
      }

      gProcCache(pid).SetAuthMethod(pid, newauthmeth);
      gProcCache(sid).SetAuthMethod(sid, newauthmeth);

      authid = getNewConId(uid, gid, pid);

      if (!authid) {
        eos_static_alert("running out of XRootD connections");
        errCode = EBUSY;
        return errCode;
      }

      // update pid2StrongLogin (no lock needed as only one thread per process can access this)
      map_user xrdlogin(uid, gid, authid);
      std::string mapped = mapUser(uid, gid, 0, authid);
      pid2StrongLogin[pid%proccachenbins][pid] = std::string(xrdlogin.base64(mapped));
    }

    // update uidsid2credinfo
    credinfo.cachedStrongLogin = pid2StrongLogin[pid%proccachenbins][pid];
    eos_static_debug("uid=%d  sid=%d  pid=%d  writing stronglogin in cache %s",
                     (int)uid, (int)sid, (int)pid, credinfo.cachedStrongLogin.c_str());
    if(sid!=pid) lock_w_pcache(sid);
    siduid2credinfo[sid%proccachenbins][sid][uid] = credinfo;
    if(sid!=pid) unlock_w_pcache(sid);
    eos_static_info("qualifiedidentity [%s] used for pid %d, xrdlogin is %s (%d/%d)",
                    sId.c_str(), (int)pid,
                    pid2StrongLogin[pid%proccachenbins][pid].c_str(), (int)uid, (int)authid);
    return errCode;
  }

  struct map_user {
    uid_t uid;
    gid_t gid;
    uint64_t conid;
    char base64buf[9];
    bool base64computed;
    map_user(uid_t _uid, gid_t _gid, uint64_t _authid) :
      uid(_uid), gid(_gid), conid(_authid), base64computed(false)
    {
    }

    char*
    base64(std::string& mapped)
    {
      if (!base64computed) {
        // pid is actually meaningless
        strncpy(base64buf, mapped.c_str(), 8);
        base64buf[8] = 0;
        base64computed = true;
      }

      return base64buf;
    }
  };


  //------------------------------------------------------------------------------
  // Get user name from the uid and change the effective user ID of the thread
  //------------------------------------------------------------------------------

  std::string
  mapUser(uid_t uid, gid_t gid, pid_t pid, uint64_t conid);

public:
  bool
  StartCleanupThread()
  {
    // Start worker thread
    if ((XrdSysThread::Run(&mCleanupThread, AuthIdManager::CleanupThread,
                           static_cast<void*>(this))))
    {
      eos_static_crit("can not start cleanup thread");
      return false;
    }

    return true;
  }

  inline int
  updateProcCache(uid_t uid, gid_t gid, pid_t pid)
  {
    eos::common::RWMutexWriteLock lock(proccachemutexes[pid%proccachenbins]);
    return updateProcCache(uid, gid, pid, false);
  }

  inline int
  reconnectProcCache(uid_t uid, gid_t gid, pid_t pid)
  {
    eos::common::RWMutexWriteLock lock(proccachemutexes[pid%proccachenbins]);
    return updateProcCache(uid, gid, pid, true);
  }

  std::string
  getXrdLogin(pid_t pid)
  {
    eos::common::RWMutexReadLock lock(proccachemutexes[pid%proccachenbins]);
    return pid2StrongLogin[pid%proccachenbins][pid];
  }

  std::string
  getLogin(uid_t uid, gid_t gid, pid_t pid)
  {
    return (use_user_krb5cc ||
            use_user_gsiproxy) ? getXrdLogin(pid) : mapUser(uid, gid, pid, 0);
  }

};

#endif // __AUTHIDMANAGER__HH__<|MERGE_RESOLUTION|>--- conflicted
+++ resolved
@@ -121,13 +121,13 @@
   void
   lock_r_pcache(pid_t pid)
   {
-    proccachemutexes[pid%proccachenbins].LockRead();
+    proccachemutexes[pid % proccachenbins].LockRead();
   }
 
   void
   lock_w_pcache(pid_t pid)
   {
-    proccachemutexes[pid%proccachenbins].LockWrite();
+    proccachemutexes[pid % proccachenbins].LockWrite();
   }
 
 
@@ -138,13 +138,13 @@
   void
   unlock_r_pcache(pid_t pid)
   {
-    proccachemutexes[pid%proccachenbins].UnLockRead();
+    proccachemutexes[pid % proccachenbins].UnLockRead();
   }
 
   void
   unlock_w_pcache(pid_t pid)
   {
-    proccachemutexes[pid%proccachenbins].UnLockWrite();
+    proccachemutexes[pid % proccachenbins].UnLockWrite();
   }
 
   AuthIdManager()
@@ -160,7 +160,7 @@
   // This sharding is made such that AuthIdManager::proccachemutexes consecutive pids don't interfere at all between each other.
   // The size of the sharding is given by AuthIdManager::proccachenbins which is copied to gProcCacheShardingSize
   // AuthIdManager::proccachemutexes vector of mutex each one protecting a bin in the sharding.
-  std::vector<std::map<pid_t,std::string> > pid2StrongLogin;
+  std::vector<std::map<pid_t, std::string> > pid2StrongLogin;
   // maps (sessionid,userid) -> ( credinfo )
   std::vector<std::map<pid_t, std::map<uid_t, CredInfo>  >> siduid2credinfo;
   static uint64_t sConIdCount;
@@ -188,13 +188,17 @@
     int sidx = 1, sn = 2;
 
     if (!use_user_krb5cc && use_user_gsiproxy) {
-      sidx = 2; sn = 1;
+      sidx = 2;
+      sn = 1;
     } else if (use_user_krb5cc && !use_user_gsiproxy) {
-      sidx = 0; sn = 2;
+      sidx = 0;
+      sn = 2;
     } else if (tryKrb5First) {
-      sidx = 0; sn = 3;
+      sidx = 0;
+      sn = 3;
     } else {
-      sidx = 2; sn = 3;
+      sidx = 2;
+      sn = 3;
     }
 
     // try all the credential types according to settings and stop as soon as a credetnial is found
@@ -210,8 +214,10 @@
         }
 
         size_t bsize = 0;
+
         //eos_static_debug("trying to stat %s", buffer);
-        if (!::lstat(buffer, &linkstat) && ((bsize = readlink(buffer, buffer2, 1023))>=0)) {
+        if (!::lstat(buffer, &linkstat) &&
+            ((bsize = readlink(buffer, buffer2, 1023)) >= 0)) {
           ret = true;
           credinfo.lname = buffer;
           credinfo.lmtime = linkstat.MTIMESPEC.tv_sec;
@@ -342,88 +348,97 @@
     //TODO: implement channel disconnection when implementend in XRootD
   }
 
-  bool populatePids ()
-  {
-    runningPids.clear ();
+  bool populatePids()
+  {
+    runningPids.clear();
     // when entering this function proccachemutexes[pid] must be write locked
-
     errno = 0;
-    auto dirp = opendir (gProcCache(0).GetProcPath().c_str());
-    if(dirp==NULL)
-    {
-      eos_static_err("error openning %s to get running pids. errno=%d",gProcCache(0).GetProcPath().c_str(),errno);
+    auto dirp = opendir(gProcCache(0).GetProcPath().c_str());
+
+    if (dirp == NULL) {
+      eos_static_err("error openning %s to get running pids. errno=%d",
+                     gProcCache(0).GetProcPath().c_str(), errno);
       return false;
     }
+
     // this is useful even in gateway mode because of the recursive deletion protection
-    struct dirent *dp = NULL;
+    struct dirent* dp = NULL;
     long long int i = 0;
-    while ((dp = readdir (dirp)) != NULL)
-    {
+
+    while ((dp = readdir(dirp)) != NULL) {
       errno = 0;
-      if (dp->d_type == DT_DIR && (i = strtoll (dp->d_name, NULL, 10)) && (errno == 0)) runningPids.insert (static_cast<pid_t> (i));
-    }
-    (void) closedir (dirp);
-
+
+      if (dp->d_type == DT_DIR && (i = strtoll(dp->d_name, NULL, 10)) &&
+          (errno == 0)) {
+        runningPids.insert(static_cast<pid_t>(i));
+      }
+    }
+
+    (void) closedir(dirp);
     return true;
   }
-    // check if we are using strong authentication
-  bool cleanProcCachePid (pid_t pid)
+  // check if we are using strong authentication
+  bool cleanProcCachePid(pid_t pid)
   {
     bool result = false;
-    if (!runningPids.count (pid))
-    {
-      result = gProcCache(pid).RemoveEntry (pid);
-      if (!result) eos_static_err("error removing proccache entry for pid=%d", (int )pid);
+
+    if (!runningPids.count(pid)) {
+      result = gProcCache(pid).RemoveEntry(pid);
+
+      if (!result) {
+        eos_static_err("error removing proccache entry for pid=%d", (int)pid);
+      }
     }
 
     // returns true if the entry was removed
     return result;
   }
 
-  void cleanProcCacheBin (unsigned int i, int &cleancountProcCache, int &cleancountStrongLogin, int &cleancountCredInfo)
-  {
-    eos::common::RWMutexWriteLock lock (proccachemutexes[i]);
-
+  void cleanProcCacheBin(unsigned int i, int& cleancountProcCache,
+                         int& cleancountStrongLogin, int& cleancountCredInfo)
+  {
+    eos::common::RWMutexWriteLock lock(proccachemutexes[i]);
     cleancountProcCache += gProcCacheV[i].RemoveEntries(&runningPids);
 
-    for (auto it = pid2StrongLogin[i].begin (); it != pid2StrongLogin[i].end ();)
-    {
-      if (!runningPids.count(it->first))
-      {
+    for (auto it = pid2StrongLogin[i].begin(); it != pid2StrongLogin[i].end();) {
+      if (!runningPids.count(it->first)) {
         pid2StrongLogin[i].erase(it++);
         ++cleancountStrongLogin;
-      }
-      else
+      } else {
         ++it;
-    }
-    for (auto it = siduid2credinfo[i].begin (); it != siduid2credinfo[i].end ();)
-    {
-      if (!runningPids.count(it->first))
-      {
+      }
+    }
+
+    for (auto it = siduid2credinfo[i].begin(); it != siduid2credinfo[i].end();) {
+      if (!runningPids.count(it->first)) {
         siduid2credinfo[i].erase(it++);
         cleancountCredInfo++;
-      }
-      else
+      } else {
         ++it;
-    }
-  }
-
-  int cleanProcCache ()
+      }
+    }
+  }
+
+  int cleanProcCache()
   {
     int cleancountProcCache = 0;
     int cleancountStrongLogin = 0;
     int cleancountCredInfo = 0;
 
-    if (populatePids ())
-    {
-      for (unsigned int i = 0; i < proccachenbins; i++)
-        cleanProcCacheBin (i,cleancountProcCache,cleancountStrongLogin,cleancountCredInfo);
-
-    }
-    eos_static_info("ProcCache cleaning removed %d entries in gProcCache",cleancountProcCache);
-    eos_static_debug("ProcCache cleaning removed %d entries in pid2StrongLogin",cleancountStrongLogin);
-    eos_static_debug("ProcCache cleaning removed %d entries in siduid2CredInfo",cleancountCredInfo);
-      return 0;
+    if (populatePids()) {
+      for (unsigned int i = 0; i < proccachenbins; i++) {
+        cleanProcCacheBin(i, cleancountProcCache, cleancountStrongLogin,
+                          cleancountCredInfo);
+      }
+    }
+
+    eos_static_info("ProcCache cleaning removed %d entries in gProcCache",
+                    cleancountProcCache);
+    eos_static_debug("ProcCache cleaning removed %d entries in pid2StrongLogin",
+                     cleancountStrongLogin);
+    eos_static_debug("ProcCache cleaning removed %d entries in siduid2CredInfo",
+                     cleancountCredInfo);
+    return 0;
   }
 
   static void*
@@ -432,8 +447,8 @@
   void CleanupLoop()
   {
     XrdSysTimer sleeper;
-    while(true)
-    {
+
+    while (true) {
       sleeper.Snooze(300);
       cleanProcCache();
     }
@@ -464,33 +479,30 @@
 
     // get the startuptime of the process
     time_t processSut = 0;
-
     gProcCache(pid).GetStartupTime(pid, processSut);
-
     // get the session id
     pid_t sid = 0;
-
     gProcCache(pid).GetSid(pid, sid);
 
-
-    if (sid!=pid) {
+    if (sid != pid) {
       lock_w_pcache(sid);
 
       if ((errCode = gProcCache(sid).InsertEntry(sid))) {
         unlock_w_pcache(sid);
         eos_static_debug("updating proc cache information for session leader process %d failed. Session leader process %d does not exist",
-                       (int)pid, (int)sid);
+                         (int)pid, (int)sid);
         sid = -1;
-      }
-      else
+      } else {
         unlock_w_pcache(sid);
+      }
     }
 
     // get the startuptime of the leader of the session
     time_t sessionSut = 0;
 
-    if (!gProcCache(sid).GetStartupTime(sid, sessionSut))
+    if (!gProcCache(sid).GetStartupTime(sid, sessionSut)) {
       sessionSut = 0;
+    }
 
     // find the credentials
     CredInfo credinfo;
@@ -501,9 +513,10 @@
         credinfo.type = nobody;
         credinfo.lmtime = credinfo.lctime = 0;
         eos_static_debug("could not find any strong credential for uid %d pid %d sid %d, falling back on 'nobody'",
-                         (int)uid,(int)pid,(int)sid);
+                         (int)uid, (int)pid, (int)sid);
       } else {
-        eos_static_notice("could not find any strong credential for uid %d pid %d sid %d", (int)uid,(int)pid,(int)sid);
+        eos_static_notice("could not find any strong credential for uid %d pid %d sid %d",
+                          (int)uid, (int)pid, (int)sid);
         return EACCES;
       }
     }
@@ -511,30 +524,36 @@
     // check if the credentials in the credential cache cache are up to date
     // TODO: should we implement a TTL , my guess is NO
     bool sessionInCache = false;
-    if(sid!=pid) lock_r_pcache(sid);
-    bool cacheEntryFound = siduid2credinfo[sid%proccachenbins].count(sid)>0 && siduid2credinfo[sid%proccachenbins][sid].count(uid)>0;
+
+    if (sid != pid) {
+      lock_r_pcache(sid);
+    }
+
+    bool cacheEntryFound = siduid2credinfo[sid % proccachenbins].count(sid) > 0 &&
+                           siduid2credinfo[sid % proccachenbins][sid].count(uid) > 0;
     std::map<uid_t, CredInfo>::iterator cacheEntry;
-    if (cacheEntryFound)
-    {
-    // skip the cache if reconnecting
-      cacheEntry = siduid2credinfo[sid%proccachenbins][sid].find(uid);
-
+
+    if (cacheEntryFound) {
+      // skip the cache if reconnecting
+      cacheEntry = siduid2credinfo[sid % proccachenbins][sid].find(uid);
       sessionInCache = !reconnect;
 
-      if (sessionInCache)
-    {
-      sessionInCache = false;
-      const CredInfo& ci = cacheEntry->second;
-
-      // we also check ctime to be sure that permission/ownership has not changed
-        if (ci.type == credinfo.type && ci.lmtime == credinfo.lmtime && ci.lctime == credinfo.lctime)
-      {
-        sessionInCache = true;
-        // we don't check the credentials file for modification because it might be modified during authentication
-      }
-    }
-    }
-    if(sid!=pid) unlock_r_pcache(sid);
+      if (sessionInCache) {
+        sessionInCache = false;
+        const CredInfo& ci = cacheEntry->second;
+
+        // we also check ctime to be sure that permission/ownership has not changed
+        if (ci.type == credinfo.type && ci.lmtime == credinfo.lmtime &&
+            ci.lctime == credinfo.lctime) {
+          sessionInCache = true;
+          // we don't check the credentials file for modification because it might be modified during authentication
+        }
+      }
+    }
+
+    if (sid != pid) {
+      unlock_r_pcache(sid);
+    }
 
     if (sessionInCache) {
       // TODO: could detect from the call to ptoccahce_InsertEntry if the process was changed
@@ -542,7 +561,8 @@
       // no lock needed as only one thread per process can access this (lock is supposed to be already taken -> beginning of the function)
       eos_static_debug("uid=%d  sid=%d  pid=%d  found stronglogin in cache %s",
                        (int)uid, (int)sid, (int)pid, cacheEntry->second.cachedStrongLogin.c_str());
-      pid2StrongLogin[pid%proccachenbins][pid] = cacheEntry->second.cachedStrongLogin;
+      pid2StrongLogin[pid % proccachenbins][pid] =
+        cacheEntry->second.cachedStrongLogin;
 
       if (gProcCache(sid).HasEntry(sid)) {
         std::string authmeth;
@@ -564,21 +584,16 @@
 
       /*** using unix authentication and user nobody ***/
       if (gProcCache(pid).HasEntry(pid)) {
-<<<<<<< HEAD
-        gProcCache(pid).GetEntry(pid)->SetAuthMethod(sId);
-      }
-
-=======
-        gProcCache(pid).SetAuthMethod(pid,sId);
-    }
+        gProcCache(pid).SetAuthMethod(pid, sId);
+      }
+
       // refresh the credentials in the cache
->>>>>>> dee55797
       if (gProcCache(sid).HasEntry(sid)) {
         gProcCache(sid).SetAuthMethod(sid, sId);
       }
 
       // update pid2StrongLogin (no lock needed as only one thread per process can access this)
-      pid2StrongLogin[pid%proccachenbins][pid] = "nobody";
+      pid2StrongLogin[pid % proccachenbins][pid] = "nobody";
     } else {
       // refresh the credentials in the cache
       // check the credential security
@@ -620,7 +635,6 @@
 
       gProcCache(pid).SetAuthMethod(pid, newauthmeth);
       gProcCache(sid).SetAuthMethod(sid, newauthmeth);
-
       authid = getNewConId(uid, gid, pid);
 
       if (!authid) {
@@ -632,19 +646,28 @@
       // update pid2StrongLogin (no lock needed as only one thread per process can access this)
       map_user xrdlogin(uid, gid, authid);
       std::string mapped = mapUser(uid, gid, 0, authid);
-      pid2StrongLogin[pid%proccachenbins][pid] = std::string(xrdlogin.base64(mapped));
+      pid2StrongLogin[pid % proccachenbins][pid] = std::string(xrdlogin.base64(
+            mapped));
     }
 
     // update uidsid2credinfo
-    credinfo.cachedStrongLogin = pid2StrongLogin[pid%proccachenbins][pid];
+    credinfo.cachedStrongLogin = pid2StrongLogin[pid % proccachenbins][pid];
     eos_static_debug("uid=%d  sid=%d  pid=%d  writing stronglogin in cache %s",
                      (int)uid, (int)sid, (int)pid, credinfo.cachedStrongLogin.c_str());
-    if(sid!=pid) lock_w_pcache(sid);
-    siduid2credinfo[sid%proccachenbins][sid][uid] = credinfo;
-    if(sid!=pid) unlock_w_pcache(sid);
+
+    if (sid != pid) {
+      lock_w_pcache(sid);
+    }
+
+    siduid2credinfo[sid % proccachenbins][sid][uid] = credinfo;
+
+    if (sid != pid) {
+      unlock_w_pcache(sid);
+    }
+
     eos_static_info("qualifiedidentity [%s] used for pid %d, xrdlogin is %s (%d/%d)",
                     sId.c_str(), (int)pid,
-                    pid2StrongLogin[pid%proccachenbins][pid].c_str(), (int)uid, (int)authid);
+                    pid2StrongLogin[pid % proccachenbins][pid].c_str(), (int)uid, (int)authid);
     return errCode;
   }
 
@@ -687,8 +710,7 @@
   {
     // Start worker thread
     if ((XrdSysThread::Run(&mCleanupThread, AuthIdManager::CleanupThread,
-                           static_cast<void*>(this))))
-    {
+                           static_cast<void*>(this)))) {
       eos_static_crit("can not start cleanup thread");
       return false;
     }
@@ -699,22 +721,22 @@
   inline int
   updateProcCache(uid_t uid, gid_t gid, pid_t pid)
   {
-    eos::common::RWMutexWriteLock lock(proccachemutexes[pid%proccachenbins]);
+    eos::common::RWMutexWriteLock lock(proccachemutexes[pid % proccachenbins]);
     return updateProcCache(uid, gid, pid, false);
   }
 
   inline int
   reconnectProcCache(uid_t uid, gid_t gid, pid_t pid)
   {
-    eos::common::RWMutexWriteLock lock(proccachemutexes[pid%proccachenbins]);
+    eos::common::RWMutexWriteLock lock(proccachemutexes[pid % proccachenbins]);
     return updateProcCache(uid, gid, pid, true);
   }
 
   std::string
   getXrdLogin(pid_t pid)
   {
-    eos::common::RWMutexReadLock lock(proccachemutexes[pid%proccachenbins]);
-    return pid2StrongLogin[pid%proccachenbins][pid];
+    eos::common::RWMutexReadLock lock(proccachemutexes[pid % proccachenbins]);
+    return pid2StrongLogin[pid % proccachenbins][pid];
   }
 
   std::string
