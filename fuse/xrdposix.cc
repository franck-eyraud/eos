//------------------------------------------------------------------------------
// File: xrdposix.cc
// Author: Elvin-Alin Sindrilaru / Andreas-Joachim Peters - CERN
//------------------------------------------------------------------------------

/************************************************************************
 * EOS - the CERN Disk Storage System                                   *
 * Copyright (C) 2011 CERN/Switzerland                                  *
 *                                                                      *
 * This program is free software: you can redistribute it and/or modify *
 * it under the terms of the GNU General Public License as published by *
 * the Free Software Foundation, either version 3 of the License, or    *
 * (at your option) any later version.                                  *
 *                                                                      *
 * This program is distributed in the hope that it will be useful,      *
 * but WITHOUT ANY WARRANTY; without even the implied warranty of       *
 * MERCHANTABILITY or FITNESS FOR A PARTICULAR PURPOSE.  See the        *
 * GNU General Public License for more details.                         *
 *                                                                      *
 * You should have received a copy of the GNU General Public License    *
 * along with this program.  If not, see <http://www.gnu.org/licenses/>.*
 ************************************************************************/

/************************************************************************/
/* Based on 'xrdposix.cc' XRootD Software                               */
/* xrdposix.cc                                                          */
/*                                                                      */
/* Author: Wei Yang (Stanford Linear Accelerator Center, 2007)          */
/*                                                                      */
/* C wrapper to some of the Xrootd Posix library functions              */
/*                                                                      */
/* Modified: Andreas-Joachim Peters (CERN,2008) XCFS                    */
/* Modified: Andreas-Joachim Peters (CERN,2010) EOS                     */
/************************************************************************/

#define _FILE_OFFSET_BITS 64

/*----------------------------------------------------------------------------*/
#include "xrdposix.hh"
#include "FuseCacheEntry.hh"
#include "fst/layout/LayoutPlugin.hh"
#include "fst/layout/PlainLayout.hh"
#include "fst/layout/RaidDpLayout.hh"
#include "fst/layout/ReedSLayout.hh"
/*----------------------------------------------------------------------------*/
#include <climits>
#include <stdint.h>
#include <iostream>
#include <libgen.h>
#include <pwd.h>
#include <string.h>
#include <pthread.h>
/*----------------------------------------------------------------------------*/
#include "FuseCache/FuseWriteCache.hh"
#include "FuseCache/FileAbstraction.hh"
/*----------------------------------------------------------------------------*/
#include "XrdOuc/XrdOucEnv.hh"
#include "XrdOuc/XrdOucHash.hh"
#include "XrdOuc/XrdOucTable.hh"
#include "XrdOuc/XrdOucString.hh"
#include "XrdSys/XrdSysPthread.hh"
#include "XrdSfs/XrdSfsInterface.hh"
/*----------------------------------------------------------------------------*/
#include "XrdCl/XrdClFile.hh"
#include "XrdCl/XrdClFileSystem.hh"
#include "XrdCl/XrdClXRootDResponses.hh"
/*----------------------------------------------------------------------------*/
#include "common/Logging.hh"
#include "common/Path.hh"
#include "common/RWMutex.hh"
/*----------------------------------------------------------------------------*/
#include <google/dense_hash_map>
#include <google/sparse_hash_map>
#include <google/sparsehash/densehashtable.h>
/*----------------------------------------------------------------------------*/

#ifndef __macos__
#define OSPAGESIZE 4096
#else
#define OSPAGESIZE 65536
#endif

static FuseWriteCache* XFC;

static XrdOucHash<XrdOucString>* passwdstore;
static XrdOucHash<XrdOucString>* stringstore;

XrdSysMutex passwdstoremutex;
XrdSysMutex stringstoremutex;
XrdSysMutex environmentmutex;
XrdSysMutex connectionIdMutex;
int connectionId = 0;

int fuse_cache_read;
int fuse_cache_write;

bool fuse_exec = false; // indicates if files should be make exectuble

bool fuse_shared = false; // inidicated if this is eosd = true or eosfsd = false

XrdOucString MgmHost; // host name of our FUSE contact point

using eos::common::LayoutId;

//------------------------------------------------------------------------------
// String store
//------------------------------------------------------------------------------

char*
STRINGSTORE (const char* __charptr__)
{
  XrdOucString* yourstring;

  if (!__charptr__) return (char*) "";

  if ((yourstring = stringstore->Find(__charptr__)))
  {
    return ( (char*) yourstring->c_str());
  }
  else
  {
    XrdOucString* newstring = new XrdOucString(__charptr__);
    stringstoremutex.Lock();
    stringstore->Add(__charptr__, newstring);
    stringstoremutex.UnLock();
    return (char*) newstring->c_str();
  }
}



//------------------------------------------------------------------------------
//             ******* Implementation Translations *******
//------------------------------------------------------------------------------

// Protecting the path/inode translation table
eos::common::RWMutex mutex_inode_path;

// Mapping path name to inode
google::dense_hash_map<std::string, unsigned long long> path2inode;

// Mapping inode to path name
google::dense_hash_map<unsigned long long, std::string> inode2path;

//------------------------------------------------------------------------------
// Lock read
//------------------------------------------------------------------------------

void
xrd_lock_r_p2i ()
{
  mutex_inode_path.LockRead();
}


//------------------------------------------------------------------------------
// Unlock read
//------------------------------------------------------------------------------

void
xrd_unlock_r_p2i ()
{
  mutex_inode_path.UnLockRead();
}


//------------------------------------------------------------------------------
// Drop the basename and return only the last level path name
//------------------------------------------------------------------------------

char*
xrd_basename (unsigned long long inode)
{
  eos::common::RWMutexReadLock vLock(mutex_inode_path);
  const char* fname = xrd_path(inode);

  if (fname)
  {
    std::string spath = fname;
    size_t len = spath.length();

    if (len)
    {
      if (spath[len - 1] == '/')
      {
        spath.erase(len - 1);
      }
    }

    size_t spos = spath.rfind("/");

    if (spos != std::string::npos)
    {
      spath.erase(0, spos + 1);
    }

    return static_cast<char*> (STRINGSTORE(spath.c_str()));
  }

  return 0;
}

//----------------------------------------------------------------------------
//! Return the CGI of an URL
//----------------------------------------------------------------------------

const char*
get_cgi (const char* url)
{
  return url ? (strchr(url, '?')) : 0;
}

//----------------------------------------------------------------------------
//! Return the CGI of an URL
//----------------------------------------------------------------------------

XrdOucString
get_url_nocgi (const char* url)
{
  XrdOucString surl = url;
  surl.erase(surl.find("?"));
  return surl;
}

//------------------------------------------------------------------------------
// Translate from inode to path
//------------------------------------------------------------------------------

const char*
xrd_path (unsigned long long inode)
{
  // Obs: use xrd_lock_r_p2i/xrd_unlock_r_p2i in the scope of the returned string
  if (inode2path.count(inode))
    return inode2path[inode].c_str();
  else
    return 0;
}


//------------------------------------------------------------------------------
// Translate from path to inode
//------------------------------------------------------------------------------

unsigned long long
xrd_inode (const char* path)
{
  eos::common::RWMutexReadLock rd_lock(mutex_inode_path);
  unsigned long long ret = 0;

  if (path2inode.count(path))
    ret = path2inode[path];

  return ret;
}


//------------------------------------------------------------------------------
// Store an inode <-> path mapping
//------------------------------------------------------------------------------

void
xrd_store_p2i (unsigned long long inode, const char* path)
{
  eos::common::RWMutexWriteLock wr_lock(mutex_inode_path);
  path2inode[path] = inode;
  inode2path[inode] = path;
}


//------------------------------------------------------------------------------
// Store an inode <-> path mapping given the parent inode
//------------------------------------------------------------------------------

void
xrd_store_child_p2i (unsigned long long inode,
                     unsigned long long childinode,
                     const char* name)
{
  eos::common::RWMutexWriteLock wr_lock(mutex_inode_path);
  std::string fullpath = inode2path[inode];
  std::string sname = name;

  eos_static_debug("parent_inode=%llu, child_inode=%llu, name=%s, fullpath=%s",
                   inode, childinode, name, fullpath.c_str());

  if (sname != ".")
  {
    // we don't need to store this one
    if (sname == "..")
    {
      if (inode == 1)
      {
        fullpath = "/";
      }
      else
      {
        size_t spos = fullpath.find("/");
        size_t bpos = fullpath.rfind("/");

        if ((spos != std::string::npos) && (spos != bpos))
        {
          fullpath.erase(bpos);
        }
      }
    }
    else
    {
      if (*fullpath.rbegin() != '/')
        fullpath += "/";

      fullpath += name;
    }

    eos_static_debug("sname=%s fullpath=%s inode=%llu childinode=%llu ",
                     sname.c_str(), fullpath.c_str(), inode, childinode);
    path2inode[fullpath] = childinode;
    inode2path[childinode] = fullpath;
  }
}


//------------------------------------------------------------------------------
// Delete an inode <-> path mapping given the inode
//------------------------------------------------------------------------------

void
xrd_forget_p2i (unsigned long long inode)
{
  eos::common::RWMutexWriteLock wr_lock(mutex_inode_path);

  if (inode2path.count(inode))
  {
    std::string path = inode2path[inode];
    path2inode.erase(path);
    inode2path.erase(inode);
  }
}



//------------------------------------------------------------------------------
//      ******* Implementation of the directory listing table *******
//------------------------------------------------------------------------------

// Protecting the directory listing table
eos::common::RWMutex mutex_dir2inodelist;

// Dir listing map
google::dense_hash_map<unsigned long long, std::vector<unsigned long long> > dir2inodelist;
google::dense_hash_map<unsigned long long, struct dirbuf> dir2dirbuf;


//------------------------------------------------------------------------------
// Lock read
//------------------------------------------------------------------------------

void
xrd_lock_r_dirview ()
{
  mutex_dir2inodelist.LockRead();
}

//------------------------------------------------------------------------------
// Unlock read
//------------------------------------------------------------------------------

void
xrd_unlock_r_dirview ()
{
  mutex_dir2inodelist.UnLockRead();
}


//------------------------------------------------------------------------------
// Lock write
//------------------------------------------------------------------------------

void
xrd_lock_w_dirview ()
{
  mutex_dir2inodelist.LockWrite();
}


//------------------------------------------------------------------------------
// Unlock write
//------------------------------------------------------------------------------

void
xrd_unlock_w_dirview ()
{
  mutex_dir2inodelist.UnLockWrite();
}


//------------------------------------------------------------------------------
// Create a new entry in the maps for the current inode (directory)
//------------------------------------------------------------------------------

void
xrd_dirview_create (unsigned long long inode)
{
  eos_static_debug("inode=%llu", inode);
  //Obs: path should be attached beforehand into path translation
  eos::common::RWMutexWriteLock vLock(mutex_dir2inodelist);
  dir2inodelist[inode].clear();
  dir2dirbuf[inode].p = 0;
  dir2dirbuf[inode].size = 0;
}


//------------------------------------------------------------------------------
// Delete entry from maps for current inode (directory)
//------------------------------------------------------------------------------

void
xrd_dirview_delete (unsigned long long inode)
{
  eos_static_debug("inode=%llu", inode);
  eos::common::RWMutexWriteLock wr_lock(mutex_dir2inodelist);

  if (dir2inodelist.count(inode))
  {
    if (dir2dirbuf[inode].p)
    {
      free(dir2dirbuf[inode].p);
    }

    dir2dirbuf.erase(inode);
    dir2inodelist[inode].clear();
    dir2inodelist.erase(inode);
  }
}


//------------------------------------------------------------------------------
// Get entry's inode with index 'index' from directory
//------------------------------------------------------------------------------
unsigned long long
xrd_dirview_entry (unsigned long long dirinode,
                   size_t index,
                   int get_lock)
{
  eos_static_debug("dirinode=%llu, index=%zu", dirinode, index);

  if (get_lock) eos::common::RWMutexReadLock rd_lock(mutex_dir2inodelist);

  if ((dir2inodelist.count(dirinode)) &&
      (dir2inodelist[dirinode].size() > index))
    return dir2inodelist[dirinode][index];

  return 0;
}


//------------------------------------------------------------------------------
// Get dirbuf corresponding to inode
//------------------------------------------------------------------------------
struct dirbuf*
xrd_dirview_getbuffer (unsigned long long inode, int get_lock)
{
  if (get_lock) eos::common::RWMutexReadLock rd_lock(mutex_dir2inodelist);

  if (dir2dirbuf.count(inode))
    return &dir2dirbuf[inode];
  else
    return 0;
}


//------------------------------------------------------------------------------
//      ******* Implementation of the FUSE directory cache *******
//------------------------------------------------------------------------------

//------------------------------------------------------------------------------
// Get maximum number of directories in cache
//------------------------------------------------------------------------------

static const unsigned long long
GetMaxCacheSize ()
{
  return 1024;
}

// Protecting the cache entry map
eos::common::RWMutex mutex_fuse_cache;

// Directory cache
google::dense_hash_map<unsigned long long, FuseCacheEntry*> inode2cache;


//------------------------------------------------------------------------------
// Get a cached directory
//------------------------------------------------------------------------------
int
xrd_dir_cache_get (unsigned long long inode,
                   struct timespec mtime,
                   struct dirbuf** b)
{
  int retc = 0;
  FuseCacheEntry* dir = 0;
  eos::common::RWMutexReadLock rd_lock(mutex_fuse_cache);

  if (inode2cache.count(inode) && (dir = inode2cache[inode]))
  {
    struct timespec oldtime = dir->GetModifTime();

    if ((oldtime.tv_sec == mtime.tv_sec) &&
        (oldtime.tv_nsec == mtime.tv_nsec))
    {
      // Dir in cache and valid
      *b = static_cast<struct dirbuf*> (calloc(1, sizeof ( dirbuf)));
      dir->GetDirbuf(*b);
      retc = 1; // found
    }
  }

  return retc;
}


//------------------------------------------------------------------------------
// Forget a cached directory
//------------------------------------------------------------------------------
int
xrd_dir_cache_forget (unsigned long long inode)
{
  eos::common::RWMutexWriteLock wr_lock(mutex_fuse_cache);

  if (inode2cache.count(inode))
  {
    inode2cache.erase(inode);
    return true;
  }
  return false;
}

//------------------------------------------------------------------------------
// Add or update a cache directory entry
//------------------------------------------------------------------------------
void
xrd_dir_cache_sync (unsigned long long inode,
                    int nentries,
                    struct timespec mtime,
                    struct dirbuf* b)
{
  eos::common::RWMutexWriteLock wr_lock(mutex_fuse_cache);
  FuseCacheEntry* dir = 0;

  if ((inode2cache.count(inode)) && (dir = inode2cache[inode]))
  {
    dir->Update(nentries, mtime, b);
  }
  else
  {
    // Add new entry
    if (inode2cache.size() >= GetMaxCacheSize())
    {
      // Size control of the cache
      unsigned long long indx = 0;
      unsigned long long entries_del =
        static_cast<unsigned long long> (0.25 * GetMaxCacheSize());
      google::dense_hash_map<unsigned long long, FuseCacheEntry*>::iterator iter;
      iter = inode2cache.begin();

      while ((indx <= entries_del) && (iter != inode2cache.end()))
      {
        dir = (FuseCacheEntry*) iter->second;
        inode2cache.erase(iter++);
        delete dir;
        indx++;
      }
    }

    dir = new FuseCacheEntry(nentries, mtime, b);
    inode2cache[inode] = dir;
  }

  return;
}


//------------------------------------------------------------------------------
// Get a subentry from a cached directory
//------------------------------------------------------------------------------
int
xrd_dir_cache_get_entry (fuse_req_t req,
                         unsigned long long inode,
                         unsigned long long entry_inode,
                         const char* efullpath)
{
  int retc = 0;
  eos::common::RWMutexReadLock rd_lock(mutex_fuse_cache);
  FuseCacheEntry* dir;

  if ((inode2cache.count(inode)) && (dir = inode2cache[inode]))
  {
    if (dir->IsFilled())
    {
      struct fuse_entry_param e;
      if (dir->GetEntry(entry_inode, e))
      {
        xrd_store_p2i(entry_inode, efullpath);
        fuse_reply_entry(req, &e);
        retc = 1; // found
      }
    }
  }

  return retc;
}


//------------------------------------------------------------------------------
// Add new subentry to a cached directory
//------------------------------------------------------------------------------
void
xrd_dir_cache_add_entry (unsigned long long inode,
                         unsigned long long entry_inode,
                         struct fuse_entry_param* e)
{
  eos::common::RWMutexReadLock rd_lock(mutex_fuse_cache);
  FuseCacheEntry* dir = 0;

  if ((inode2cache.count(inode)) && (dir = inode2cache[inode]))
    dir->AddEntry(entry_inode, e);
}



//------------------------------------------------------------------------------
//      ******* Implementation of the open File Descriptor map *******
//------------------------------------------------------------------------------

// Map used for associating file descriptors with XrdCl::File objects
eos::common::RWMutex rwmutex_fd2fabst;
google::dense_hash_map<int, FileAbstraction*> fd2fabst;

// Map <inode, user> to a file descriptor - used only in the xrd_stat method
google::dense_hash_map<std::string, int> inodeuser2fd;

// Map <inode, user> to a file descriptor - used only in the xrd_stat method
google::dense_hash_map<std::string, int> inodeuser2fd;

// Pool of available file descriptors
int base_fd = 1;
std::queue<int> pool_fd;


//------------------------------------------------------------------------------
<<<<<<< HEAD
// Create artificial file descriptor
=======
// Create a simulated file descriptor
>>>>>>> 322e8a74
//------------------------------------------------------------------------------
int
xrd_generate_fd ()
{
  int retc = -1;

  if (!pool_fd.empty())
  {
    retc = pool_fd.front();
    pool_fd.pop();
  }
  else if (base_fd < INT_MAX)
  {
    base_fd++;
    retc = base_fd;
  }
  else
  {
    eos_static_err("error=no more file descirptors available.");
    retc = -1;
  }

  return retc;
}


//------------------------------------------------------------------------------
<<<<<<< HEAD
// Add new mapping between fd and raw file object
=======
// Add new inodeuser to fd mapping used when doing stat through the file obj.
//------------------------------------------------------------------------------
void xrd_add_inodeuser_fd(unsigned long inode, uid_t uid, int fd)
{
  eos_static_debug("inode=%lu, uid=%lu", inode, (unsigned long)uid);
  std::ostringstream sstr;
  sstr << inode << ":" << (unsigned long)uid;

  // Use the same mutex as for fd2fobj!
  eos::common::RWMutexWriteLock wr_lock(rwmutex_fd2fobj);
  auto iter_fd = inodeuser2fd.find(sstr.str());
  
  // If the mapping exitst, not much to do currently ... :(
  if (iter_fd != inodeuser2fd.end())
  {
    eos_static_warning("the pathuser mapping exists, just overwrite ..."
                       " old_fd=%i, new_fd=%i", iter_fd->second, fd);
    
    inodeuser2fd[sstr.str()] = fd;      
  }
  else 
    inodeuser2fd[sstr.str()] = fd;      
}



//------------------------------------------------------------------------------
// Add new mapping between fd and XrdCl::File object
>>>>>>> 322e8a74
//------------------------------------------------------------------------------
int
<<<<<<< HEAD
xrd_add_fd2file (eos::fst::Layout* raw_file,
                 unsigned long inode,
                 uid_t uid)
{
  eos_static_debug("file raw ptr=%p, inode=%lu, uid=%lu",
                   raw_file, inode, (unsigned long) uid);
=======
xrd_add_fd2file (eos::fst::Layout* obj, const char* path, uid_t uid)
{
  eos_static_debug("path=%s, uid=%lu", path, (unsigned long)uid);
>>>>>>> 322e8a74
  int fd = -1;
  std::ostringstream sstr;
  sstr << inode << ":" << (unsigned long)uid;

<<<<<<< HEAD
  eos::common::RWMutexWriteLock wr_lock(rwmutex_fd2fabst);
  auto iter_fd = inodeuser2fd.find(sstr.str());

  // If there is already an entry for the current user and the current inode
  // then we return the old fd
  if (!raw_file)
  {
    if (iter_fd != inodeuser2fd.end())
    {
      eos_static_warning("inodeuid mapping exists, just return old fd=%i",
                         iter_fd->second);
      fd = iter_fd->second;
      auto iter_file = fd2fabst.find(fd);

      if (iter_file != fd2fabst.end())
        iter_file->second->IncNumOpen();
      else
        eos_static_err("fd=%i not found in fd2fobj map", fd);
    }
  }
  else
  {
    fd = xrd_generate_fd();

    if (fd > 0)
    {
      FileAbstraction* fabst = new FileAbstraction(fd, raw_file);
      fd2fabst[fd] = fabst;
      inodeuser2fd[sstr.str()] = fd;
    }
    else
    {
      eos_static_err("error=error while getting file descriptor");
      delete raw_file;
    }
  }

=======
  if (fd > 0)
    fd2fobj[fd] = obj;
  else
    eos_static_err("error=error while getting file descriptor");
 
>>>>>>> 322e8a74
  return fd;
}


//------------------------------------------------------------------------------
<<<<<<< HEAD
// Get the file abstraction object corresponding to the fd
//------------------------------------------------------------------------------
FileAbstraction*
xrd_get_file (int fd)
{
  eos_static_debug("fd=%i", fd);
  eos::common::RWMutexReadLock rd_lock(rwmutex_fd2fabst);
  auto iter = fd2fabst.find(fd);

  if (iter == fd2fabst.end())
  {
    eos_static_err("no file abst for fd=%i", fd);
    return 0;
  }

  iter->second->IncNumRef();
  return iter->second;
=======
// Get the file object corresponding to the fd
//------------------------------------------------------------------------------
eos::fst::Layout*
xrd_get_file (int fd)
{
  eos::common::RWMutexReadLock rd_lock(rwmutex_fd2fobj);
  
  if (fd2fobj.count(fd))
    return fd2fobj[fd];
  else
    return 0;
>>>>>>> 322e8a74
}


//------------------------------------------------------------------------------
// Remove entry from mapping
//------------------------------------------------------------------------------
int
xrd_remove_fd2file (int fd, unsigned long inode, uid_t uid)
{
<<<<<<< HEAD
  int retc = -1;
  eos_static_debug("fd=%i, inode=%lu", fd, inode);
  eos::common::RWMutexWriteLock wr_lock(rwmutex_fd2fabst);
  auto iter = fd2fabst.find(fd);

  if (iter != fd2fabst.end())
  {
    FileAbstraction* fabst = iter->second;

    if (!fabst->IsInUse())
    {
      eos_static_debug("fd=%i is not in use, remove it", fd);
      eos::fst::Layout* raw_file = fabst->GetRawFile();
      retc = raw_file->Close();
      delete fabst;
      fabst = 0;
      fd2fabst.erase(iter);

      // Remove entry also from the inodeuser2fd
      std::ostringstream sstr;
      sstr << inode << ":" << (unsigned long)uid;
      auto iter1 = inodeuser2fd.find(sstr.str());

      if (iter1 != inodeuser2fd.end())
        inodeuser2fd.erase(iter1);

      // Return fd to the pool
      pool_fd.push(fd);
    }
    else
    {
      eos_static_debug("fd=%i is still in use, cannot remove", fd);
      // Decrement number of references - so that the last process can
      // properly close the file
      fabst->DecNumRef();
      fabst->DecNumOpen();
    }
  }
  else
    eos_static_warning("fd=%i no long in map, maybe already closed ...", fd);

=======
  int retc = 0;
  eos_static_debug("fd=%i, inode=%lu", fd, inode);
  eos::common::RWMutexWriteLock wr_lock(rwmutex_fd2fobj);

  if (fd2fobj.count(fd))
  {
    auto iter = fd2fobj.find(fd);
    eos::fst::Layout* fobj = static_cast<eos::fst::Layout*> (iter->second);
    retc = fobj->Close();
    delete fobj;
    fobj = 0;
    fd2fobj.erase(iter);

    // Remove entry also from the inodeuser2fd
    std::ostringstream sstr;
    sstr << inode << ":" << (unsigned long)uid;
    auto iter1 = inodeuser2fd.find(sstr.str());

    if (iter1 != inodeuser2fd.end())
      inodeuser2fd.erase(iter1);

    // Return fd to the pool
    pool_fd.push(fd);
  }
  else 
  {
    eos_static_warning("fd=%i no long in map, maybe already close ...");
  }
  
>>>>>>> 322e8a74
  return retc;
}


//------------------------------------------------------------------------------
//        ******* Implementation IO Buffer Management *******
//------------------------------------------------------------------------------

// Forward declaration
class IoBuf;

// Protecting the IO buffer map
XrdSysMutex IoBufferLock;

// IO buffer table. Each fuse thread has its own read buffer
std::map<pthread_t, IoBuf> IoBufferMap;


//------------------------------------------------------------------------------
//! Class IoBuf
//------------------------------------------------------------------------------
class IoBuf
{
private:
  void* buffer;
  size_t size;

public:

  //----------------------------------------------------------------------------
  //! Constructor
  //----------------------------------------------------------------------------
  IoBuf ()
  {
    buffer = 0;
    size = 0;
  }


  //----------------------------------------------------------------------------
  //! Destructor
  //----------------------------------------------------------------------------
  virtual
  ~IoBuf ()
  {
    if (buffer && size) free(buffer);
  }


  //----------------------------------------------------------------------------
  //! Get buffer
  //----------------------------------------------------------------------------
  char*
  GetBuffer ()
  {
    return (char*) buffer;
  }


  //----------------------------------------------------------------------------
  //! Get size of buffer
  //----------------------------------------------------------------------------
  size_t
  GetSize ()
  {
    return size;
  }

  //----------------------------------------------------------------------------
  //! Resize buffer
  //----------------------------------------------------------------------------
  void
  Resize (size_t newsize)
  {
    if (newsize > size)
    {
      size = (newsize < (128 * 1024)) ? 128 * 1024 : newsize;
      buffer = realloc(buffer, size);
    }
  }
};


//------------------------------------------------------------------------------
// Guarantee a buffer for reading of at least 'size' for the specified thread
//------------------------------------------------------------------------------
char*
xrd_attach_rd_buff (pthread_t tid, size_t size)
{
  XrdSysMutexHelper lock(IoBufferLock);
  IoBufferMap[tid].Resize(size);
  return (char*) IoBufferMap[tid].GetBuffer();
}


//------------------------------------------------------------------------------
// Release read buffer corresponding to the thread
//------------------------------------------------------------------------------
void
xrd_release_rd_buff (pthread_t tid)
{
  XrdSysMutexHelper lock(IoBufferLock);
  IoBufferMap.erase(tid);
  return;
}


//------------------------------------------------------------------------------
//             ******* XROOTD interface functions *******
//------------------------------------------------------------------------------

//------------------------------------------------------------------------------
// Remove extended attribute
//------------------------------------------------------------------------------
int
xrd_rmxattr (const char* path,
             const char* xattr_name,
             uid_t uid,
             gid_t gid,
             pid_t pid)
{
  eos_static_info("path=%s xattr_name=%s uid=%u pid=%u", path, xattr_name, uid, pid);
  eos::common::Timing rmxattrtiming("rmxattr");
  COMMONTIMING("START", &rmxattrtiming);
  std::string request;
  XrdCl::Buffer arg;
  XrdCl::Buffer* response = 0;
  request = path;
  request += "?";
  request += "mgm.pcmd=xattr&";
  request += "mgm.subcmd=rm&";
  request += "mgm.xattrname=";
  request += xattr_name;
  arg.FromString(request);

  XrdCl::URL Url(xrd_user_url(uid, gid, pid));
  XrdCl::FileSystem fs(Url);

  XrdCl::XRootDStatus status = fs.Query(XrdCl::QueryCode::OpaqueFile,
                                        arg, response);
  COMMONTIMING("GETPLUGIN", &rmxattrtiming);
  errno = 0;

  if (status.IsOK())
  {
    int retc = 0;
    int items = 0;
    char tag[1024];
    // Parse output
    items = sscanf(response->GetBuffer(), "%s retc=%i", tag, &retc);

    if ((items != 2) || (strcmp(tag, "rmxattr:")))
      errno = ENOENT;
    else
      errno = retc;
  }
  else
    errno = EFAULT;

  COMMONTIMING("END", &rmxattrtiming);

  if (EOS_LOGS_DEBUG)
    rmxattrtiming.Print();

  delete response;
  return errno;
}


//------------------------------------------------------------------------------
// Set extended attribute
//------------------------------------------------------------------------------
int
xrd_setxattr (const char* path,
              const char* xattr_name,
              const char* xattr_value,
              size_t size,
              uid_t uid,
              gid_t gid,
              pid_t pid)
{
  eos_static_info("path=%s xattr_name=%s xattr_value=%s uid=%u pid=%u",
                  path, xattr_name, xattr_value, uid, pid);
  eos::common::Timing setxattrtiming("setxattr");
  COMMONTIMING("START", &setxattrtiming);
  std::string request;
  XrdCl::Buffer arg;
  XrdCl::Buffer* response = 0;
  request = path;
  request += "?";
  request += "mgm.pcmd=xattr&";
  request += "mgm.subcmd=set&";
  request += "mgm.xattrname=";
  request += xattr_name;
  request += "&";
  request += "mgm.xattrvalue=";
  request += std::string(xattr_value, size);
  arg.FromString(request);

  XrdCl::URL Url(xrd_user_url(uid, gid, pid));
  XrdCl::FileSystem fs(Url);
  XrdCl::XRootDStatus status = fs.Query(XrdCl::QueryCode::OpaqueFile,
                                        arg, response);
  COMMONTIMING("GETPLUGIN", &setxattrtiming);
  errno = 0;

  if (status.IsOK())
  {
    int retc = 0;
    int items = 0;
    char tag[1024];
    // Parse output
    items = sscanf(response->GetBuffer(), "%s retc=%i", tag, &retc);

    if ((items != 2) || (strcmp(tag, "setxattr:")))
      errno = ENOENT;
    else
      errno = retc;
  }
  else
    errno = EFAULT;

  COMMONTIMING("END", &setxattrtiming);

  if (EOS_LOGS_DEBUG)
    setxattrtiming.Print();

  delete response;
  return errno;
}


//------------------------------------------------------------------------------
// Read an extended attribute
//------------------------------------------------------------------------------
int
xrd_getxattr (const char* path,
              const char* xattr_name,
              char** xattr_value,
              size_t* size,
              uid_t uid,
              gid_t gid,
              pid_t pid)
{
  eos_static_info("path=%s xattr_name=%s uid=%u pid=%u", path, xattr_name, uid, pid);
  eos::common::Timing getxattrtiming("getxattr");

  COMMONTIMING("START", &getxattrtiming);
  std::string request;
  XrdCl::Buffer arg;
  XrdCl::Buffer* response = 0;
  request = path;
  request += "?";
  request += "mgm.pcmd=xattr&";
  request += "mgm.subcmd=get&";
  request += "mgm.xattrname=";
  request += xattr_name;
  arg.FromString(request);

  XrdCl::URL Url(xrd_user_url(uid, gid, pid));
  XrdCl::FileSystem fs(Url);
  XrdCl::XRootDStatus status = fs.Query(XrdCl::QueryCode::OpaqueFile,
                                        arg, response);
  COMMONTIMING("GETPLUGIN", &getxattrtiming);
  errno = 0;

  if (status.IsOK())
  {
    int retc = 0;
    int items = 0;
    char tag[1024];
    char rval[4096];
    // Parse output
    items = sscanf(response->GetBuffer(), "%s retc=%i value=%s", tag, &retc, rval);

    if ((items != 3) || (strcmp(tag, "getxattr:")))
      errno = EFAULT;
    else
    {
      if (strcmp(xattr_name, "user.eos.XS") == 0)
      {
        char* ptr = rval;

        for (unsigned int i = 0; i < strlen(rval); i++, ptr++)
        {
          if (*ptr == '_')
            *ptr = ' ';
        }
      }

      *size = strlen(rval);
      *xattr_value = (char*) calloc((*size) + 1, sizeof ( char));
      *xattr_value = strncpy(*xattr_value, rval, *size);
      errno = retc;
    }
  }
  else
    errno = EFAULT;

  COMMONTIMING("END", &getxattrtiming);

  if (EOS_LOGS_DEBUG)
    getxattrtiming.Print();

  delete response;
  return errno;
}


//------------------------------------------------------------------------------
// List extended attributes
//------------------------------------------------------------------------------
int
xrd_listxattr (const char* path,
               char** xattr_list,
               size_t* size,
               uid_t uid,
               gid_t gid,
               pid_t pid)
{
  eos_static_info("path=%s uid=%u pid=%u", path, uid, pid);
  eos::common::Timing listxattrtiming("listxattr");
  COMMONTIMING("START", &listxattrtiming);
  std::string request;
  XrdCl::Buffer arg;
  XrdCl::Buffer* response = 0;
  request = path;
  request += "?";
  request += "mgm.pcmd=xattr&";
  request += "mgm.subcmd=ls";
  arg.FromString(request);

  XrdCl::URL Url(xrd_user_url(uid, gid, pid));
  XrdCl::FileSystem fs(Url);
  XrdCl::XRootDStatus status = fs.Query(XrdCl::QueryCode::OpaqueFile,
                                        arg, response);
  COMMONTIMING("GETPLUGIN", &listxattrtiming);
  errno = 0;

  if (status.IsOK())
  {
    int retc = 0;
    int items = 0;
    char tag[1024];
    char rval[16384];
    // Parse output
    items = sscanf(response->GetBuffer(), "%s retc=%i %s", tag, &retc, rval);

    if ((items != 3) || (strcmp(tag, "lsxattr:")))
      errno = ENOENT;
    else
    {
      *size = strlen(rval);
      char* ptr = rval;

      for (unsigned int i = 0; i < (*size); i++, ptr++)
      {
        if (*ptr == '&')
          *ptr = '\0';
      }

      *xattr_list = (char*) calloc((*size) + 1, sizeof ( char));
      *xattr_list = (char*) memcpy(*xattr_list, rval, *size);
      errno = retc;
    }
  }
  else
    errno = EFAULT;

  COMMONTIMING("END", &listxattrtiming);

  if (EOS_LOGS_DEBUG)
    listxattrtiming.Print();

  delete response;
  return errno;
}


//------------------------------------------------------------------------------
// Return file attributes. If a field is meaningless or semi-meaningless
// (e.g., st_ino) then it should be set to 0 or given a "reasonable" value.
//------------------------------------------------------------------------------
int
xrd_stat (const char* path,
          struct stat* buf,
          uid_t uid,
          gid_t gid,
          unsigned long inode)
{
<<<<<<< HEAD
  eos_static_info("path=%s, uid=%i, gid=%i inode=%lu",
                  path, (int)uid, (int)gid, inode);
=======
  eos_static_info("path=%s, uid=%i, gid=%i", path, (int)uid, (int)gid);
>>>>>>> 322e8a74
  eos::common::Timing stattiming("xrd_stat");
  off_t file_size = -1;
  errno = 0;
  COMMONTIMING("START", &stattiming);

  if (inode)
  {
<<<<<<< HEAD
    // Try to stat via an open file - first find the file descriptor using the
    // inodeuser2fd map and then find the file object using the fd2fabst map.
    // Meanwhile keep the mutex locked for read so that no other thread can
    // delete the file object
    eos_static_debug("path=%s, uid=%lu, inode=%lu",
                     path, (unsigned long) uid, inode);
    eos::common::RWMutexReadLock rd_lock(rwmutex_fd2fabst);
=======
    // Try to stat via an open file - first find the file descriptor using the 
    // inodeuser2fd map and then find the file object using the fd2fobj map. 
    // Meanwhile keep the mutex locked for read so that no other thread can 
    // delete the file object
    eos_static_debug("path=%s, uid=%lu", path, (unsigned long) uid);
    eos::common::RWMutexReadLock rd_lock(rwmutex_fd2fobj);
>>>>>>> 322e8a74
    std::ostringstream sstr;
    sstr << inode << ":" << (unsigned long)uid;
    google::dense_hash_map<std::string, int>::iterator
      iter_fd = inodeuser2fd.find(sstr.str());
<<<<<<< HEAD

    if (iter_fd != inodeuser2fd.end())
    {
      google::dense_hash_map<int, FileAbstraction*>::iterator
        iter_file = fd2fabst.find(iter_fd->second);

      if (iter_file != fd2fabst.end())
      {
        // Force flush so that we get the real current size through the file obj.
        if (XFC && fuse_cache_write)
          XFC->ForceAllWrites(iter_file->second);

        struct stat tmp;
        eos::fst::Layout* file = iter_file->second->GetRawFile();

        if (!file->Stat(&tmp))
        {
          file_size = tmp.st_size;
          eos_static_debug("fd=%i, size-fd=%lld, raw_file=%p",
                          iter_fd->second, file_size, file);
=======
    
    if (iter_fd != inodeuser2fd.end())
    {
      google::dense_hash_map<int, eos::fst::Layout*>::iterator
        iter_file = fd2fobj.find(iter_fd->second);
      
      if (iter_file != fd2fobj.end())
      {
        struct stat tmp;
        eos::fst::Layout* file = iter_file->second;
        
        if (!file->Stat(&tmp))
        {
          file_size = tmp.st_size;
          eos_static_info("size-fd=%lld", file_size);
>>>>>>> 322e8a74
        }
        else
          eos_static_err("fd=%i stat failed on open file", iter_fd->second);
      }
<<<<<<< HEAD
      else
        eos_static_err("fd=%i not found in file obj map", iter_fd->second);
    }
    else
      eos_static_debug("path=%s not open", path);
=======
      else 
      {
        eos_static_err("fd=%i not found in file obj map", iter_fd->second);
      }
    }
    else
    {
      eos_static_info("path=%s not open", path);
    }
>>>>>>> 322e8a74
  }

  // Do stat using the Fils System object
  std::string request;
  XrdCl::Buffer arg;
  XrdCl::Buffer* response = 0;
  request = path;
  request += "?";
  request += "mgm.pcmd=stat";
  arg.FromString(request);

  XrdCl::URL Url(xrd_user_url(uid, gid, 0));
  XrdCl::FileSystem fs(Url);

  XrdCl::XRootDStatus status = fs.Query(XrdCl::QueryCode::OpaqueFile,
                                        arg, response);
  COMMONTIMING("GETPLUGIN", &stattiming);
<<<<<<< HEAD

=======
  
>>>>>>> 322e8a74
  if (status.IsOK())
  {
    unsigned long long sval[10];
    unsigned long long ival[6];
    char tag[1024];
    // Parse output
    int items = sscanf(response->GetBuffer(),
                       "%s %llu %llu %llu %llu %llu %llu %llu %llu "
                       "%llu %llu %llu %llu %llu %llu %llu %llu",
                       tag, (unsigned long long*) &sval[0],
                       (unsigned long long*) &sval[1],
                       (unsigned long long*) &sval[2],
                       (unsigned long long*) &sval[3],
                       (unsigned long long*) &sval[4],
                       (unsigned long long*) &sval[5],
                       (unsigned long long*) &sval[6],
                       (unsigned long long*) &sval[7],
                       (unsigned long long*) &sval[8],
                       (unsigned long long*) &sval[9],
                       (unsigned long long*) &ival[0],
                       (unsigned long long*) &ival[1],
                       (unsigned long long*) &ival[2],
                       (unsigned long long*) &ival[3],
                       (unsigned long long*) &ival[4],
                       (unsigned long long*) &ival[5]);
    
    if ((items != 17) || (strcmp(tag, "stat:")))
    {
      errno = ENOENT;
      delete response;
      return errno;
    }
    else
    {
      buf->st_dev = (dev_t) sval[0];
      buf->st_ino = (ino_t) sval[1];
      buf->st_mode = (mode_t) sval[2];
      buf->st_nlink = (nlink_t) sval[3];
      buf->st_uid = (uid_t) sval[4];
      buf->st_gid = (gid_t) sval[5];
      buf->st_rdev = (dev_t) sval[6];
      buf->st_size = (off_t) sval[7];
      buf->st_blksize = (blksize_t) sval[8];
      buf->st_blocks = (blkcnt_t) sval[9];
#ifdef __APPLE__
      buf->st_atimespec.tv_sec = (time_t) ival[0];
      buf->st_mtimespec.tv_sec = (time_t) ival[1];
      buf->st_ctimespec.tv_sec = (time_t) ival[2];
      buf->st_atimespec.tv_nsec = (time_t) ival[3];
      buf->st_mtimespec.tv_nsec = (time_t) ival[4];
      buf->st_ctimespec.tv_nsec = (time_t) ival[5];
#else
      buf->st_atime = (time_t) ival[0];
      buf->st_mtime = (time_t) ival[1];
      buf->st_ctime = (time_t) ival[2];
      buf->st_atim.tv_sec = (time_t) ival[0];
      buf->st_mtim.tv_sec = (time_t) ival[1];
      buf->st_ctim.tv_sec = (time_t) ival[2];
      buf->st_atim.tv_nsec = (time_t) ival[3];
      buf->st_mtim.tv_nsec = (time_t) ival[4];
      buf->st_ctim.tv_nsec = (time_t) ival[5];
#endif
      
      if (S_ISREG(buf->st_mode) && fuse_exec)
        buf->st_mode |= (S_IXUSR | S_IXGRP | S_IXOTH);
<<<<<<< HEAD

      buf->st_mode &= (~S_ISVTX); // clear the vxt bit
      buf->st_mode &= (~S_ISUID); // clear suid
      buf->st_mode &= (~S_ISGID); // clear sgid
      errno = 0;
=======
      
      buf->st_mode &= (~S_ISVTX); // clear the vxt bit
      buf->st_mode &= (~S_ISUID); // clear suid
      buf->st_mode &= (~S_ISGID); // clear sgid
>>>>>>> 322e8a74
    }
  }
  else
  {
    eos_static_err("error=status is NOT ok");
    errno = EFAULT;
  }

  // If got size using opened file then return this value
  if (file_size != -1)
    buf->st_size = file_size;
<<<<<<< HEAD

=======
  
>>>>>>> 322e8a74
  COMMONTIMING("END", &stattiming);
  
  if (EOS_LOGS_DEBUG)
    stattiming.Print();
<<<<<<< HEAD

  eos_static_info("path=%s st-size=%llu errno=%i", path, buf->st_size, errno);
=======
   
  eos_static_info("path=%s st-size=%llu", path, buf->st_size);
>>>>>>> 322e8a74
  delete response;
  return errno;
}


//------------------------------------------------------------------------------
// Return statistics about the filesystem
//------------------------------------------------------------------------------
int
xrd_statfs (const char* path, struct statvfs* stbuf)
{
  eos_static_info("path=%s", path);
  static unsigned long long a1 = 0;
  static unsigned long long a2 = 0;
  static unsigned long long a3 = 0;
  static unsigned long long a4 = 0;
  static XrdSysMutex statmutex;
  static time_t laststat = 0;
  statmutex.Lock();
  errno = 0;

  if ((time(NULL) - laststat) < ((15 + (int) 5.0 * rand() / RAND_MAX)))
  {
    stbuf->f_bsize = 4096;
    stbuf->f_frsize = 4096;
    stbuf->f_blocks = a3 / 4096;
    stbuf->f_bfree = a1 / 4096;
    stbuf->f_bavail = a1 / 4096;
    stbuf->f_files = a4;
    stbuf->f_ffree = a2;
    stbuf->f_fsid = 0xcafe;
    stbuf->f_namemax = 256;
    statmutex.UnLock();
    return errno;
  }

  eos::common::Timing statfstiming("xrd_statfs");
  COMMONTIMING("START", &statfstiming);

  std::string request;
  XrdCl::Buffer arg;
  XrdCl::Buffer* response = 0;
  request = path;
  request += "?";
  request += "mgm.pcmd=statvfs&";
  request += "path=";
  request += path;
  arg.FromString(request);
  XrdCl::URL Url(xrd_user_url(2, 2, 0));
  XrdCl::FileSystem fs(Url);
  XrdCl::XRootDStatus status = fs.Query(XrdCl::QueryCode::OpaqueFile,
                                        arg, response);
  errno = 0;

  if (status.IsOK())
  {
    int retc;
    char tag[1024];

    if (!response->GetBuffer())
    {
      statmutex.UnLock();
      delete response;
      errno = EFAULT;
      return errno;
    }

    // Parse output
    int items = sscanf(response->GetBuffer(),
                       "%s retc=%d f_avail_bytes=%llu f_avail_files=%llu "
                       "f_max_bytes=%llu f_max_files=%llu",
                       tag, &retc, &a1, &a2, &a3, &a4);

    if ((items != 6) || (strcmp(tag, "statvfs:")))
    {
      statmutex.UnLock();
      delete response;
      errno = EFAULT;
      return errno;
    }

    errno = retc;
    laststat = time(NULL);
    statmutex.UnLock();
    stbuf->f_bsize = 4096;
    stbuf->f_frsize = 4096;
    stbuf->f_blocks = a3 / 4096;
    stbuf->f_bfree = a1 / 4096;
    stbuf->f_bavail = a1 / 4096;
    stbuf->f_files = a4;
    stbuf->f_ffree = a2;
  }
  else
  {
    statmutex.UnLock();
    errno = EFAULT;
  }

  COMMONTIMING("END", &statfstiming);

  if (EOS_LOGS_DEBUG)
    statfstiming.Print();

  delete response;
  return errno;
}


//------------------------------------------------------------------------------
// Change permissions for the file
//------------------------------------------------------------------------------
int
xrd_chmod (const char* path,
           mode_t mode,
           uid_t uid,
           gid_t gid,
           pid_t pid)
{
  eos_static_info("path=%s mode=%x uid=%u pid=%u", path, mode, uid, pid);
  eos::common::Timing chmodtiming("xrd_chmod");
  COMMONTIMING("START", &chmodtiming);
  int retc = 0;
  XrdOucString smode;
  smode += (int) mode;
  std::string request;
  XrdCl::Buffer arg;
  XrdCl::Buffer* response = 0;
  request = path;
  request += "?";
  request += "mgm.pcmd=chmod&mode=";
  request += smode.c_str();
  arg.FromString(request);

  XrdCl::URL Url(xrd_user_url(uid, gid, pid));
  XrdCl::FileSystem fs(Url);
  XrdCl::XRootDStatus status = fs.Query(XrdCl::QueryCode::OpaqueFile,
                                        arg, response);
  COMMONTIMING("END", &chmodtiming);
  errno = 0;

  if (EOS_LOGS_DEBUG)
    chmodtiming.Print();

  if (status.IsOK())
  {
    char tag[1024];

    if (!response->GetBuffer())
    {
      delete response;
      errno = EFAULT;
      return errno;
    }

    // Parse output
    int items = sscanf(response->GetBuffer(), "%s retc=%d", tag, &retc);

    if ((items != 2) || (strcmp(tag, "chmod:")))
      errno = EFAULT;
    else
      errno = retc;
  }
  else
    errno = EFAULT;

  delete response;
  return errno;
}

//------------------------------------------------------------------------------
// Update the last access time and last modification time
//------------------------------------------------------------------------------
int
xrd_utimes (const char* path,
            struct timespec* tvp,
            uid_t uid,
            gid_t gid,
            pid_t pid)
{
  eos_static_info("path=%s uid=%u pid=%u", path, uid, pid);
  eos::common::Timing utimestiming("xrd_utimes");

  COMMONTIMING("START", &utimestiming);
  std::string request;
  XrdCl::Buffer arg;
  XrdCl::Buffer* response = 0;
  request = path;
  request += "?";
  request += "mgm.pcmd=utimes&tv1_sec=";
  char lltime[1024];
  sprintf(lltime, "%llu", (unsigned long long) tvp[0].tv_sec);
  request += lltime;
  request += "&tv1_nsec=";
  sprintf(lltime, "%llu", (unsigned long long) tvp[0].tv_nsec);
  request += lltime;
  request += "&tv2_sec=";
  sprintf(lltime, "%llu", (unsigned long long) tvp[1].tv_sec);
  request += lltime;
  request += "&tv2_nsec=";
  sprintf(lltime, "%llu", (unsigned long long) tvp[1].tv_nsec);
  request += lltime;
  arg.FromString(request);

  XrdCl::URL Url(xrd_user_url(uid, gid, pid));
  XrdCl::FileSystem fs(Url);
  XrdCl::XRootDStatus status = fs.Query(XrdCl::QueryCode::OpaqueFile,
                                        arg, response);
  COMMONTIMING("END", &utimestiming);
  errno = 0;

  if (EOS_LOGS_DEBUG)
    utimestiming.Print();

  if (status.IsOK())
  {
    int retc = 0;
    char tag[1024];
    // Parse output
    int items = sscanf(response->GetBuffer(), "%s retc=%d", tag, &retc);

    if ((items != 2) || (strcmp(tag, "utimes:")))
      errno = EFAULT;
    else
      errno = retc;
  }
  else
    errno = EFAULT;

  delete response;
  return errno;
}


//------------------------------------------------------------------------------
// It returns -ENOENT if the path doesn't exist, -EACCESS if the requested
// permission isn't available, or 0 for success. Note that it can be called
// on files, directories, or any other object that appears in the filesystem.
//------------------------------------------------------------------------------
int
xrd_access (const char* path,
            int mode,
            uid_t uid,
            gid_t gid,
            pid_t pid
            )
{
  eos_static_info("path=%s mode=%d uid=%u pid=%u", path, mode, uid, pid);
  eos::common::Timing accesstiming("xrd_access");
  COMMONTIMING("START", &accesstiming);

  int retc = 0;
  std::string request;
  XrdCl::Buffer arg;
  XrdCl::Buffer* response = 0;
  char smode[16];
  snprintf(smode, sizeof (smode) - 1, "%d", mode);
  request = path;
  request += "?";
  request += "mgm.pcmd=access&mode=";
  request += smode;
  arg.FromString(request);
  XrdCl::URL Url(xrd_user_url(uid, gid, pid));
  XrdCl::FileSystem fs(Url);

  XrdCl::XRootDStatus status = fs.Query(XrdCl::QueryCode::OpaqueFile,
                                        arg, response);

  COMMONTIMING("STOP", &accesstiming);
  errno = 0;

  if (EOS_LOGS_DEBUG)
    accesstiming.Print();

  if (status.IsOK())
  {
    char tag[1024];
    // Parse output
    int items = sscanf(response->GetBuffer(), "%s retc=%d", tag, &retc);

    if (EOS_LOGS_DEBUG)
      fprintf(stderr, "access-retc=%d\n", retc);

    if ((items != 2) || (strcmp(tag, "access:")))
      errno = EFAULT;
    else
      errno = retc;
  }
  else
    errno = EFAULT;

  delete response;
  return errno;
}


//------------------------------------------------------------------------------
// Get list of entries in directory
//------------------------------------------------------------------------------
int
xrd_inodirlist (unsigned long long dirinode,
                const char* path,
                uid_t uid,
                gid_t gid,
                pid_t pid)
{
  eos_static_info("inode=%llu path=%s", dirinode, path);
  eos::common::Timing inodirtiming("xrd_inodirlist");
  COMMONTIMING("START", &inodirtiming);

  int retc = 0;
  char* ptr = 0;
  char* value = 0;
  int doinodirlist = -1;
  std::string request = path;

  // we have to replace '&' in path names with '#AND#'

  size_t a_pos = request.find("mgm.path=/");

  while ( (a_pos = request.find("&", a_pos+1)) != std::string::npos)
  {
    request.erase(a_pos,1);
    request.insert(a_pos,"#AND#");
    a_pos+=4;
  }

  COMMONTIMING("GETSTSTREAM", &inodirtiming);
  request.insert(0, xrd_user_url(uid, gid, pid));
  XrdCl::File* file = new XrdCl::File();
  XrdCl::XRootDStatus status = file->Open(request.c_str(),
                                          XrdCl::OpenFlags::Flags::Read);
  errno = 0;

  if (!status.IsOK())
  {
    eos_static_err("error=got an error to request.");
    delete file;
    errno = ENOENT;
    return errno;
  }

  // Start to read
  int npages = 1;
  off_t offset = 0;
  unsigned int nbytes = 0;
  value = (char*) malloc(PAGESIZE + 1);
  COMMONTIMING("READSTSTREAM", &inodirtiming);

  status = file->Read(offset, PAGESIZE, value + offset, nbytes);

  while ((status.IsOK()) && (nbytes == PAGESIZE))
  {
    npages++;
    value = (char*) realloc(value, npages * PAGESIZE + 1);
    offset += PAGESIZE;
    status = file->Read(offset, PAGESIZE, value + offset, nbytes);
  }

  if (status.IsOK()) offset += nbytes;

  value[offset] = 0;
  delete file;
  xrd_dirview_create((unsigned long long) dirinode);
  COMMONTIMING("PARSESTSTREAM", &inodirtiming);
  xrd_lock_w_dirview(); // =>

  if (status.IsOK())
  {
    char dirpath[4096];
    unsigned long long inode;
    char tag[128];
    // Parse output
    int items = sscanf(value, "%s retc=%d", tag, &retc);

    if (retc)
    {
      free(value);
      xrd_unlock_w_dirview(); // <=
      xrd_dirview_delete((unsigned long long) dirinode);
      errno = EFAULT;
      return errno;
    }

    if ((items != 2) || (strcmp(tag, "inodirlist:")))
    {
      eos_static_err("error=got an error(1).");
      free(value);
      xrd_unlock_w_dirview(); // <=
      xrd_dirview_delete((unsigned long long) dirinode);
      errno = EFAULT;
      return errno;
    }

    ptr = strchr(value, ' ');
    if (ptr) ptr = strchr(ptr + 1, ' ');
    char* endptr = value + strlen(value) - 1;

    while ((ptr) && (ptr < endptr))
    {
      int items = sscanf(ptr, "%s %llu", dirpath, &inode);

      if (items != 2)
      {
        eos_static_err("error=got an error(2).");
        free(value);
        xrd_unlock_w_dirview(); // <=
        xrd_dirview_delete((unsigned long long) dirinode);
        errno = EFAULT;
        return errno;
      }

      XrdOucString whitespacedirpath = dirpath;
      whitespacedirpath.replace("%20", " ");

      xrd_store_child_p2i(dirinode, inode, whitespacedirpath.c_str());
      dir2inodelist[dirinode].push_back(inode);

      // to the next entries
      if (ptr) ptr = strchr(ptr + 1, ' ');
      if (ptr) ptr = strchr(ptr + 1, ' ');
    }

    doinodirlist = 0;
  }

  xrd_unlock_w_dirview(); // <=
  COMMONTIMING("END", &inodirtiming);

  if (EOS_LOGS_DEBUG)
    //inodirtiming.Print();

  free(value);
  return doinodirlist;
}


//------------------------------------------------------------------------------
// Get directory entries
//------------------------------------------------------------------------------
struct dirent*
xrd_readdir (const char* path_dir, size_t *size,
             uid_t uid,
             gid_t gid,
             pid_t pid)
{
  eos_static_info("path=%s", path_dir);
  struct dirent* dirs = NULL;
  XrdCl::DirectoryList* response = 0;
  XrdCl::DirListFlags::Flags flags = XrdCl::DirListFlags::None;
  string path_str = path_dir;

  XrdCl::URL Url(xrd_user_url(uid, gid, pid));
  XrdCl::FileSystem fs(Url);
  XrdCl::XRootDStatus status = fs.DirList(path_str, flags, response);

  if (status.IsOK())
  {
    *size = response->GetSize();
    dirs = static_cast<struct dirent*> (calloc(*size, sizeof ( struct dirent)));
    int i = 0;

    for (XrdCl::DirectoryList::ConstIterator iter = response->Begin();
      iter != response->End();
      ++iter)
    {
      XrdCl::DirectoryList::ListEntry* list_entry =
        static_cast<XrdCl::DirectoryList::ListEntry*> (*iter);
      size_t len = list_entry->GetName().length();
      const char* cp = list_entry->GetName().c_str();
      const int dirhdrln = dirs[i].d_name - (char *) &dirs[i];
#if defined(__macos__) || defined(__FreeBSD__)
      dirs[i].d_fileno = i;
      dirs[i].d_type = DT_UNKNOWN;
      dirs[i].d_namlen = len;
#else
      dirs[i].d_ino = i;
      dirs[i].d_off = i*NAME_MAX;
#endif
      dirs[i].d_reclen = len + dirhdrln;
      dirs[i].d_type = DT_UNKNOWN;
      strncpy(dirs[i].d_name, cp, len);
      dirs[i].d_name[len] = '\0';
      i++;
    }

    return dirs;
  }

  *size = 0;
  return NULL;
}


//------------------------------------------------------------------------------
// Create a directory with the given name
//------------------------------------------------------------------------------
int
xrd_mkdir (const char* path,
           mode_t mode,
           uid_t uid,
           gid_t gid,
           pid_t pid,
           struct stat* buf)
{
  eos_static_info("path=%s mode=%d uid=%u pid=%u", path, mode, uid, pid);
  eos::common::Timing mkdirtiming("xrd_mkdir");
  errno = 0;
  COMMONTIMING("START", &mkdirtiming);

  std::string request;
  XrdCl::Buffer arg;
  XrdCl::Buffer* response = 0;
  request = path;
  request += "?";
  request += "mgm.pcmd=mkdir";
  request += "&mode=";
  request += (int) mode;
  arg.FromString(request);

  XrdCl::URL Url(xrd_user_url(uid, gid, 0));
  XrdCl::FileSystem fs(Url);
  XrdCl::XRootDStatus status = fs.Query(XrdCl::QueryCode::OpaqueFile,
                                        arg, response);
  COMMONTIMING("GETPLUGIN", &mkdirtiming);

  if (status.IsOK())
  {
    unsigned long long sval[10];
    unsigned long long ival[6];
    char tag[1024];
    //..........................................................................
    // Parse output
    //..........................................................................
    int items = sscanf(response->GetBuffer(),
                       "%s %llu %llu %llu %llu %llu %llu %llu %llu "
                       "%llu %llu %llu %llu %llu %llu %llu %llu",
                       tag, (unsigned long long*) &sval[0],
                       (unsigned long long*) &sval[1],
                       (unsigned long long*) &sval[2],
                       (unsigned long long*) &sval[3],
                       (unsigned long long*) &sval[4],
                       (unsigned long long*) &sval[5],
                       (unsigned long long*) &sval[6],
                       (unsigned long long*) &sval[7],
                       (unsigned long long*) &sval[8],
                       (unsigned long long*) &sval[9],
                       (unsigned long long*) &ival[0],
                       (unsigned long long*) &ival[1],
                       (unsigned long long*) &ival[2],
                       (unsigned long long*) &ival[3],
                       (unsigned long long*) &ival[4],
                       (unsigned long long*) &ival[5]);

    if ((items != 17) || (strcmp(tag, "mkdir:")))
    {
      errno = ENOENT;
      delete response;
      return errno;
    }
    else
    {
      buf->st_dev = (dev_t) sval[0];
      buf->st_ino = (ino_t) sval[1];
      buf->st_mode = (mode_t) sval[2];
      buf->st_nlink = (nlink_t) sval[3];
      buf->st_uid = (uid_t) sval[4];
      buf->st_gid = (gid_t) sval[5];
      buf->st_rdev = (dev_t) sval[6];
      buf->st_size = (off_t) sval[7];
      buf->st_blksize = (blksize_t) sval[8];
      buf->st_blocks = (blkcnt_t) sval[9];
#ifdef __APPLE__
      buf->st_atimespec.tv_sec = (time_t) ival[0];
      buf->st_mtimespec.tv_sec = (time_t) ival[1];
      buf->st_ctimespec.tv_sec = (time_t) ival[2];
      buf->st_atimespec.tv_nsec = (time_t) ival[3];
      buf->st_mtimespec.tv_nsec = (time_t) ival[4];
      buf->st_ctimespec.tv_nsec = (time_t) ival[5];
#else
      buf->st_atime = (time_t) ival[0];
      buf->st_mtime = (time_t) ival[1];
      buf->st_ctime = (time_t) ival[2];
      buf->st_atim.tv_sec = (time_t) ival[0];
      buf->st_mtim.tv_sec = (time_t) ival[1];
      buf->st_ctim.tv_sec = (time_t) ival[2];
      buf->st_atim.tv_nsec = (time_t) ival[3];
      buf->st_mtim.tv_nsec = (time_t) ival[4];
      buf->st_ctim.tv_nsec = (time_t) ival[5];
#endif

      if (S_ISREG(buf->st_mode) && fuse_exec)
        buf->st_mode |= (S_IXUSR | S_IXGRP | S_IXOTH);

      buf->st_mode &= (~S_ISVTX); // clear the vxt bit
      buf->st_mode &= (~S_ISUID); // clear suid
      buf->st_mode &= (~S_ISGID); // clear sgid
      errno = 0;
    }
  }
  else
  {
    eos_static_err("error=status is NOT ok");
    errno = EFAULT;
  }

  COMMONTIMING("END", &mkdirtiming);

  if (EOS_LOGS_DEBUG)
    mkdirtiming.Print();

  eos_static_debug("path=%s inode=%llu", path, buf->st_ino);
  delete response;
  return errno;
}


//------------------------------------------------------------------------------
// Remove the given directory
//------------------------------------------------------------------------------
int
xrd_rmdir (const char* path, uid_t uid, gid_t gid, pid_t pid)
{
  eos_static_info("path=%s uid=%u pid=%u", path, uid, pid);
  XrdCl::URL Url(xrd_user_url(uid, gid, pid));
  XrdCl::FileSystem fs(Url);
  XrdCl::XRootDStatus status = fs.RmDir(path);

  if (xrd_error_retc_map(status.errNo))
    return errno;
  else
    return 0;
}


//------------------------------------------------------------------------------
// Map open return codes to errno's
//------------------------------------------------------------------------------
int
xrd_error_retc_map (int retc)
{
  if (retc) errno = retc;
  if (retc == kXR_ArgInvalid)
    errno = EINVAL;

  if (retc == kXR_ArgMissing)
    errno = EINVAL;

  if (retc == kXR_ArgTooLong)
    errno = E2BIG;

  if (retc == kXR_FileNotOpen)
    errno = EBADF;

  if (retc == kXR_FSError)
    errno = EIO;

  if (retc == kXR_InvalidRequest)
    errno = EINVAL;

  if (retc == kXR_IOError)
    errno = EIO;

  if (retc == kXR_NoMemory)
    errno = ENOMEM;

  if (retc == kXR_NoSpace)
    errno = ENOSPC;

  if (retc == kXR_ServerError)
    errno = EIO;

  if (retc == kXR_NotAuthorized)
    errno = EPERM;

  if (retc == kXR_NotFound)
    errno = ENOENT;

  if (retc == kXR_Unsupported)
    errno = ENOTSUP;

  if (retc == kXR_NotFile)
    errno = EISDIR;

  if (retc == kXR_isDirectory)
    errno = EISDIR;

  if (retc == kXR_Cancelled)
    errno = ECANCELED;

  if (retc == kXR_ChkLenErr)
    errno = ERANGE;

  if (retc == kXR_ChkSumErr)
    errno = ERANGE;

  if (retc == kXR_inProgress)
    errno = EAGAIN;

  if (retc)
    return -1;

  return 0;
}

//------------------------------------------------------------------------------
// Open a file
//------------------------------------------------------------------------------
int
xrd_open (const char* path,
          int oflags,
          mode_t mode,
          uid_t uid,
          gid_t gid,
          pid_t pid,
          unsigned long* return_inode)
{
  eos_static_info("path=%s flags=%08x mode=%d uid=%u pid=%u",
                  path, oflags, mode, uid, pid);
  XrdOucString spath = xrd_user_url(uid, gid, pid);
  XrdSfsFileOpenMode flags_sfs = eos::common::LayoutId::MapFlagsPosix2Sfs(oflags);
  spath += path;
  errno = 0;
  int t0;
  int retc = xrd_add_fd2file(0, *return_inode, uid);

  if (retc != -1)
  {
    eos_static_debug("file already opened, return fd=%i", retc);
    return retc;
  }


  if ((t0 = spath.find("/proc/")) != STR_NPOS)
  {
    XrdOucString orig_path=spath;
    // Clean the path
    int t1 = spath.find("//");
    int t2 = spath.find("//", t1 + 2);
    spath.erase(t2 + 2, t0 - t2 - 2);

    while (spath.replace("///", "//")) { };

    // Force a reauthentication to the head node
    if (spath.endswith("/proc/reconnect"))
    {
      XrdSysMutexHelper cLock(connectionIdMutex);
      connectionId++;
      errno = ECONNABORTED;
      return -1;
    }

    // Return the 'whoami' information in that file
    if (spath.endswith("/proc/whoami"))
    {
      spath.replace("/proc/whoami", "/proc/user/");
      spath += "?mgm.cmd=whoami&mgm.format=fuse&eos.app=fuse";
      eos::fst::Layout* file = new eos::fst::PlainLayout(NULL, 0, NULL, NULL,
                                                         eos::common::LayoutId::kXrdCl);

      XrdOucString open_path = get_url_nocgi(spath.c_str());
      XrdOucString open_cgi = get_cgi(spath.c_str());

      retc = file->Open(open_path.c_str(), flags_sfs, mode, open_cgi.c_str());

      if (retc)
      {
        eos_static_err("error=open failed for %s", spath.c_str());
        return xrd_error_retc_map(errno);
      }
      else
      {
<<<<<<< HEAD
        retc = xrd_add_fd2file(file, *return_inode, uid);
=======
        retc = xrd_add_fd2file(file, path, uid);
>>>>>>> 322e8a74
        return retc;
      }
    }

    if (spath.endswith("/proc/who"))
    {
      spath.replace("/proc/who", "/proc/user/");
      spath += "?mgm.cmd=who&mgm.format=fuse&eos.app=fuse";
      eos::fst::Layout* file = new eos::fst::PlainLayout(NULL, 0, NULL, NULL,
                                                         eos::common::LayoutId::kXrdCl);
      XrdOucString open_path = get_url_nocgi(spath.c_str());
      XrdOucString open_cgi = get_cgi(spath.c_str());

      retc = file->Open(open_path.c_str(), flags_sfs, mode, open_cgi.c_str());

      if (retc)
      {
        eos_static_err("error=open failed for %s", spath.c_str());
        return xrd_error_retc_map(errno);
      }
      else
      {
<<<<<<< HEAD
        retc = xrd_add_fd2file(file, *return_inode, uid);
=======
        retc = xrd_add_fd2file(file, path, uid);
>>>>>>> 322e8a74
        return retc;
      }
    }

    if (spath.endswith("/proc/quota"))
    {
      spath.replace("/proc/quota", "/proc/user/");
      spath += "?mgm.cmd=quota&mgm.subcmd=lsuser&mgm.format=fuse&eos.app=fuse";
      eos::fst::Layout* file = new eos::fst::PlainLayout(NULL, 0, NULL, NULL,
                                                         eos::common::LayoutId::kXrdCl);

      XrdOucString open_path = get_url_nocgi(spath.c_str());
      XrdOucString open_cgi = get_cgi(spath.c_str());
      retc = file->Open(open_path.c_str(), flags_sfs, mode, open_cgi.c_str());

      if (retc)
      {
        eos_static_err("error=open failed for %s", spath.c_str());
        return xrd_error_retc_map(errno);
      }
      else
      {
<<<<<<< HEAD
        retc = xrd_add_fd2file(file, *return_inode, uid);
=======
        retc = xrd_add_fd2file(file, path, uid);
>>>>>>> 322e8a74
        return retc;
      }
    }
    spath=orig_path;
  }

  // Try to open file using PIO (parallel io) only in read mode
  if ((!getenv("EOS_FUSE_NOPIO")) && (flags_sfs == SFS_O_RDONLY))
  {
    XrdCl::Buffer arg;
    XrdCl::Buffer* response = 0;
    XrdCl::XRootDStatus status;
    std::string file_path = path;
    size_t spos = file_path.rfind("//");

    if (spos != std::string::npos)
      file_path.erase(0, spos + 1);

    std::string request = file_path;
    request += "?mgm.pcmd=open";
    arg.FromString(request);

    XrdCl::URL Url(xrd_user_url(uid, gid, pid));
    XrdCl::FileSystem fs(Url);
    status = fs.Query(XrdCl::QueryCode::OpaqueFile, arg, response);

    if (status.IsOK())
    {
      // Parse output
      XrdOucString tag;
      XrdOucString stripePath;
      std::vector<std::string> stripeUrls;

      XrdOucString origResponse = response->GetBuffer();
      XrdOucString stringOpaque = response->GetBuffer();

      // Add the eos.app=fuse tag to all future PIO open requests
      origResponse += "&eos.app=fuse";

      while (stringOpaque.replace("?", "&")) {}

      while (stringOpaque.replace("&&", "&")) {}

      XrdOucEnv* openOpaque = new XrdOucEnv(stringOpaque.c_str());
      char* opaqueInfo = (char*) strstr(origResponse.c_str(), "&mgm.logid");

      if (opaqueInfo)
      {
        opaqueInfo += 1;
        LayoutId::layoutid_t layout = openOpaque->GetInt("mgm.lid");

        for (unsigned int i = 0; i <= eos::common::LayoutId::GetStripeNumber(layout); i++)
        {
          tag = "pio.";
          tag += static_cast<int> (i);
          stripePath = "root://";
          stripePath += openOpaque->Get(tag.c_str());
          stripePath += "/";
          stripePath += file_path.c_str();
          stripeUrls.push_back(stripePath.c_str());
        }

        eos::fst::RaidMetaLayout* file;

        if (LayoutId::GetLayoutType(layout) == LayoutId::kRaidDP)
        {
          file = new eos::fst::RaidDpLayout(NULL, layout, NULL, NULL,
                                            eos::common::LayoutId::kXrdCl);
        }
        else if ((LayoutId::GetLayoutType(layout) == LayoutId::kRaid6) ||
                 (LayoutId::GetLayoutType(layout) == LayoutId::kArchive))
        {
          file = new eos::fst::ReedSLayout(NULL, layout, NULL, NULL,
                                           eos::common::LayoutId::kXrdCl);
        }
        else
        {
          eos_static_warning("warning=no such supported layout for PIO");
          file = 0;
        }

        if (file)
        {
          retc = file->OpenPio(stripeUrls,
                               flags_sfs,
                               mode,
                               opaqueInfo);
          if (retc)
          {
            eos_static_err("error=failed open for pio red, path=%s", spath.c_str());
            delete file;
            return xrd_error_retc_map(errno);
          }
          else
          {
<<<<<<< HEAD
            if (return_inode)
            {
              // Try to extract the inode from the opaque redirection
              XrdOucEnv RedEnv = file->GetLastUrl().c_str();
              const char* sino = RedEnv.Get("mgm.id");

              if (sino)
                *return_inode = eos::common::FileId::Hex2Fid(sino) << 28;
              else
                *return_inode = 0;

              eos_static_debug("path=%s created inode=%lu", path,
                               (unsigned long)*return_inode);
            }

            retc = xrd_add_fd2file(file, *return_inode, uid);
=======
            retc = xrd_add_fd2file(file, path, uid);
>>>>>>> 322e8a74
            return retc;
          }
        }
      }
      else
<<<<<<< HEAD
        eos_static_debug("error=opaque info not what we expected");
=======
      {
        eos_static_debug("error=opaque info not what we expected");
      }
>>>>>>> 322e8a74
    }
    else
      eos_static_err("error=failed get request for pio read");
  }

  eos_static_debug("the spath is:%s", spath.c_str());
  eos::fst::Layout* file = new eos::fst::PlainLayout(NULL, 0, NULL, NULL,
                                                     eos::common::LayoutId::kXrdCl);
<<<<<<< HEAD
=======


>>>>>>> 322e8a74
  retc = file->Open(spath.c_str(), flags_sfs, mode, "eos.app=fuse&eos.bookingsize=0");

  if (retc)
  {
    eos_static_err("error=open failed for %s.", spath.c_str());
    delete file;
    return xrd_error_retc_map(errno);
  }
  else
  {
<<<<<<< HEAD
    if (return_inode)
    {
      // Try to extract the inode from the opaque redirection
      XrdOucEnv RedEnv = file->GetLastUrl().c_str();
      const char* sino = RedEnv.Get("mgm.id");

      if (sino)
        *return_inode = eos::common::FileId::Hex2Fid(sino) << 28;
      else
        *return_inode = 0;

      eos_static_debug("path=%s created ino=%lu", path, (unsigned long)*return_inode);
    }

    retc = xrd_add_fd2file(file, *return_inode, uid);
=======
    retc = xrd_add_fd2file(file, path, uid);
>>>>>>> 322e8a74
    return retc;
  }
}


//------------------------------------------------------------------------------
// Release is called when FUSE is completely done with a file; at that point,
// you can free up any temporarily allocated data structures.
//------------------------------------------------------------------------------
int
xrd_close (int fildes, unsigned long inode, uid_t uid)
{
  eos_static_info("fd=%d inode=%lu, uid=%i", fildes, inode, uid);
  int ret = -1;
  FileAbstraction* fabst = xrd_get_file(fildes);

  if (!fabst)
  {
<<<<<<< HEAD
    errno = ENOENT;
    return ret;
  }

  if (XFC)
    XFC->ForceAllWrites(fabst);

=======
    FileAbstraction* fAbst = XFC->GetFileObj(fildes, 0);

    if (fAbst)
      XFC->WaitWritesAndRemove(*fAbst);
  }

>>>>>>> 322e8a74
  // Close file and remove it from all mappings
  ret = xrd_remove_fd2file(fildes, inode, uid);

  if (ret)
<<<<<<< HEAD
    errno = EIO;
=======
    return -errno;
>>>>>>> 322e8a74

  return ret;
}


//------------------------------------------------------------------------------
// Flush file data to disk
//------------------------------------------------------------------------------
int
xrd_flush (int fd)
{
  int retc = 0;
  eos_static_info("fd=%d ", fd);
  FileAbstraction* fabst = xrd_get_file(fd);

  if (!fabst)
  {
    errno = ENOENT;
    return -1;
  }

  if (XFC && fuse_cache_write)
  {
    XFC->ForceAllWrites(fabst);
    eos::common::ConcurrentQueue<error_type> err_queue = fabst->GetErrorQueue();
    error_type error;

    if (err_queue.try_pop(error))
    {
      eos_static_info("Extract error from queue");
      retc = error.first;
    }
  }

  fabst->DecNumRef();
  return retc;
}


//------------------------------------------------------------------------------
// Truncate file
//------------------------------------------------------------------------------
int
xrd_truncate (int fildes, off_t offset)
{
  int ret = -1;
  eos_static_info("fd=%d offset=%llu", fildes, (unsigned long long) offset);
  FileAbstraction* fabst = xrd_get_file(fildes);
  errno = 0;

  if (!fabst)
  {
    errno = ENOENT;
    return ret;
  }

  if (XFC && fuse_cache_write)
    XFC->ForceAllWrites(fabst);

<<<<<<< HEAD
  eos::fst::Layout* file = fabst->GetRawFile();
  ret = file->Truncate(offset);
  fabst->DecNumRef();
=======
    if (ret)
      eos_static_err("error=return is NOT ok with value %i. \n", errno);
  }
  else
    errno = EFAULT;
>>>>>>> 322e8a74

  if (ret == -1)
    errno = EIO;

  return ret;
}


//------------------------------------------------------------------------------
// Read from file. Returns the number of bytes transferred, or 0 if offset
// was at or beyond the end of the file
//------------------------------------------------------------------------------
ssize_t
xrd_pread (int fildes,
           void* buf,
           size_t nbyte,
           off_t offset)
{
  eos::common::Timing xpr("xrd_pread");
  COMMONTIMING("start", &xpr);

  eos_static_debug("fd=%d nbytes=%lu offset=%llu",
                   fildes, (unsigned long) nbyte,
                   (unsigned long long) offset);
  int64_t ret = -1;
  FileAbstraction* fabst = xrd_get_file(fildes);

  if (!fabst)
  {
    errno = ENOENT;
    return ret;
  }

  if (XFC && fuse_cache_write)
  {
    fabst->mMutexRW.WriteLock();
    XFC->ForceAllWrites(fabst);
    eos::fst::Layout* file = fabst->GetRawFile();
    ret = file->Read(offset, static_cast<char*> (buf), nbyte);
    fabst->mMutexRW.UnLock();
  }
  else
  {
<<<<<<< HEAD
    eos::fst::Layout* file = fabst->GetRawFile();
    ret = file->Read(offset, static_cast<char*> (buf), nbyte);
=======
    // Flush all writes before doing a read
    if (XFC && fuse_cache_write && inode)
    {
      FileAbstraction* fAbst = XFC->GetFileObj(fildes, false);
      
      if (fAbst)
      {
        XFC->WaitFinishWrites(*fAbst);
        fAbst->DecrementNoReferences();
        COMMONTIMING("Wait writes", &xpr);
      }
    }
    
    file = xrd_get_file(fildes);

    if (file)
      ret = file->Read(offset, static_cast<char*> (buf), nbyte);
    else
      ret = EIO;
>>>>>>> 322e8a74
  }

  // Release file reference
  fabst->DecNumRef();
  COMMONTIMING("end", &xpr);

  if (ret == -1)
  {
    eos_static_err("error=failed to do read");
    errno = EIO;
  }

  if (EOS_LOGS_DEBUG)
    xpr.Print();

  return ret;
}


//------------------------------------------------------------------------------
// Write to file
//------------------------------------------------------------------------------
ssize_t
xrd_pwrite (int fildes,
            const void* buf,
            size_t nbyte,
            off_t offset)
{
  eos::common::Timing xpw("xrd_pwrite");
  COMMONTIMING("start", &xpw);
<<<<<<< HEAD
  eos_static_debug("fd=%d nbytes=%lu cache=%d cache-w=%d",
                   fildes, (unsigned long) nbyte, XFC ? 1 : 0,
                   fuse_cache_write);
  int64_t ret = -1;
  FileAbstraction* fabst = xrd_get_file(fildes);
=======
  eos_static_debug("fd=%d, nbytes=%lu, offset=%ji, inode=%lu, cache=%d, cache-w=%d",
                   fildes, (unsigned long) nbyte, offset, (unsigned long) inode,
                   XFC ? 1 : 0, fuse_cache_write);
  int64_t ret = 0;
  XrdCl::XRootDStatus status;
  eos::fst::Layout* file = xrd_get_file(fildes);
>>>>>>> 322e8a74

  if (!fabst)
  {
    errno = ENOENT;
    return ret;
  }


  if (XFC && fuse_cache_write)
  {
    fabst->mMutexRW.ReadLock();
    XFC->SubmitWrite(fabst, const_cast<void*> (buf), offset, nbyte);
    fabst->mMutexRW.UnLock();
    ret = nbyte;
  }
  else
  {
    eos::fst::Layout* file = fabst->GetRawFile();
    ret = file->Write(offset, static_cast<const char*> (buf), nbyte);

    if (ret == -1)
      errno = EIO;
  }

  // Release file reference
  fabst->DecNumRef();
  COMMONTIMING("end", &xpw);

  if (EOS_LOGS_DEBUG)
    xpw.Print();

  return ret;
}


//------------------------------------------------------------------------------
// Flush any dirty information about the file to disk
//------------------------------------------------------------------------------
int
xrd_fsync (int fildes)
{
  eos_static_info("fd=%d", fildes);
  int ret = -1;
  FileAbstraction* fabst = xrd_get_file(fildes);

  if (!fabst)
  {
    errno = ENOENT;
    return ret;
  }

  if (XFC && fuse_cache_write)
    XFC->ForceAllWrites(fabst);

  eos::fst::Layout* file = fabst->GetRawFile();
  ret = file->Sync();

  if (ret)
    errno = EIO;

  // Release file reference
  fabst->DecNumRef();
  return ret;
}


//------------------------------------------------------------------------------
// Remove (delete) the given file, symbolic link, hard link, or special node
//------------------------------------------------------------------------------
int
xrd_unlink (const char* path,
            uid_t uid,
            gid_t gid,
            pid_t pid)
{
  eos_static_info("path=%s uid=%u, pid=%u", path, uid, pid);
  XrdCl::URL Url(xrd_user_url(uid, gid, pid));
  XrdCl::FileSystem fs(Url);
  XrdCl::XRootDStatus status = fs.Rm(path);

  if (xrd_error_retc_map(status.errNo))
    return errno;
  else
    return 0;
}


//------------------------------------------------------------------------------
// Rename file/dir
//------------------------------------------------------------------------------
int
xrd_rename (const char* oldpath,
            const char* newpath,
            uid_t uid,
            gid_t gid,
            pid_t pid)
{
  eos_static_info("oldpath=%s newpath=%s", oldpath, newpath, uid, pid);
  XrdCl::URL Url(xrd_user_url(uid, gid, pid));
  XrdCl::FileSystem fs(Url);
  XrdCl::XRootDStatus status = fs.Mv(oldpath, newpath);

  if (xrd_error_retc_map(status.errNo))
    return errno;
  else
    return 0;
}


//------------------------------------------------------------------------------
// Get user name from the uid and change the effective user ID of the thread
//------------------------------------------------------------------------------
const char*
xrd_mapuser (uid_t uid, gid_t gid, pid_t pid)
{
  eos_static_debug("uid=%lu gid=%lu pid=%lu",
                   (unsigned long) uid,
                   (unsigned long) gid,
                   (unsigned long) pid);

  XrdOucString sid = "";

  if (uid == 0)
  {
    uid = gid = 2;
  }

  char usergroup[16];
  // we user <hex-uid><hex-gid> as connection identifier
  snprintf(usergroup,sizeof(usergroup)-1,"%04x%04x", uid,gid);
  sid += usergroup;

  {
    XrdSysMutexHelper cLock(connectionIdMutex);
    if (connectionId)
    {
      sid = ".";
      sid += connectionId;
    }
  }

  return STRINGSTORE(sid.c_str());
}

//------------------------------------------------------------------------------
// Get a user private physical connection URL like root://<user>@<host>
// - if we are a user private mount we don't need to specify that
//------------------------------------------------------------------------------
const char*
xrd_user_url (uid_t uid,
              gid_t gid,
              pid_t pid)
{
  XrdOucString url = "root://";
  if (fuse_shared)
  {
    url += xrd_mapuser(uid, gid, pid);
    url += "@";
  }

  url += MgmHost.c_str();
  url += "/";

  eos_static_debug("uid=%lu gid=%lu pid=%lu url=%s",
                   (unsigned long) uid,
                   (unsigned long) gid,
                   (unsigned long) pid, url.c_str());
  return STRINGSTORE(url.c_str());
}

//------------------------------------------------------------------------------
// Init function
//------------------------------------------------------------------------------
void
xrd_init ()
{
  FILE* fstderr;

  // Open log file
  if (getuid())
  {
    fuse_shared = false; //eosfsd
    char logfile[1024];
    snprintf(logfile, sizeof ( logfile) - 1, "/tmp/eos-fuse.%d.log", getuid());

    // Running as a user ... we log into /tmp/eos-fuse.$UID.log
    if (!(fstderr = freopen(logfile, "a+", stderr)))
      fprintf(stderr, "error: cannot open log file %s\n", logfile);
    else
      chmod(logfile, S_IRUSR | S_IWUSR | S_IRGRP | S_IROTH);
  }
  else
  {
    fuse_shared = true; //eosfsd

    // Running as root ... we log into /var/log/eos/fuse
    eos::common::Path cPath("/var/log/eos/fuse/fuse.log");
    cPath.MakeParentPath(S_IRWXU | S_IRGRP | S_IROTH);

    if (!(fstderr = freopen(cPath.GetPath(), "a+", stderr)))
      fprintf(stderr, "error: cannot open log file %s\n", cPath.GetPath());
    else
      chmod(cPath.GetPath(), S_IRUSR | S_IWUSR);
  }

  setvbuf(fstderr, (char*) NULL, _IONBF, 0);

  // Initialize hashes
  path2inode.set_empty_key("");
  path2inode.set_deleted_key("#__deleted__#");

  inode2path.set_empty_key(0);
  inode2path.set_deleted_key(0xffffffffll);

  dir2inodelist.set_empty_key(0);
  dir2inodelist.set_deleted_key(0xffffffffll);

  dir2dirbuf.set_empty_key(0);
  dir2dirbuf.set_deleted_key(0xffffffffll);

  inode2cache.set_empty_key(0);
  inode2cache.set_deleted_key(0xffffffffll);

  inodeuser2fd.set_empty_key("");
  inodeuser2fd.set_deleted_key("#__deleted__#");

  fd2fabst.set_empty_key(-1);
  fd2fabst.set_deleted_key(-2);

  // Create the root entry
  path2inode["/"] = 1;
  inode2path[1] = "/";
  eos::common::Mapping::VirtualIdentity_t vid;
  eos::common::Mapping::Root(vid);
  eos::common::Logging::Init();
  eos::common::Logging::SetUnit("FUSE@localhost");
  eos::common::Logging::gShortFormat = true;
  XrdOucString fusedebug = getenv("EOS_FUSE_DEBUG");

  if ((getenv("EOS_FUSE_DEBUG")) && (fusedebug != "0"))
  {
    eos::common::Logging::SetLogPriority(LOG_DEBUG);
  }
  else
  {
    if ((getenv("EOS_FUSE_LOGLEVEL")))
      eos::common::Logging::SetLogPriority(atoi(getenv("EOS_FUSE_LOGLEVEL")));
    else
      eos::common::Logging::SetLogPriority(LOG_INFO);
  }
  //............................................................................
  // Initialise the XrdClFileSystem object
  //............................................................................
  std::string address = getenv("EOS_RDRURL");
  if (address == "")
  {
    fprintf(stderr, "error: EOS_RDRURL is not defined so we fall back to  "
            "root://localhost:1094// \n");
    address = "root://localhost:1094//";
  }

  XrdCl::URL url(address);

  if (!url.IsValid())
  {
    eos_static_err("URL is not valid: %s", address.c_str());
    exit(-1);
  }

  MgmHost = address.c_str();
  MgmHost.replace("root://", "");

  // Check if we should set files executable
  if (getenv("EOS_FUSE_EXEC") && (!strcmp(getenv("EOS_FUSE_EXEC"), "1")))
    fuse_exec = true;

  // Initialise the XrdFileCache
  fuse_cache_read = false;
  fuse_cache_write = false;

  if ((!(getenv("EOS_FUSE_CACHE"))) || (getenv("EOS_FUSE_CACHE") && (!strcmp(getenv("EOS_FUSE_CACHE"), "0"))))
  {
    eos_static_notice("cache=false");
    XFC = NULL;
  }
  else
  {
    if (!getenv("EOS_FUSE_CACHE_SIZE"))
      setenv("EOS_FUSE_CACHE_SIZE", "30000000", 1); // ~300MB

    eos_static_notice("cache=true size=%s cache-read=%s cache-write=%s exec=%d",
                      getenv("EOS_FUSE_CACHE_SIZE"),
                      getenv("EOS_FUSE_CACHE_READ"),
                      getenv("EOS_FUSE_CACHE_WRITE"),
                      fuse_exec);

    XFC = FuseWriteCache::GetInstance(static_cast<size_t> (atol(getenv("EOS_FUSE_CACHE_SIZE"))));

    if (getenv("EOS_FUSE_CACHE_READ") && atoi(getenv("EOS_FUSE_CACHE_READ")))
      fuse_cache_read = true;

    if (getenv("EOS_FUSE_CACHE_WRITE") && atoi(getenv("EOS_FUSE_CACHE_WRITE")))
      fuse_cache_write = true;
  }

  passwdstore = new XrdOucHash<XrdOucString > ();
  stringstore = new XrdOucHash<XrdOucString > ();
}<|MERGE_RESOLUTION|>--- conflicted
+++ resolved
@@ -306,7 +306,7 @@
     else
     {
       if (*fullpath.rbegin() != '/')
-        fullpath += "/";
+      fullpath += "/";
 
       fullpath += name;
     }
@@ -624,7 +624,7 @@
 
   if ((inode2cache.count(inode)) && (dir = inode2cache[inode]))
     dir->AddEntry(entry_inode, e);
-}
+  }
 
 
 
@@ -639,20 +639,13 @@
 // Map <inode, user> to a file descriptor - used only in the xrd_stat method
 google::dense_hash_map<std::string, int> inodeuser2fd;
 
-// Map <inode, user> to a file descriptor - used only in the xrd_stat method
-google::dense_hash_map<std::string, int> inodeuser2fd;
-
 // Pool of available file descriptors
 int base_fd = 1;
 std::queue<int> pool_fd;
 
 
 //------------------------------------------------------------------------------
-<<<<<<< HEAD
 // Create artificial file descriptor
-=======
-// Create a simulated file descriptor
->>>>>>> 322e8a74
 //------------------------------------------------------------------------------
 int
 xrd_generate_fd ()
@@ -680,57 +673,19 @@
 
 
 //------------------------------------------------------------------------------
-<<<<<<< HEAD
 // Add new mapping between fd and raw file object
-=======
-// Add new inodeuser to fd mapping used when doing stat through the file obj.
-//------------------------------------------------------------------------------
-void xrd_add_inodeuser_fd(unsigned long inode, uid_t uid, int fd)
-{
-  eos_static_debug("inode=%lu, uid=%lu", inode, (unsigned long)uid);
-  std::ostringstream sstr;
-  sstr << inode << ":" << (unsigned long)uid;
-
-  // Use the same mutex as for fd2fobj!
-  eos::common::RWMutexWriteLock wr_lock(rwmutex_fd2fobj);
-  auto iter_fd = inodeuser2fd.find(sstr.str());
-  
-  // If the mapping exitst, not much to do currently ... :(
-  if (iter_fd != inodeuser2fd.end())
-  {
-    eos_static_warning("the pathuser mapping exists, just overwrite ..."
-                       " old_fd=%i, new_fd=%i", iter_fd->second, fd);
-    
-    inodeuser2fd[sstr.str()] = fd;      
-  }
-  else 
-    inodeuser2fd[sstr.str()] = fd;      
-}
-
-
-
-//------------------------------------------------------------------------------
-// Add new mapping between fd and XrdCl::File object
->>>>>>> 322e8a74
 //------------------------------------------------------------------------------
 int
-<<<<<<< HEAD
 xrd_add_fd2file (eos::fst::Layout* raw_file,
                  unsigned long inode,
                  uid_t uid)
 {
   eos_static_debug("file raw ptr=%p, inode=%lu, uid=%lu",
                    raw_file, inode, (unsigned long) uid);
-=======
-xrd_add_fd2file (eos::fst::Layout* obj, const char* path, uid_t uid)
-{
-  eos_static_debug("path=%s, uid=%lu", path, (unsigned long)uid);
->>>>>>> 322e8a74
   int fd = -1;
   std::ostringstream sstr;
   sstr << inode << ":" << (unsigned long)uid;
 
-<<<<<<< HEAD
   eos::common::RWMutexWriteLock wr_lock(rwmutex_fd2fabst);
   auto iter_fd = inodeuser2fd.find(sstr.str());
 
@@ -753,34 +708,26 @@
   }
   else
   {
-    fd = xrd_generate_fd();
-
-    if (fd > 0)
-    {
+  fd = xrd_generate_fd();
+
+  if (fd > 0)
+  {
       FileAbstraction* fabst = new FileAbstraction(fd, raw_file);
       fd2fabst[fd] = fabst;
       inodeuser2fd[sstr.str()] = fd;
-    }
-    else
-    {
-      eos_static_err("error=error while getting file descriptor");
+  }
+  else
+  {
+    eos_static_err("error=error while getting file descriptor");
       delete raw_file;
     }
   }
 
-=======
-  if (fd > 0)
-    fd2fobj[fd] = obj;
-  else
-    eos_static_err("error=error while getting file descriptor");
- 
->>>>>>> 322e8a74
   return fd;
 }
 
 
 //------------------------------------------------------------------------------
-<<<<<<< HEAD
 // Get the file abstraction object corresponding to the fd
 //------------------------------------------------------------------------------
 FileAbstraction*
@@ -798,19 +745,6 @@
 
   iter->second->IncNumRef();
   return iter->second;
-=======
-// Get the file object corresponding to the fd
-//------------------------------------------------------------------------------
-eos::fst::Layout*
-xrd_get_file (int fd)
-{
-  eos::common::RWMutexReadLock rd_lock(rwmutex_fd2fobj);
-  
-  if (fd2fobj.count(fd))
-    return fd2fobj[fd];
-  else
-    return 0;
->>>>>>> 322e8a74
 }
 
 
@@ -820,7 +754,6 @@
 int
 xrd_remove_fd2file (int fd, unsigned long inode, uid_t uid)
 {
-<<<<<<< HEAD
   int retc = -1;
   eos_static_debug("fd=%i, inode=%lu", fd, inode);
   eos::common::RWMutexWriteLock wr_lock(rwmutex_fd2fabst);
@@ -849,9 +782,9 @@
 
       // Return fd to the pool
       pool_fd.push(fd);
-    }
+  }
     else
-    {
+{
       eos_static_debug("fd=%i is still in use, cannot remove", fd);
       // Decrement number of references - so that the last process can
       // properly close the file
@@ -862,37 +795,6 @@
   else
     eos_static_warning("fd=%i no long in map, maybe already closed ...", fd);
 
-=======
-  int retc = 0;
-  eos_static_debug("fd=%i, inode=%lu", fd, inode);
-  eos::common::RWMutexWriteLock wr_lock(rwmutex_fd2fobj);
-
-  if (fd2fobj.count(fd))
-  {
-    auto iter = fd2fobj.find(fd);
-    eos::fst::Layout* fobj = static_cast<eos::fst::Layout*> (iter->second);
-    retc = fobj->Close();
-    delete fobj;
-    fobj = 0;
-    fd2fobj.erase(iter);
-
-    // Remove entry also from the inodeuser2fd
-    std::ostringstream sstr;
-    sstr << inode << ":" << (unsigned long)uid;
-    auto iter1 = inodeuser2fd.find(sstr.str());
-
-    if (iter1 != inodeuser2fd.end())
-      inodeuser2fd.erase(iter1);
-
-    // Return fd to the pool
-    pool_fd.push(fd);
-  }
-  else 
-  {
-    eos_static_warning("fd=%i no long in map, maybe already close ...");
-  }
-  
->>>>>>> 322e8a74
   return retc;
 }
 
@@ -912,7 +814,7 @@
 
 
 //------------------------------------------------------------------------------
-//! Class IoBuf
+//! Class IoBuf 
 //------------------------------------------------------------------------------
 class IoBuf
 {
@@ -933,7 +835,7 @@
 
 
   //----------------------------------------------------------------------------
-  //! Destructor
+  //! Destructor 
   //----------------------------------------------------------------------------
   virtual
   ~IoBuf ()
@@ -1111,7 +1013,7 @@
       errno = ENOENT;
     else
       errno = retc;
-  }
+    }
   else
     errno = EFAULT;
 
@@ -1283,12 +1185,8 @@
           gid_t gid,
           unsigned long inode)
 {
-<<<<<<< HEAD
   eos_static_info("path=%s, uid=%i, gid=%i inode=%lu",
                   path, (int)uid, (int)gid, inode);
-=======
-  eos_static_info("path=%s, uid=%i, gid=%i", path, (int)uid, (int)gid);
->>>>>>> 322e8a74
   eos::common::Timing stattiming("xrd_stat");
   off_t file_size = -1;
   errno = 0;
@@ -1296,7 +1194,6 @@
 
   if (inode)
   {
-<<<<<<< HEAD
     // Try to stat via an open file - first find the file descriptor using the
     // inodeuser2fd map and then find the file object using the fd2fabst map.
     // Meanwhile keep the mutex locked for read so that no other thread can
@@ -1304,19 +1201,10 @@
     eos_static_debug("path=%s, uid=%lu, inode=%lu",
                      path, (unsigned long) uid, inode);
     eos::common::RWMutexReadLock rd_lock(rwmutex_fd2fabst);
-=======
-    // Try to stat via an open file - first find the file descriptor using the 
-    // inodeuser2fd map and then find the file object using the fd2fobj map. 
-    // Meanwhile keep the mutex locked for read so that no other thread can 
-    // delete the file object
-    eos_static_debug("path=%s, uid=%lu", path, (unsigned long) uid);
-    eos::common::RWMutexReadLock rd_lock(rwmutex_fd2fobj);
->>>>>>> 322e8a74
     std::ostringstream sstr;
     sstr << inode << ":" << (unsigned long)uid;
     google::dense_hash_map<std::string, int>::iterator
       iter_fd = inodeuser2fd.find(sstr.str());
-<<<<<<< HEAD
 
     if (iter_fd != inodeuser2fd.end())
     {
@@ -1337,44 +1225,15 @@
           file_size = tmp.st_size;
           eos_static_debug("fd=%i, size-fd=%lld, raw_file=%p",
                           iter_fd->second, file_size, file);
-=======
-    
-    if (iter_fd != inodeuser2fd.end())
-    {
-      google::dense_hash_map<int, eos::fst::Layout*>::iterator
-        iter_file = fd2fobj.find(iter_fd->second);
-      
-      if (iter_file != fd2fobj.end())
-      {
-        struct stat tmp;
-        eos::fst::Layout* file = iter_file->second;
-        
-        if (!file->Stat(&tmp))
-        {
-          file_size = tmp.st_size;
-          eos_static_info("size-fd=%lld", file_size);
->>>>>>> 322e8a74
         }
         else
           eos_static_err("fd=%i stat failed on open file", iter_fd->second);
       }
-<<<<<<< HEAD
       else
         eos_static_err("fd=%i not found in file obj map", iter_fd->second);
     }
     else
       eos_static_debug("path=%s not open", path);
-=======
-      else 
-      {
-        eos_static_err("fd=%i not found in file obj map", iter_fd->second);
-      }
-    }
-    else
-    {
-      eos_static_info("path=%s not open", path);
-    }
->>>>>>> 322e8a74
   }
 
   // Do stat using the Fils System object
@@ -1392,11 +1251,7 @@
   XrdCl::XRootDStatus status = fs.Query(XrdCl::QueryCode::OpaqueFile,
                                         arg, response);
   COMMONTIMING("GETPLUGIN", &stattiming);
-<<<<<<< HEAD
-
-=======
-  
->>>>>>> 322e8a74
+
   if (status.IsOK())
   {
     unsigned long long sval[10];
@@ -1422,7 +1277,7 @@
                        (unsigned long long*) &ival[3],
                        (unsigned long long*) &ival[4],
                        (unsigned long long*) &ival[5]);
-    
+
     if ((items != 17) || (strcmp(tag, "stat:")))
     {
       errno = ENOENT;
@@ -1459,25 +1314,18 @@
       buf->st_mtim.tv_nsec = (time_t) ival[4];
       buf->st_ctim.tv_nsec = (time_t) ival[5];
 #endif
-      
+
       if (S_ISREG(buf->st_mode) && fuse_exec)
         buf->st_mode |= (S_IXUSR | S_IXGRP | S_IXOTH);
-<<<<<<< HEAD
 
       buf->st_mode &= (~S_ISVTX); // clear the vxt bit
       buf->st_mode &= (~S_ISUID); // clear suid
       buf->st_mode &= (~S_ISGID); // clear sgid
       errno = 0;
-=======
-      
-      buf->st_mode &= (~S_ISVTX); // clear the vxt bit
-      buf->st_mode &= (~S_ISUID); // clear suid
-      buf->st_mode &= (~S_ISGID); // clear sgid
->>>>>>> 322e8a74
-    }
-  }
-  else
-  {
+          }
+        }
+        else
+        {
     eos_static_err("error=status is NOT ok");
     errno = EFAULT;
   }
@@ -1485,22 +1333,13 @@
   // If got size using opened file then return this value
   if (file_size != -1)
     buf->st_size = file_size;
-<<<<<<< HEAD
-
-=======
-  
->>>>>>> 322e8a74
+
   COMMONTIMING("END", &stattiming);
-  
+
   if (EOS_LOGS_DEBUG)
     stattiming.Print();
-<<<<<<< HEAD
 
   eos_static_info("path=%s st-size=%llu errno=%i", path, buf->st_size, errno);
-=======
-   
-  eos_static_info("path=%s st-size=%llu", path, buf->st_size);
->>>>>>> 322e8a74
   delete response;
   return errno;
 }
@@ -1662,7 +1501,7 @@
       errno = EFAULT;
     else
       errno = retc;
-  }
+    }
   else
     errno = EFAULT;
 
@@ -1725,7 +1564,7 @@
       errno = EFAULT;
     else
       errno = retc;
-  }
+    }
   else
     errno = EFAULT;
 
@@ -1787,7 +1626,7 @@
       errno = EFAULT;
     else
       errno = retc;
-  }
+    }
   else
     errno = EFAULT;
 
@@ -2058,9 +1897,9 @@
     {
       errno = ENOENT;
       delete response;
-      return errno;
-    }
-    else
+    return errno;
+    }
+  else
     {
       buf->st_dev = (dev_t) sval[0];
       buf->st_ino = (ino_t) sval[1];
@@ -2272,11 +2111,7 @@
       }
       else
       {
-<<<<<<< HEAD
         retc = xrd_add_fd2file(file, *return_inode, uid);
-=======
-        retc = xrd_add_fd2file(file, path, uid);
->>>>>>> 322e8a74
         return retc;
       }
     }
@@ -2299,11 +2134,7 @@
       }
       else
       {
-<<<<<<< HEAD
         retc = xrd_add_fd2file(file, *return_inode, uid);
-=======
-        retc = xrd_add_fd2file(file, path, uid);
->>>>>>> 322e8a74
         return retc;
       }
     }
@@ -2326,11 +2157,7 @@
       }
       else
       {
-<<<<<<< HEAD
         retc = xrd_add_fd2file(file, *return_inode, uid);
-=======
-        retc = xrd_add_fd2file(file, path, uid);
->>>>>>> 322e8a74
         return retc;
       }
     }
@@ -2426,7 +2253,6 @@
           }
           else
           {
-<<<<<<< HEAD
             if (return_inode)
             {
               // Try to extract the inode from the opaque redirection
@@ -2443,34 +2269,20 @@
             }
 
             retc = xrd_add_fd2file(file, *return_inode, uid);
-=======
-            retc = xrd_add_fd2file(file, path, uid);
->>>>>>> 322e8a74
             return retc;
           }
         }
       }
       else
-<<<<<<< HEAD
         eos_static_debug("error=opaque info not what we expected");
-=======
-      {
-        eos_static_debug("error=opaque info not what we expected");
-      }
->>>>>>> 322e8a74
     }
     else
       eos_static_err("error=failed get request for pio read");
-  }
+    }
 
   eos_static_debug("the spath is:%s", spath.c_str());
   eos::fst::Layout* file = new eos::fst::PlainLayout(NULL, 0, NULL, NULL,
                                                      eos::common::LayoutId::kXrdCl);
-<<<<<<< HEAD
-=======
-
-
->>>>>>> 322e8a74
   retc = file->Open(spath.c_str(), flags_sfs, mode, "eos.app=fuse&eos.bookingsize=0");
 
   if (retc)
@@ -2481,7 +2293,6 @@
   }
   else
   {
-<<<<<<< HEAD
     if (return_inode)
     {
       // Try to extract the inode from the opaque redirection
@@ -2497,9 +2308,6 @@
     }
 
     retc = xrd_add_fd2file(file, *return_inode, uid);
-=======
-    retc = xrd_add_fd2file(file, path, uid);
->>>>>>> 322e8a74
     return retc;
   }
 }
@@ -2518,7 +2326,6 @@
 
   if (!fabst)
   {
-<<<<<<< HEAD
     errno = ENOENT;
     return ret;
   }
@@ -2526,23 +2333,11 @@
   if (XFC)
     XFC->ForceAllWrites(fabst);
 
-=======
-    FileAbstraction* fAbst = XFC->GetFileObj(fildes, 0);
-
-    if (fAbst)
-      XFC->WaitWritesAndRemove(*fAbst);
-  }
-
->>>>>>> 322e8a74
   // Close file and remove it from all mappings
   ret = xrd_remove_fd2file(fildes, inode, uid);
 
-  if (ret)
-<<<<<<< HEAD
+    if (ret)
     errno = EIO;
-=======
-    return -errno;
->>>>>>> 322e8a74
 
   return ret;
 }
@@ -2563,16 +2358,16 @@
     errno = ENOENT;
     return -1;
   }
-
+  
   if (XFC && fuse_cache_write)
   {
     XFC->ForceAllWrites(fabst);
     eos::common::ConcurrentQueue<error_type> err_queue = fabst->GetErrorQueue();
-    error_type error;
-
-    if (err_queue.try_pop(error))
-    {
-      eos_static_info("Extract error from queue");
+      error_type error;
+
+      if (err_queue.try_pop(error))
+      {
+        eos_static_info("Extract error from queue ");
       retc = error.first;
     }
   }
@@ -2602,17 +2397,9 @@
   if (XFC && fuse_cache_write)
     XFC->ForceAllWrites(fabst);
 
-<<<<<<< HEAD
   eos::fst::Layout* file = fabst->GetRawFile();
-  ret = file->Truncate(offset);
+    ret = file->Truncate(offset);
   fabst->DecNumRef();
-=======
-    if (ret)
-      eos_static_err("error=return is NOT ok with value %i. \n", errno);
-  }
-  else
-    errno = EFAULT;
->>>>>>> 322e8a74
 
   if (ret == -1)
     errno = EIO;
@@ -2647,39 +2434,17 @@
   }
 
   if (XFC && fuse_cache_write)
-  {
+    {
     fabst->mMutexRW.WriteLock();
     XFC->ForceAllWrites(fabst);
     eos::fst::Layout* file = fabst->GetRawFile();
-    ret = file->Read(offset, static_cast<char*> (buf), nbyte);
+        ret = file->Read(offset, static_cast<char*> (buf), nbyte);
     fabst->mMutexRW.UnLock();
-  }
-  else
-  {
-<<<<<<< HEAD
+      }
+      else
+      {
     eos::fst::Layout* file = fabst->GetRawFile();
-    ret = file->Read(offset, static_cast<char*> (buf), nbyte);
-=======
-    // Flush all writes before doing a read
-    if (XFC && fuse_cache_write && inode)
-    {
-      FileAbstraction* fAbst = XFC->GetFileObj(fildes, false);
-      
-      if (fAbst)
-      {
-        XFC->WaitFinishWrites(*fAbst);
-        fAbst->DecrementNoReferences();
-        COMMONTIMING("Wait writes", &xpr);
-      }
-    }
-    
-    file = xrd_get_file(fildes);
-
-    if (file)
       ret = file->Read(offset, static_cast<char*> (buf), nbyte);
-    else
-      ret = EIO;
->>>>>>> 322e8a74
   }
 
   // Release file reference
@@ -2710,20 +2475,11 @@
 {
   eos::common::Timing xpw("xrd_pwrite");
   COMMONTIMING("start", &xpw);
-<<<<<<< HEAD
   eos_static_debug("fd=%d nbytes=%lu cache=%d cache-w=%d",
                    fildes, (unsigned long) nbyte, XFC ? 1 : 0,
                    fuse_cache_write);
   int64_t ret = -1;
   FileAbstraction* fabst = xrd_get_file(fildes);
-=======
-  eos_static_debug("fd=%d, nbytes=%lu, offset=%ji, inode=%lu, cache=%d, cache-w=%d",
-                   fildes, (unsigned long) nbyte, offset, (unsigned long) inode,
-                   XFC ? 1 : 0, fuse_cache_write);
-  int64_t ret = 0;
-  XrdCl::XRootDStatus status;
-  eos::fst::Layout* file = xrd_get_file(fildes);
->>>>>>> 322e8a74
 
   if (!fabst)
   {
@@ -2746,7 +2502,7 @@
 
     if (ret == -1)
       errno = EIO;
-  }
+    }
 
   // Release file reference
   fabst->DecNumRef();
@@ -2779,9 +2535,9 @@
     XFC->ForceAllWrites(fabst);
 
   eos::fst::Layout* file = fabst->GetRawFile();
-  ret = file->Sync();
-
-  if (ret)
+    ret = file->Sync();
+
+    if (ret)
     errno = EIO;
 
   // Release file reference
@@ -2852,7 +2608,7 @@
   }
 
   char usergroup[16];
-  // we user <hex-uid><hex-gid> as connection identifier
+  // we user <hex-uid><hex-gid> as connection identifier 
   snprintf(usergroup,sizeof(usergroup)-1,"%04x%04x", uid,gid);
   sid += usergroup;
 
@@ -2914,7 +2670,7 @@
       fprintf(stderr, "error: cannot open log file %s\n", logfile);
     else
       chmod(logfile, S_IRUSR | S_IWUSR | S_IRGRP | S_IROTH);
-  }
+    }
   else
   {
     fuse_shared = true; //eosfsd
@@ -2927,7 +2683,7 @@
       fprintf(stderr, "error: cannot open log file %s\n", cPath.GetPath());
     else
       chmod(cPath.GetPath(), S_IRUSR | S_IWUSR);
-  }
+    }
 
   setvbuf(fstderr, (char*) NULL, _IONBF, 0);
 
@@ -2972,7 +2728,7 @@
     if ((getenv("EOS_FUSE_LOGLEVEL")))
       eos::common::Logging::SetLogPriority(atoi(getenv("EOS_FUSE_LOGLEVEL")));
     else
-      eos::common::Logging::SetLogPriority(LOG_INFO);
+    eos::common::Logging::SetLogPriority(LOG_INFO);
   }
   //............................................................................
   // Initialise the XrdClFileSystem object
@@ -3027,7 +2783,7 @@
 
     if (getenv("EOS_FUSE_CACHE_WRITE") && atoi(getenv("EOS_FUSE_CACHE_WRITE")))
       fuse_cache_write = true;
-  }
+    }
 
   passwdstore = new XrdOucHash<XrdOucString > ();
   stringstore = new XrdOucHash<XrdOucString > ();
